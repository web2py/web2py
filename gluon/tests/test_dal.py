--- conflicted
+++ resolved
@@ -1592,7 +1592,29 @@
         t2.drop()
         return
 
-<<<<<<< HEAD
+    def testGeometryCase(self):
+        from gluon.dal import geoPoint, geoLine, geoPolygon
+        if not IS_POSTGRESQL: return
+        db = DAL(DEFAULT_URI, check_reserved=['all'], ignore_field_case=False)
+        t0 = db.define_table('t0', Field('point', 'geometry()'), Field('Point', 'geometry()'))
+        t0.insert(point=geoPoint(1,1))
+        t0.insert(Point=geoPoint(2,2))
+        t0.drop()
+
+    def testGisMigration(self):
+        if not IS_POSTGRESQL: return
+        for b in [True, False]:
+            db = DAL(DEFAULT_URI, check_reserved=['all'], ignore_field_case=b)
+            t0 = db.define_table('t0', Field('Point', 'geometry()'))
+            db.commit()
+            db.close()
+            db = DAL(DEFAULT_URI, check_reserved=['all'], ignore_field_case=b)
+            t0 = db.define_table('t0', Field('New_point', 'geometry()'))
+            t0.drop()
+            db.commit()
+            db.close()
+        return
+
 class TestSQLCustomType(unittest.TestCase):
 
     def testRun(self):
@@ -1627,29 +1649,6 @@
         #row=db(t1.id == r_id).select(t1.ALL).first()
         #self.assertEqual(row['cdata'], "'car'")
         t1.drop()
-=======
-    def testGeometryCase(self):
-        from gluon.dal import geoPoint, geoLine, geoPolygon
-        if not IS_POSTGRESQL: return
-        db = DAL(DEFAULT_URI, check_reserved=['all'], ignore_field_case=False)
-        t0 = db.define_table('t0', Field('point', 'geometry()'), Field('Point', 'geometry()'))
-        t0.insert(point=geoPoint(1,1))
-        t0.insert(Point=geoPoint(2,2))
-        t0.drop()
-
-    def testGisMigration(self):
-        if not IS_POSTGRESQL: return
-        for b in [True, False]:
-            db = DAL(DEFAULT_URI, check_reserved=['all'], ignore_field_case=b)
-            t0 = db.define_table('t0', Field('Point', 'geometry()'))
-            db.commit()
-            db.close()
-            db = DAL(DEFAULT_URI, check_reserved=['all'], ignore_field_case=b)
-            t0 = db.define_table('t0', Field('New_point', 'geometry()'))
-            t0.drop()
-            db.commit()
-            db.close()
-        return
 
 class TestLazy(unittest.TestCase):
 
@@ -1660,7 +1659,6 @@
         db.t0.insert(name='1')
         self.assertFalse(('t0' in db._LAZY_TABLES.keys()))
         db.t0.drop()
->>>>>>> e9a89eff
         return
 
 if __name__ == '__main__':
