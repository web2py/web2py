--- conflicted
+++ resolved
@@ -122,11 +122,7 @@
         client.get('index')
         
         # COMMENTED BECAUSE FAILS BUT WHY?
-<<<<<<< HEAD
-        # self.assertTrue('Welcome Homer' in client.text)
-=======
         self.assertTrue('Welcome Homer' in client.text)
->>>>>>> db2469f1
 
         client = WebClient('http://127.0.0.1:8000/admin/default/')
         client.post('index', data=dict(password='hello'))
