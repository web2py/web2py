#!/bin/env python
# -*- coding: utf-8 -*-

"""
| This file is part of the web2py Web Framework
| Copyrighted by Massimo Di Pierro <mdipierro@cs.depaul.edu>
| License: LGPLv3 (http://www.gnu.org/licenses/lgpl.html)
| Thanks to ga2arch for help with IS_IN_DB and IS_NOT_IN_DB on GAE

Validators
-----------
"""
import os
import re
import datetime
import time
import cgi
import json
import urllib
import struct
import decimal
import unicodedata
<<<<<<< HEAD
from gluon._compat import StringIO, long, basestring, unicodeT, to_unicode, urllib_unquote, unichr, to_bytes, PY2, to_unicode, to_native, urlparse
=======
from gluon._compat import StringIO, long, basestring, unicodeT, to_unicode, urllib_unquote, unichr, to_bytes, PY2, to_unicode, to_native, string_types
>>>>>>> a0253854
from gluon.utils import simple_hash, web2py_uuid, DIGEST_ALG_BY_SIZE
from pydal.objects import Field, FieldVirtual, FieldMethod
from functools import reduce

regex_isint = re.compile('^[+-]?\d+$')

JSONErrors = (NameError, TypeError, ValueError, AttributeError,
              KeyError)

__all__ = [
    'ANY_OF',
    'CLEANUP',
    'CRYPT',
    'IS_ALPHANUMERIC',
    'IS_DATE_IN_RANGE',
    'IS_DATE',
    'IS_DATETIME_IN_RANGE',
    'IS_DATETIME',
    'IS_DECIMAL_IN_RANGE',
    'IS_EMAIL',
    'IS_LIST_OF_EMAILS',
    'IS_EMPTY_OR',
    'IS_EXPR',
    'IS_FLOAT_IN_RANGE',
    'IS_IMAGE',
    'IS_IN_DB',
    'IS_IN_SET',
    'IS_INT_IN_RANGE',
    'IS_IPV4',
    'IS_IPV6',
    'IS_IPADDRESS',
    'IS_LENGTH',
    'IS_LIST_OF',
    'IS_LOWER',
    'IS_MATCH',
    'IS_EQUAL_TO',
    'IS_NOT_EMPTY',
    'IS_NOT_IN_DB',
    'IS_NULL_OR',
    'IS_SLUG',
    'IS_STRONG',
    'IS_TIME',
    'IS_UPLOAD_FILENAME',
    'IS_UPPER',
    'IS_URL',
    'IS_JSON',
]

try:
    from gluon.globals import current
    have_current = True
except ImportError:
    have_current = False


def translate(text):
    if text is None:
        return None
    elif isinstance(text, (str, unicodeT)) and have_current:
        if hasattr(current, 'T'):
            return str(current.T(text))
    return str(text)


def options_sorter(x, y):
    return (str(x[1]).upper() > str(y[1]).upper() and 1) or -1


class Validator(object):
    """
    Root for all validators, mainly for documentation purposes.

    Validators are classes used to validate input fields (including forms
    generated from database tables).

    Here is an example of using a validator with a FORM::

        INPUT(_name='a', requires=IS_INT_IN_RANGE(0, 10))

    Here is an example of how to require a validator for a table field::

        db.define_table('person', SQLField('name'))
        db.person.name.requires=IS_NOT_EMPTY()

    Validators are always assigned using the requires attribute of a field. A
    field can have a single validator or multiple validators. Multiple
    validators are made part of a list::

        db.person.name.requires=[IS_NOT_EMPTY(), IS_NOT_IN_DB(db, 'person.id')]

    Validators are called by the function accepts on a FORM or other HTML
    helper object that contains a form. They are always called in the order in
    which they are listed.

    Built-in validators have constructors that take the optional argument error
    message which allows you to change the default error message.
    Here is an example of a validator on a database table::

        db.person.name.requires=IS_NOT_EMPTY(error_message=T('Fill this'))

    where we have used the translation operator T to allow for
    internationalization.

    Notice that default error messages are not translated.
    """

    def formatter(self, value):
        """
        For some validators returns a formatted version (matching the validator)
        of value. Otherwise just returns the value.
        """
        return value

    def __call__(self, value):
        raise NotImplementedError


class IS_MATCH(Validator):
    """
    Example:
        Used as::

            INPUT(_type='text', _name='name', requires=IS_MATCH('.+'))

    The argument of IS_MATCH is a regular expression::

        >>> IS_MATCH('.+')('hello')
        ('hello', None)

        >>> IS_MATCH('hell')('hello')
        ('hello', None)

        >>> IS_MATCH('hell.*', strict=False)('hello')
        ('hello', None)

        >>> IS_MATCH('hello')('shello')
        ('shello', 'invalid expression')

        >>> IS_MATCH('hello', search=True)('shello')
        ('shello', None)

        >>> IS_MATCH('hello', search=True, strict=False)('shellox')
        ('shellox', None)

        >>> IS_MATCH('.*hello.*', search=True, strict=False)('shellox')
        ('shellox', None)

        >>> IS_MATCH('.+')('')
        ('', 'invalid expression')

    """

    def __init__(self, expression, error_message='Invalid expression',
                 strict=False, search=False, extract=False,
                 is_unicode=False):

        if strict or not search:
            if not expression.startswith('^'):
                expression = '^(%s)' % expression
        if strict:
            if not expression.endswith('$'):
                expression = '(%s)$' % expression
        if is_unicode:
            if not isinstance(expression, unicodeT):
                expression = expression.decode('utf8')
            self.regex = re.compile(expression, re.UNICODE)
        else:
            self.regex = re.compile(expression)
        self.error_message = error_message
        self.extract = extract
        self.is_unicode = is_unicode or (not(PY2))

    def __call__(self, value):
        if not(PY2):  # PY3 convert bytes to unicode
            value = to_unicode(value)

        if self.is_unicode or not(PY2):
            if not isinstance(value, unicodeT):
                match = self.regex.search(str(value).decode('utf8'))
            else:
                match = self.regex.search(value)
        else:
            if not isinstance(value, unicodeT):
                match = self.regex.search(str(value))
            else:
                match = self.regex.search(value.encode('utf8'))
        if match is not None:
            return (self.extract and match.group() or value, None)
        return (value, translate(self.error_message))


class IS_EQUAL_TO(Validator):
    """
    Example:
        Used as::

            INPUT(_type='text', _name='password')
            INPUT(_type='text', _name='password2',
                  requires=IS_EQUAL_TO(request.vars.password))

    The argument of IS_EQUAL_TO is a string::

        >>> IS_EQUAL_TO('aaa')('aaa')
        ('aaa', None)

        >>> IS_EQUAL_TO('aaa')('aab')
        ('aab', 'no match')

    """

    def __init__(self, expression, error_message='No match'):
        self.expression = expression
        self.error_message = error_message

    def __call__(self, value):
        if value == self.expression:
            return (value, None)
        return (value, translate(self.error_message))


class IS_EXPR(Validator):
    """
    Example:
        Used as::

            INPUT(_type='text', _name='name',
                requires=IS_EXPR('5 < int(value) < 10'))

    The argument of IS_EXPR must be python condition::

        >>> IS_EXPR('int(value) < 2')('1')
        ('1', None)

        >>> IS_EXPR('int(value) < 2')('2')
        ('2', 'invalid expression')

    """

    def __init__(self, expression, error_message='Invalid expression', environment=None):
        self.expression = expression
        self.error_message = error_message
        self.environment = environment or {}

    def __call__(self, value):
        if callable(self.expression):
            return (value, self.expression(value))
        # for backward compatibility
        self.environment.update(value=value)
        exec('__ret__=' + self.expression, self.environment)
        if self.environment['__ret__']:
            return (value, None)
        return (value, translate(self.error_message))


class IS_LENGTH(Validator):
    """
    Checks if length of field's value fits between given boundaries. Works
    for both text and file inputs.

    Args:
        maxsize: maximum allowed length / size
        minsize: minimum allowed length / size

    Examples:
        Check if text string is shorter than 33 characters::

            INPUT(_type='text', _name='name', requires=IS_LENGTH(32))

        Check if password string is longer than 5 characters::

            INPUT(_type='password', _name='name', requires=IS_LENGTH(minsize=6))

        Check if uploaded file has size between 1KB and 1MB::

            INPUT(_type='file', _name='name', requires=IS_LENGTH(1048576, 1024))

        Other examples::

            >>> IS_LENGTH()('')
            ('', None)
            >>> IS_LENGTH()('1234567890')
            ('1234567890', None)
            >>> IS_LENGTH(maxsize=5, minsize=0)('1234567890')  # too long
            ('1234567890', 'enter from 0 to 5 characters')
            >>> IS_LENGTH(maxsize=50, minsize=20)('1234567890')  # too short
            ('1234567890', 'enter from 20 to 50 characters')
    """

    def __init__(self, maxsize=255, minsize=0,
                 error_message='Enter from %(min)g to %(max)g characters'):
        self.maxsize = maxsize
        self.minsize = minsize
        self.error_message = error_message

    def __call__(self, value):
        if value is None:
            length = 0
            if self.minsize <= length <= self.maxsize:
                return (value, None)
        elif isinstance(value, cgi.FieldStorage):
            if value.file:
                value.file.seek(0, os.SEEK_END)
                length = value.file.tell()
                value.file.seek(0, os.SEEK_SET)
            elif hasattr(value, 'value'):
                val = value.value
                if val:
                    length = len(val)
                else:
                    length = 0
            if self.minsize <= length <= self.maxsize:
                return (value, None)
        elif isinstance(value, str):
            try:
                lvalue = len(to_unicode(value))
            except:
                lvalue = len(value)
            if self.minsize <= lvalue <= self.maxsize:
                return (value, None)
        elif isinstance(value, unicodeT):
            if self.minsize <= len(value) <= self.maxsize:
                return (value.encode('utf8'), None)
        elif isinstance(value, (bytes, bytearray)):
            if self.minsize <= len(value) <= self.maxsize:
                return (value, None)
        elif isinstance(value, (tuple, list)):
            if self.minsize <= len(value) <= self.maxsize:
                return (value, None)
        elif self.minsize <= len(str(value)) <= self.maxsize:
            return (str(value), None)
        return (value, translate(self.error_message)
                % dict(min=self.minsize, max=self.maxsize))


class IS_JSON(Validator):
    """
    Example:
        Used as::

            INPUT(_type='text', _name='name',
                requires=IS_JSON(error_message="This is not a valid json input")

            >>> IS_JSON()('{"a": 100}')
            ({u'a': 100}, None)

            >>> IS_JSON()('spam1234')
            ('spam1234', 'invalid json')
    """

    def __init__(self, error_message='Invalid json', native_json=False):
        self.native_json = native_json
        self.error_message = error_message

    def __call__(self, value):
        try:
            if self.native_json:
                json.loads(value)  # raises error in case of malformed json
                return (value, None)  # the serialized value is not passed
            else:
                return (json.loads(value), None)
        except JSONErrors:
            return (value, translate(self.error_message))

    def formatter(self, value):
        if value is None:
            return None
        if self.native_json:
            return value
        else:
            return json.dumps(value)


class IS_IN_SET(Validator):
    """
    Example:
        Used as::

            INPUT(_type='text', _name='name',
                  requires=IS_IN_SET(['max', 'john'],zero=''))

    The argument of IS_IN_SET must be a list or set::

        >>> IS_IN_SET(['max', 'john'])('max')
        ('max', None)
        >>> IS_IN_SET(['max', 'john'])('massimo')
        ('massimo', 'value not allowed')
        >>> IS_IN_SET(['max', 'john'], multiple=True)(('max', 'john'))
        (('max', 'john'), None)
        >>> IS_IN_SET(['max', 'john'], multiple=True)(('bill', 'john'))
        (('bill', 'john'), 'value not allowed')
        >>> IS_IN_SET(('id1','id2'), ['first label','second label'])('id1') # Traditional way
        ('id1', None)
        >>> IS_IN_SET({'id1':'first label', 'id2':'second label'})('id1')
        ('id1', None)
        >>> import itertools
        >>> IS_IN_SET(itertools.chain(['1','3','5'],['2','4','6']))('1')
        ('1', None)
        >>> IS_IN_SET([('id1','first label'), ('id2','second label')])('id1') # Redundant way
        ('id1', None)

    """

    def __init__(
        self,
        theset,
        labels=None,
        error_message='Value not allowed',
        multiple=False,
        zero='',
        sort=False,
    ):
        self.multiple = multiple
        if isinstance(theset, dict):
            self.theset = [str(item) for item in theset]
            self.labels = theset.values()
        elif theset and isinstance(theset, (tuple, list)) \
                and isinstance(theset[0], (tuple, list)) and len(theset[0]) == 2:
            self.theset = [str(item) for item, label in theset]
            self.labels = [str(label) for item, label in theset]
        else:
            self.theset = [str(item) for item in theset]
            self.labels = labels
        self.error_message = error_message
        self.zero = zero
        self.sort = sort

    def options(self, zero=True):
        if not self.labels:
            items = [(k, k) for (i, k) in enumerate(self.theset)]
        else:
            items = [(k, self.labels[i]) for (i, k) in enumerate(self.theset)]
        if self.sort:
            items.sort(key=lambda o: str(o[1]).upper())
        if zero and not self.zero is None and not self.multiple:
            items.insert(0, ('', self.zero))
        return items

    def __call__(self, value):
        if self.multiple:
            # if below was values = re.compile("[\w\-:]+").findall(str(value))
            if not value:
                values = []
            elif isinstance(value, (tuple, list)):
                values = value
            else:
                values = [value]
        else:
            values = [value]
        thestrset = [str(x) for x in self.theset]
        failures = [x for x in values if not str(x) in thestrset]
        if failures and self.theset:
            return (value, translate(self.error_message))
        if self.multiple:
            if isinstance(self.multiple, (tuple, list)) and \
                    not self.multiple[0] <= len(values) < self.multiple[1]:
                return (values, translate(self.error_message))
            return (values, None)
        return (value, None)


regex1 = re.compile('\w+\.\w+')
regex2 = re.compile('%\(([^\)]+)\)\d*(?:\.\d+)?[a-zA-Z]')


class IS_IN_DB(Validator):
    """
    Example:
        Used as::

            INPUT(_type='text', _name='name',
                  requires=IS_IN_DB(db, db.mytable.myfield, zero=''))

    used for reference fields, rendered as a dropbox
    """

    def __init__(
        self,
        dbset,
        field,
        label=None,
        error_message='Value not in database',
        orderby=None,
        groupby=None,
        distinct=None,
        cache=None,
        multiple=False,
        zero='',
        sort=False,
        _and=None,
        left=None,
        delimiter=None,
        auto_add=False,
    ):
        from pydal.objects import Table
        if hasattr(dbset, 'define_table'):
            self.dbset = dbset()
        else:
            self.dbset = dbset

        if isinstance(field, Table):
            field = field._id
        elif isinstance(field, str):
            items = field.split('.')
            if len(items) == 1:
                field = items[0] + '.id'

        (ktable, kfield) = str(field).split('.')
        if not label:
            label = '%%(%s)s' % kfield
        if isinstance(label, str):
            if regex1.match(str(label)):
                label = '%%(%s)s' % str(label).split('.')[-1]
            fieldnames = regex2.findall(label)
            if kfield not in fieldnames:
                fieldnames.append(kfield)  # kfield must be last
        elif isinstance(label, Field):
            fieldnames = [label.name, kfield]  # kfield must be last
            label = '%%(%s)s' % label.name
        elif callable(label):
            fieldnames = '*'
        else:
            raise NotImplementedError

        self.fieldnames = fieldnames  # fields requires to build the formatting
        self.label = label
        self.ktable = ktable
        self.kfield = kfield
        self.error_message = error_message
        self.theset = None
        self.orderby = orderby
        self.groupby = groupby
        self.distinct = distinct
        self.cache = cache
        self.multiple = multiple
        self.zero = zero
        self.sort = sort
        self._and = _and
        self.left = left
        self.delimiter = delimiter
        self.auto_add = auto_add

    def set_self_id(self, id):
        if self._and:
            self._and.record_id = id

    def build_set(self):
        table = self.dbset.db[self.ktable]
        if self.fieldnames == '*':
            fields = [f for f in table]
        else:
            fields = [table[k] for k in self.fieldnames]
        ignore = (FieldVirtual, FieldMethod)
        fields = filter(lambda f: not isinstance(f, ignore), fields)
        if self.dbset.db._dbname != 'gae':
            orderby = self.orderby or reduce(lambda a, b: a | b, fields)
            groupby = self.groupby
            distinct = self.distinct
            left = self.left
            dd = dict(orderby=orderby, groupby=groupby,
                      distinct=distinct, cache=self.cache,
                      cacheable=True, left=left)
            records = self.dbset(table).select(*fields, **dd)
        else:
            orderby = self.orderby or \
                reduce(lambda a, b: a | b, (
                    f for f in fields if not f.name == 'id'))
            dd = dict(orderby=orderby, cache=self.cache, cacheable=True)
            records = self.dbset(table).select(table.ALL, **dd)
        self.theset = [str(r[self.kfield]) for r in records]
        if isinstance(self.label, str):
            self.labels = [self.label % r for r in records]
        else:
            self.labels = [self.label(r) for r in records]

    def options(self, zero=True):
        self.build_set()
        items = [(k, self.labels[i]) for (i, k) in enumerate(self.theset)]
        if self.sort:
            items.sort(key=lambda o: str(o[1]).upper())
        if zero and self.zero is not None and not self.multiple:
            items.insert(0, ('', self.zero))
        return items

    def maybe_add(self, table, fieldname, value):
        d = {fieldname: value}
        record = table(**d)
        if record:
            return record.id
        else:
            return table.insert(**d)

    def __call__(self, value):
        table = self.dbset.db[self.ktable]
        field = table[self.kfield]

        if self.multiple:
            if self._and:
                raise NotImplementedError
            if isinstance(value, list):
                values = value
            elif self.delimiter:
                values = value.split(self.delimiter)  # because of autocomplete
            elif value:
                values = [value]
            else:
                values = []

            if field.type in ('id', 'integer'):
                new_values = []
                for value in values:
                    if not (isinstance(value, (int, long)) or value.isdigit()):
                        if self.auto_add:
                            value = str(self.maybe_add(table, self.fieldnames[0], value))
                        else:
                            return (values, translate(self.error_message))
                    new_values.append(value)
                values = new_values

            if isinstance(self.multiple, (tuple, list)) and \
                    not self.multiple[0] <= len(values) < self.multiple[1]:
                return (values, translate(self.error_message))
            if self.theset:
                if not [v for v in values if v not in self.theset]:
                    return (values, None)
            else:
                def count(values, s=self.dbset, f=field):
                    return s(f.belongs(map(int, values))).count()

                if self.dbset.db._adapter.dbengine == "google:datastore":
                    range_ids = range(0, len(values), 30)
                    total = sum(count(values[i:i + 30]) for i in range_ids)
                    if total == len(values):
                        return (values, None)
                elif count(values) == len(values):
                    return (values, None)
        else:
            if field.type in ('id', 'integer'):
                if isinstance(value, (int, long)) or (isinstance(value, string_types) and value.isdigit()):
                    value = int(value)
                elif self.auto_add:
                    value = self.maybe_add(table, self.fieldnames[0], value)
                else:
                    return (value, translate(self.error_message))

                try:
                    value = int(value)
                except TypeError:
                    return (values, translate(self.error_message))

            if self.theset:
                if str(value) in self.theset:
                    if self._and:
                        return self._and(value)
                    else:
                        return (value, None)
            else:
                if self.dbset(field == value).count():
                    if self._and:
                        return self._and(value)
                    else:
                        return (value, None)
        return (value, translate(self.error_message))


class IS_NOT_IN_DB(Validator):
    """
    Example:
        Used as::

            INPUT(_type='text', _name='name', requires=IS_NOT_IN_DB(db, db.table))

    makes the field unique
    """

    def __init__(
        self,
        dbset,
        field,
        error_message='Value already in database or empty',
        allowed_override=[],
        ignore_common_filters=False,
    ):

        from pydal.objects import Table
        if isinstance(field, Table):
            field = field._id

        if hasattr(dbset, 'define_table'):
            self.dbset = dbset()
        else:
            self.dbset = dbset
        self.field = field
        self.error_message = error_message
        self.record_id = 0
        self.allowed_override = allowed_override
        self.ignore_common_filters = ignore_common_filters

    def set_self_id(self, id):
        self.record_id = id

    def __call__(self, value):
        value = to_native(str(value))
        if not value.strip():
            return (value, translate(self.error_message))
        if value in self.allowed_override:
            return (value, None)
        (tablename, fieldname) = str(self.field).split('.')
        table = self.dbset.db[tablename]
        field = table[fieldname]
        subset = self.dbset(field == value,
                            ignore_common_filters=self.ignore_common_filters)
        id = self.record_id
        if isinstance(id, dict):
            fields = [table[f] for f in id]
            row = subset.select(*fields, **dict(limitby=(0, 1), orderby_on_limitby=False)).first()
            if row and any(str(row[f]) != str(id[f]) for f in id):
                return (value, translate(self.error_message))
        else:
            row = subset.select(table._id, field, limitby=(0, 1), orderby_on_limitby=False).first()
            if row and str(row[table._id]) != str(id):
                return (value, translate(self.error_message))
        return (value, None)


def range_error_message(error_message, what_to_enter, minimum, maximum):
    """build the error message for the number range validators"""
    if error_message is None:
        error_message = 'Enter ' + what_to_enter
        if minimum is not None and maximum is not None:
            error_message += ' between %(min)g and %(max)g'
        elif minimum is not None:
            error_message += ' greater than or equal to %(min)g'
        elif maximum is not None:
            error_message += ' less than or equal to %(max)g'
    if type(maximum) in [int, long]:
        maximum -= 1
    return translate(error_message) % dict(min=minimum, max=maximum)


class IS_INT_IN_RANGE(Validator):
    """
    Determines that the argument is (or can be represented as) an int,
    and that it falls within the specified range. The range is interpreted
    in the Pythonic way, so the test is: min <= value < max.

    The minimum and maximum limits can be None, meaning no lower or upper limit,
    respectively.

    Example:
        Used as::

            INPUT(_type='text', _name='name', requires=IS_INT_IN_RANGE(0, 10))

            >>> IS_INT_IN_RANGE(1,5)('4')
            (4, None)
            >>> IS_INT_IN_RANGE(1,5)(4)
            (4, None)
            >>> IS_INT_IN_RANGE(1,5)(1)
            (1, None)
            >>> IS_INT_IN_RANGE(1,5)(5)
            (5, 'enter an integer between 1 and 4')
            >>> IS_INT_IN_RANGE(1,5)(5)
            (5, 'enter an integer between 1 and 4')
            >>> IS_INT_IN_RANGE(1,5)(3.5)
            (3.5, 'enter an integer between 1 and 4')
            >>> IS_INT_IN_RANGE(None,5)('4')
            (4, None)
            >>> IS_INT_IN_RANGE(None,5)('6')
            ('6', 'enter an integer less than or equal to 4')
            >>> IS_INT_IN_RANGE(1,None)('4')
            (4, None)
            >>> IS_INT_IN_RANGE(1,None)('0')
            ('0', 'enter an integer greater than or equal to 1')
            >>> IS_INT_IN_RANGE()(6)
            (6, None)
            >>> IS_INT_IN_RANGE()('abc')
            ('abc', 'enter an integer')
    """

    def __init__(
        self,
        minimum=None,
        maximum=None,
        error_message=None,
    ):
        self.minimum = int(minimum) if minimum is not None else None
        self.maximum = int(maximum) if maximum is not None else None
        self.error_message = range_error_message(
            error_message, 'an integer', self.minimum, self.maximum)

    def __call__(self, value):
        if regex_isint.match(str(value)):
            v = int(value)
            if ((self.minimum is None or v >= self.minimum) and
                    (self.maximum is None or v < self.maximum)):
                return (v, None)
        return (value, self.error_message)


def str2dec(number):
    s = str(number)
    if not '.' in s:
        s += '.00'
    else:
        s += '0' * (2 - len(s.split('.')[1]))
    return s


class IS_FLOAT_IN_RANGE(Validator):
    """
    Determines that the argument is (or can be represented as) a float,
    and that it falls within the specified inclusive range.
    The comparison is made with native arithmetic.

    The minimum and maximum limits can be None, meaning no lower or upper limit,
    respectively.

    Example:
        Used as::

            INPUT(_type='text', _name='name', requires=IS_FLOAT_IN_RANGE(0, 10))

            >>> IS_FLOAT_IN_RANGE(1,5)('4')
            (4.0, None)
            >>> IS_FLOAT_IN_RANGE(1,5)(4)
            (4.0, None)
            >>> IS_FLOAT_IN_RANGE(1,5)(1)
            (1.0, None)
            >>> IS_FLOAT_IN_RANGE(1,5)(5.25)
            (5.25, 'enter a number between 1 and 5')
            >>> IS_FLOAT_IN_RANGE(1,5)(6.0)
            (6.0, 'enter a number between 1 and 5')
            >>> IS_FLOAT_IN_RANGE(1,5)(3.5)
            (3.5, None)
            >>> IS_FLOAT_IN_RANGE(1,None)(3.5)
            (3.5, None)
            >>> IS_FLOAT_IN_RANGE(None,5)(3.5)
            (3.5, None)
            >>> IS_FLOAT_IN_RANGE(1,None)(0.5)
            (0.5, 'enter a number greater than or equal to 1')
            >>> IS_FLOAT_IN_RANGE(None,5)(6.5)
            (6.5, 'enter a number less than or equal to 5')
            >>> IS_FLOAT_IN_RANGE()(6.5)
            (6.5, None)
            >>> IS_FLOAT_IN_RANGE()('abc')
            ('abc', 'enter a number')
    """

    def __init__(
        self,
        minimum=None,
        maximum=None,
        error_message=None,
        dot='.'
    ):
        self.minimum = float(minimum) if minimum is not None else None
        self.maximum = float(maximum) if maximum is not None else None
        self.dot = str(dot)
        self.error_message = range_error_message(
            error_message, 'a number', self.minimum, self.maximum)

    def __call__(self, value):
        try:
            if self.dot == '.':
                v = float(value)
            else:
                v = float(str(value).replace(self.dot, '.'))
            if ((self.minimum is None or v >= self.minimum) and
                    (self.maximum is None or v <= self.maximum)):
                return (v, None)
        except (ValueError, TypeError):
            pass
        return (value, self.error_message)

    def formatter(self, value):
        if value is None:
            return None
        return str2dec(value).replace('.', self.dot)


class IS_DECIMAL_IN_RANGE(Validator):
    """
    Determines that the argument is (or can be represented as) a Python Decimal,
    and that it falls within the specified inclusive range.
    The comparison is made with Python Decimal arithmetic.

    The minimum and maximum limits can be None, meaning no lower or upper limit,
    respectively.

    Example:
        Used as::

            INPUT(_type='text', _name='name', requires=IS_DECIMAL_IN_RANGE(0, 10))

            >>> IS_DECIMAL_IN_RANGE(1,5)('4')
            (Decimal('4'), None)
            >>> IS_DECIMAL_IN_RANGE(1,5)(4)
            (Decimal('4'), None)
            >>> IS_DECIMAL_IN_RANGE(1,5)(1)
            (Decimal('1'), None)
            >>> IS_DECIMAL_IN_RANGE(1,5)(5.25)
            (5.25, 'enter a number between 1 and 5')
            >>> IS_DECIMAL_IN_RANGE(5.25,6)(5.25)
            (Decimal('5.25'), None)
            >>> IS_DECIMAL_IN_RANGE(5.25,6)('5.25')
            (Decimal('5.25'), None)
            >>> IS_DECIMAL_IN_RANGE(1,5)(6.0)
            (6.0, 'enter a number between 1 and 5')
            >>> IS_DECIMAL_IN_RANGE(1,5)(3.5)
            (Decimal('3.5'), None)
            >>> IS_DECIMAL_IN_RANGE(1.5,5.5)(3.5)
            (Decimal('3.5'), None)
            >>> IS_DECIMAL_IN_RANGE(1.5,5.5)(6.5)
            (6.5, 'enter a number between 1.5 and 5.5')
            >>> IS_DECIMAL_IN_RANGE(1.5,None)(6.5)
            (Decimal('6.5'), None)
            >>> IS_DECIMAL_IN_RANGE(1.5,None)(0.5)
            (0.5, 'enter a number greater than or equal to 1.5')
            >>> IS_DECIMAL_IN_RANGE(None,5.5)(4.5)
            (Decimal('4.5'), None)
            >>> IS_DECIMAL_IN_RANGE(None,5.5)(6.5)
            (6.5, 'enter a number less than or equal to 5.5')
            >>> IS_DECIMAL_IN_RANGE()(6.5)
            (Decimal('6.5'), None)
            >>> IS_DECIMAL_IN_RANGE(0,99)(123.123)
            (123.123, 'enter a number between 0 and 99')
            >>> IS_DECIMAL_IN_RANGE(0,99)('123.123')
            ('123.123', 'enter a number between 0 and 99')
            >>> IS_DECIMAL_IN_RANGE(0,99)('12.34')
            (Decimal('12.34'), None)
            >>> IS_DECIMAL_IN_RANGE()('abc')
            ('abc', 'enter a number')
    """

    def __init__(
        self,
        minimum=None,
        maximum=None,
        error_message=None,
        dot='.'
    ):
        self.minimum = decimal.Decimal(str(minimum)) if minimum is not None else None
        self.maximum = decimal.Decimal(str(maximum)) if maximum is not None else None
        self.dot = str(dot)
        self.error_message = range_error_message(
            error_message, 'a number', self.minimum, self.maximum)

    def __call__(self, value):
        try:
            if isinstance(value, decimal.Decimal):
                v = value
            else:
                v = decimal.Decimal(str(value).replace(self.dot, '.'))
            if ((self.minimum is None or v >= self.minimum) and
                    (self.maximum is None or v <= self.maximum)):
                return (v, None)
        except (ValueError, TypeError, decimal.InvalidOperation):
            pass
        return (value, self.error_message)

    def formatter(self, value):
        if value is None:
            return None
        return str2dec(value).replace('.', self.dot)


def is_empty(value, empty_regex=None):
    _value = value
    """test empty field"""
    if isinstance(value, (str, unicodeT)):
        value = value.strip()
        if empty_regex is not None and empty_regex.match(value):
            value = ''
    if value is None or value == '' or value == []:
        return (_value, True)
    return (_value, False)


class IS_NOT_EMPTY(Validator):
    """
    Example:
        Used as::

            INPUT(_type='text', _name='name', requires=IS_NOT_EMPTY())

            >>> IS_NOT_EMPTY()(1)
            (1, None)
            >>> IS_NOT_EMPTY()(0)
            (0, None)
            >>> IS_NOT_EMPTY()('x')
            ('x', None)
            >>> IS_NOT_EMPTY()(' x ')
            ('x', None)
            >>> IS_NOT_EMPTY()(None)
            (None, 'enter a value')
            >>> IS_NOT_EMPTY()('')
            ('', 'enter a value')
            >>> IS_NOT_EMPTY()('  ')
            ('', 'enter a value')
            >>> IS_NOT_EMPTY()(' \\n\\t')
            ('', 'enter a value')
            >>> IS_NOT_EMPTY()([])
            ([], 'enter a value')
            >>> IS_NOT_EMPTY(empty_regex='def')('def')
            ('', 'enter a value')
            >>> IS_NOT_EMPTY(empty_regex='de[fg]')('deg')
            ('', 'enter a value')
            >>> IS_NOT_EMPTY(empty_regex='def')('abc')
            ('abc', None)
    """

    def __init__(self, error_message='Enter a value', empty_regex=None):
        self.error_message = error_message
        if empty_regex is not None:
            self.empty_regex = re.compile(empty_regex)
        else:
            self.empty_regex = None

    def __call__(self, value):
        value, empty = is_empty(value, empty_regex=self.empty_regex)
        if empty:
            return (value, translate(self.error_message))
        return (value, None)


class IS_ALPHANUMERIC(IS_MATCH):
    """
    Example:
        Used as::

            INPUT(_type='text', _name='name', requires=IS_ALPHANUMERIC())

            >>> IS_ALPHANUMERIC()('1')
            ('1', None)
            >>> IS_ALPHANUMERIC()('')
            ('', None)
            >>> IS_ALPHANUMERIC()('A_a')
            ('A_a', None)
            >>> IS_ALPHANUMERIC()('!')
            ('!', 'enter only letters, numbers, and underscore')
    """

    def __init__(self, error_message='Enter only letters, numbers, and underscore'):
        IS_MATCH.__init__(self, '^[\w]*$', error_message)


class IS_EMAIL(Validator):
    """
    Checks if field's value is a valid email address. Can be set to disallow
    or force addresses from certain domain(s).

    Email regex adapted from
    http://haacked.com/archive/2007/08/21/i-knew-how-to-validate-an-email-address-until-i.aspx,
    generally following the RFCs, except that we disallow quoted strings
    and permit underscores and leading numerics in subdomain labels

    Args:
        banned: regex text for disallowed address domains
        forced: regex text for required address domains

    Both arguments can also be custom objects with a match(value) method.

    Example:
        Check for valid email address::

            INPUT(_type='text', _name='name',
                requires=IS_EMAIL())

        Check for valid email address that can't be from a .com domain::

            INPUT(_type='text', _name='name',
                requires=IS_EMAIL(banned='^.*\.com(|\..*)$'))

        Check for valid email address that must be from a .edu domain::

            INPUT(_type='text', _name='name',
                requires=IS_EMAIL(forced='^.*\.edu(|\..*)$'))

            >>> IS_EMAIL()('a@b.com')
            ('a@b.com', None)
            >>> IS_EMAIL()('abc@def.com')
            ('abc@def.com', None)
            >>> IS_EMAIL()('abc@3def.com')
            ('abc@3def.com', None)
            >>> IS_EMAIL()('abc@def.us')
            ('abc@def.us', None)
            >>> IS_EMAIL()('abc@d_-f.us')
            ('abc@d_-f.us', None)
            >>> IS_EMAIL()('@def.com')           # missing name
            ('@def.com', 'enter a valid email address')
            >>> IS_EMAIL()('"abc@def".com')      # quoted name
            ('"abc@def".com', 'enter a valid email address')
            >>> IS_EMAIL()('abc+def.com')        # no @
            ('abc+def.com', 'enter a valid email address')
            >>> IS_EMAIL()('abc@def.x')          # one-char TLD
            ('abc@def.x', 'enter a valid email address')
            >>> IS_EMAIL()('abc@def.12')         # numeric TLD
            ('abc@def.12', 'enter a valid email address')
            >>> IS_EMAIL()('abc@def..com')       # double-dot in domain
            ('abc@def..com', 'enter a valid email address')
            >>> IS_EMAIL()('abc@.def.com')       # dot starts domain
            ('abc@.def.com', 'enter a valid email address')
            >>> IS_EMAIL()('abc@def.c_m')        # underscore in TLD
            ('abc@def.c_m', 'enter a valid email address')
            >>> IS_EMAIL()('NotAnEmail')         # missing @
            ('NotAnEmail', 'enter a valid email address')
            >>> IS_EMAIL()('abc@NotAnEmail')     # missing TLD
            ('abc@NotAnEmail', 'enter a valid email address')
            >>> IS_EMAIL()('customer/department@example.com')
            ('customer/department@example.com', None)
            >>> IS_EMAIL()('$A12345@example.com')
            ('$A12345@example.com', None)
            >>> IS_EMAIL()('!def!xyz%abc@example.com')
            ('!def!xyz%abc@example.com', None)
            >>> IS_EMAIL()('_Yosemite.Sam@example.com')
            ('_Yosemite.Sam@example.com', None)
            >>> IS_EMAIL()('~@example.com')
            ('~@example.com', None)
            >>> IS_EMAIL()('.wooly@example.com')       # dot starts name
            ('.wooly@example.com', 'enter a valid email address')
            >>> IS_EMAIL()('wo..oly@example.com')      # adjacent dots in name
            ('wo..oly@example.com', 'enter a valid email address')
            >>> IS_EMAIL()('pootietang.@example.com')  # dot ends name
            ('pootietang.@example.com', 'enter a valid email address')
            >>> IS_EMAIL()('.@example.com')            # name is bare dot
            ('.@example.com', 'enter a valid email address')
            >>> IS_EMAIL()('Ima.Fool@example.com')
            ('Ima.Fool@example.com', None)
            >>> IS_EMAIL()('Ima Fool@example.com')     # space in name
            ('Ima Fool@example.com', 'enter a valid email address')
            >>> IS_EMAIL()('localguy@localhost')       # localhost as domain
            ('localguy@localhost', None)

    """

    body_regex = re.compile('''
        ^(?!\.)                            # name may not begin with a dot
        (
          [-a-z0-9!\#$%&'*+/=?^_`{|}~]     # all legal characters except dot
          |
          (?<!\.)\.                        # single dots only
        )+
        (?<!\.)$                            # name may not end with a dot
    ''', re.VERBOSE | re.IGNORECASE)
    domain_regex = re.compile('''
        (
          localhost
          |
          (
            [a-z0-9]
                # [sub]domain begins with alphanumeric
            (
              [-\w]*                         # alphanumeric, underscore, dot, hyphen
              [a-z0-9]                       # ending alphanumeric
            )?
          \.                               # ending dot
          )+
          [a-z]{2,}                        # TLD alpha-only
       )$
    ''', re.VERBOSE | re.IGNORECASE)

    regex_proposed_but_failed = re.compile('^([\w\!\#$\%\&\'\*\+\-\/\=\?\^\`{\|\}\~]+\.)*[\w\!\#$\%\&\'\*\+\-\/\=\?\^\`{\|\}\~]+@((((([a-z0-9]{1}[a-z0-9\-]{0,62}[a-z0-9]{1})|[a-z])\.)+[a-z]{2,6})|(\d{1,3}\.){3}\d{1,3}(\:\d{1,5})?)$', re.VERBOSE | re.IGNORECASE)

    def __init__(self,
                 banned=None,
                 forced=None,
                 error_message='Enter a valid email address'):
        if isinstance(banned, str):
            banned = re.compile(banned)
        if isinstance(forced, str):
            forced = re.compile(forced)
        self.banned = banned
        self.forced = forced
        self.error_message = error_message

    def __call__(self, value):
        if not(isinstance(value, (basestring, unicodeT))) or not value or '@' not in value:
            return (value, translate(self.error_message))

        body, domain = value.rsplit('@', 1)

        try:
            match_body = self.body_regex.match(body)
            match_domain = self.domain_regex.match(domain)

            if not match_domain:
                # check for Internationalized Domain Names
                # see https://docs.python.org/2/library/codecs.html#module-encodings.idna
                domain_encoded = to_unicode(domain).encode('idna').decode('ascii')
                match_domain = self.domain_regex.match(domain_encoded)

            match = (match_body != None) and (match_domain != None)
        except (TypeError, UnicodeError):
            # Value may not be a string where we can look for matches.
            # Example: we're calling ANY_OF formatter and IS_EMAIL is asked to validate a date.
            match = None
        if match:
            if (not self.banned or not self.banned.match(domain)) \
                    and (not self.forced or self.forced.match(domain)):
                return (value, None)
        return (value, translate(self.error_message))


class IS_LIST_OF_EMAILS(object):
    """
    Example:
        Used as::

            Field('emails','list:string',
                  widget=SQLFORM.widgets.text.widget,
                  requires=IS_LIST_OF_EMAILS(),
                  represent=lambda v,r: \
                     SPAN(*[A(x,_href='mailto:'+x) for x in (v or [])])
                  )
    """
    split_emails = re.compile('[^,;\s]+')

    def __init__(self, error_message='Invalid emails: %s'):
        self.error_message = error_message

    def __call__(self, value):
        bad_emails = []
        f = IS_EMAIL()
        for email in self.split_emails.findall(value):
            error = f(email)[1]
            if error and not email in bad_emails:
                bad_emails.append(email)
        if not bad_emails:
            return (value, None)
        else:
            return (value,
                    translate(self.error_message) % ', '.join(bad_emails))

    def formatter(self, value, row=None):
        return ', '.join(value or [])


# URL scheme source:
# <http://en.wikipedia.org/wiki/URI_scheme> obtained on 2008-Nov-10

official_url_schemes = [
    'aaa',
    'aaas',
    'acap',
    'cap',
    'cid',
    'crid',
    'data',
    'dav',
    'dict',
    'dns',
    'fax',
    'file',
    'ftp',
    'go',
    'gopher',
    'h323',
    'http',
    'https',
    'icap',
    'im',
    'imap',
    'info',
    'ipp',
    'iris',
    'iris.beep',
    'iris.xpc',
    'iris.xpcs',
    'iris.lws',
    'ldap',
    'mailto',
    'mid',
    'modem',
    'msrp',
    'msrps',
    'mtqp',
    'mupdate',
    'news',
    'nfs',
    'nntp',
    'opaquelocktoken',
    'pop',
    'pres',
    'prospero',
    'rtsp',
    'service',
    'shttp',
    'sip',
    'sips',
    'snmp',
    'soap.beep',
    'soap.beeps',
    'tag',
    'tel',
    'telnet',
    'tftp',
    'thismessage',
    'tip',
    'tv',
    'urn',
    'vemmi',
    'wais',
    'xmlrpc.beep',
    'xmlrpc.beep',
    'xmpp',
    'z39.50r',
    'z39.50s',
]
unofficial_url_schemes = [
    'about',
    'adiumxtra',
    'aim',
    'afp',
    'aw',
    'callto',
    'chrome',
    'cvs',
    'ed2k',
    'feed',
    'fish',
    'gg',
    'gizmoproject',
    'iax2',
    'irc',
    'ircs',
    'itms',
    'jar',
    'javascript',
    'keyparc',
    'lastfm',
    'ldaps',
    'magnet',
    'mms',
    'msnim',
    'mvn',
    'notes',
    'nsfw',
    'psyc',
    'paparazzi:http',
    'rmi',
    'rsync',
    'secondlife',
    'sgn',
    'skype',
    'ssh',
    'sftp',
    'smb',
    'sms',
    'soldat',
    'steam',
    'svn',
    'teamspeak',
    'unreal',
    'ut2004',
    'ventrilo',
    'view-source',
    'webcal',
    'wyciwyg',
    'xfire',
    'xri',
    'ymsgr',
]
all_url_schemes = [None] + official_url_schemes + unofficial_url_schemes
http_schemes = [None, 'http', 'https']

# Defined in RFC 3490, Section 3.1, Requirement #1
# Use this regex to split the authority component of a unicode URL into
# its component labels
label_split_regex = re.compile(u'[\u002e\u3002\uff0e\uff61]')


def escape_unicode(string):
    """
    Converts a unicode string into US-ASCII, using a simple conversion scheme.
    Each unicode character that does not have a US-ASCII equivalent is
    converted into a URL escaped form based on its hexadecimal value.
    For example, the unicode character '\u4e86' will become the string '%4e%86'

    Args:
        string: unicode string, the unicode string to convert into an
            escaped US-ASCII form

    Returns:
        string: the US-ASCII escaped form of the inputted string

    @author: Jonathan Benn
    """
    returnValue = StringIO()

    for character in string:
        code = ord(character)
        if code > 0x7F:
            hexCode = hex(code)
            returnValue.write('%' + hexCode[2:4] + '%' + hexCode[4:6])
        else:
            returnValue.write(character)

    return returnValue.getvalue()


def unicode_to_ascii_authority(authority):
    """
    Follows the steps in RFC 3490, Section 4 to convert a unicode authority
    string into its ASCII equivalent.
    For example, u'www.Alliancefran\xe7aise.nu' will be converted into
    'www.xn--alliancefranaise-npb.nu'

    Args:
        authority: unicode string, the URL authority component to convert,
            e.g. u'www.Alliancefran\xe7aise.nu'

    Returns:
        string: the US-ASCII character equivalent to the inputed authority,
             e.g. 'www.xn--alliancefranaise-npb.nu'

    Raises:
        Exception: if the function is not able to convert the inputed
            authority

    @author: Jonathan Benn
    """
    # RFC 3490, Section 4, Step 1
    # The encodings.idna Python module assumes that AllowUnassigned == True

    # RFC 3490, Section 4, Step 2
    labels = label_split_regex.split(authority)

    # RFC 3490, Section 4, Step 3
    # The encodings.idna Python module assumes that UseSTD3ASCIIRules == False

    # RFC 3490, Section 4, Step 4
    # We use the ToASCII operation because we are about to put the authority
    # into an IDN-unaware slot
    asciiLabels = []
    import encodings.idna
    for label in labels:
        if label:
            asciiLabels.append(to_native(encodings.idna.ToASCII(label)))
        else:
             # encodings.idna.ToASCII does not accept an empty string, but
             # it is necessary for us to allow for empty labels so that we
             # don't modify the URL
            asciiLabels.append('')
    # RFC 3490, Section 4, Step 5
    return str(reduce(lambda x, y: x + unichr(0x002E) + y, asciiLabels))


def unicode_to_ascii_url(url, prepend_scheme):
    """
    Converts the inputed unicode url into a US-ASCII equivalent. This function
    goes a little beyond RFC 3490, which is limited in scope to the domain name
    (authority) only. Here, the functionality is expanded to what was observed
    on Wikipedia on 2009-Jan-22:

       Component    Can Use Unicode?
       ---------    ----------------
       scheme       No
       authority    Yes
       path         Yes
       query        Yes
       fragment     No

    The authority component gets converted to punycode, but occurrences of
    unicode in other components get converted into a pair of URI escapes (we
    assume 4-byte unicode). E.g. the unicode character U+4E2D will be
    converted into '%4E%2D'. Testing with Firefox v3.0.5 has shown that it can
    understand this kind of URI encoding.

    Args:
        url: unicode string, the URL to convert from unicode into US-ASCII
        prepend_scheme: string, a protocol scheme to prepend to the URL if
            we're having trouble parsing it.
            e.g. "http". Input None to disable this functionality

    Returns:
        string: a US-ASCII equivalent of the inputed url

    @author: Jonathan Benn
    """
    # convert the authority component of the URL into an ASCII punycode string,
    # but encode the rest using the regular URI character encoding
    components = urlparse.urlparse(url)
    prepended = False
    # If no authority was found
    if not components.netloc:
        # Try appending a scheme to see if that fixes the problem
        scheme_to_prepend = prepend_scheme or 'http'
        components = urlparse.urlparse(to_unicode(scheme_to_prepend) + u'://' + url)
        prepended = True

    # if we still can't find the authority
    if not components.netloc:
        raise Exception('No authority component found, ' +
                        'could not decode unicode to US-ASCII')

    # We're here if we found an authority, let's rebuild the URL
    scheme = components.scheme
    authority = components.netloc
    path = components.path
    query = components.query
    fragment = components.fragment

    if prepended:
        scheme = ''

    unparsed = urlparse.urlunparse((scheme, unicode_to_ascii_authority(authority), escape_unicode(path), '', escape_unicode(query), str(fragment)))
    if unparsed.startswith('//'):
        unparsed = unparsed[2:] # Remove the // urlunparse puts in the beginning
    return unparsed



class IS_GENERIC_URL(Validator):
    """
    Rejects a URL string if any of the following is true:
       * The string is empty or None
       * The string uses characters that are not allowed in a URL
       * The URL scheme specified (if one is specified) is not valid

    Based on RFC 2396: http://www.faqs.org/rfcs/rfc2396.html

    This function only checks the URL's syntax. It does not check that the URL
    points to a real document, for example, or that it otherwise makes sense
    semantically. This function does automatically prepend 'http://' in front
    of a URL if and only if that's necessary to successfully parse the URL.
    Please note that a scheme will be prepended only for rare cases
    (e.g. 'google.ca:80')

    The list of allowed schemes is customizable with the allowed_schemes
    parameter. If you exclude None from the list, then abbreviated URLs
    (lacking a scheme such as 'http') will be rejected.

    The default prepended scheme is customizable with the prepend_scheme
    parameter. If you set prepend_scheme to None then prepending will be
    disabled. URLs that require prepending to parse will still be accepted,
    but the return value will not be modified.

    @author: Jonathan Benn

        >>> IS_GENERIC_URL()('http://user@abc.com')
        ('http://user@abc.com', None)

    Args:
        error_message: a string, the error message to give the end user
            if the URL does not validate
        allowed_schemes: a list containing strings or None. Each element
            is a scheme the inputed URL is allowed to use
        prepend_scheme: a string, this scheme is prepended if it's
            necessary to make the URL valid

    """

    def __init__(
        self,
        error_message='Enter a valid URL',
        allowed_schemes=None,
        prepend_scheme=None,
    ):

        self.error_message = error_message
        if allowed_schemes is None:
            self.allowed_schemes = all_url_schemes
        else:
            self.allowed_schemes = allowed_schemes
        self.prepend_scheme = prepend_scheme
        if self.prepend_scheme not in self.allowed_schemes:
            raise SyntaxError("prepend_scheme='%s' is not in allowed_schemes=%s"
                              % (self.prepend_scheme, self.allowed_schemes))

    GENERIC_URL = re.compile(r"%[^0-9A-Fa-f]{2}|%[^0-9A-Fa-f][0-9A-Fa-f]|%[0-9A-Fa-f][^0-9A-Fa-f]|%$|%[0-9A-Fa-f]$|%[^0-9A-Fa-f]$")
    GENERIC_URL_VALID = re.compile(r"[A-Za-z0-9;/?:@&=+$,\-_\.!~*'\(\)%]+$")
    URL_FRAGMENT_VALID = re.compile(r"[|A-Za-z0-9;/?:@&=+$,\-_\.!~*'\(\)%]+$")

    def __call__(self, value):
        """
        Args:
            value: a string, the URL to validate

        Returns:
            a tuple, where tuple[0] is the inputed value (possible
            prepended with prepend_scheme), and tuple[1] is either
            None (success!) or the string error_message
        """

        # if we dont have anything or the URL misuses the '%' character

        if not value or self.GENERIC_URL.search(value):
            return (value, translate(self.error_message))

        if '#' in value:
            url, fragment_part = value.split('#')
        else:
            url, fragment_part = value, ''
        # if the URL is only composed of valid characters
        if self.GENERIC_URL_VALID.match(url) and (not fragment_part or self.URL_FRAGMENT_VALID.match(fragment_part)):
            # Then parse the URL into its components and check on
            try:
                components = urlparse.urlparse(urllib_unquote(value))._asdict()
            except ValueError:
                return (value, translate(self.error_message))

            # Clean up the scheme before we check it
            scheme = components['scheme']
            if len(scheme) == 0:
                scheme = None
            else:
                scheme = components['scheme'].lower()
            # If the scheme doesn't really exists
            if scheme not in self.allowed_schemes or not scheme and ':' in components['path']:
                # for the possible case of abbreviated URLs with
                # ports, check to see if adding a valid scheme fixes
                # the problem (but only do this if it doesn't have
                # one already!)
                if '://' not in value and None in self.allowed_schemes:
                    schemeToUse = self.prepend_scheme or 'http'
                    prependTest = self.__call__(
                        schemeToUse + '://' + value)
                    # if the prepend test succeeded
                    if prependTest[1] is None:
                        # if prepending in the output is enabled
                        if self.prepend_scheme:
                            return prependTest
                        else:
                            return (value, None)
            else:
                return (value, None)
        # else the URL is not valid
        return (value, translate(self.error_message))

# Sources (obtained 2015-Feb-24):
#    http://data.iana.org/TLD/tlds-alpha-by-domain.txt
# see scripts/parse_top_level_domains.py for an easy update

official_top_level_domains = [
    # a
    'abogado', 'ac', 'academy', 'accountants', 'active', 'actor',
    'ad', 'adult', 'ae', 'aero', 'af', 'ag', 'agency', 'ai',
    'airforce', 'al', 'allfinanz', 'alsace', 'am', 'amsterdam', 'an',
    'android', 'ao', 'apartments', 'aq', 'aquarelle', 'ar', 'archi',
    'army', 'arpa', 'as', 'asia', 'associates', 'at', 'attorney',
    'au', 'auction', 'audio', 'autos', 'aw', 'ax', 'axa', 'az',
    # b
    'ba', 'band', 'bank', 'bar', 'barclaycard', 'barclays',
    'bargains', 'bayern', 'bb', 'bd', 'be', 'beer', 'berlin', 'best',
    'bf', 'bg', 'bh', 'bi', 'bid', 'bike', 'bingo', 'bio', 'biz',
    'bj', 'black', 'blackfriday', 'bloomberg', 'blue', 'bm', 'bmw',
    'bn', 'bnpparibas', 'bo', 'boo', 'boutique', 'br', 'brussels',
    'bs', 'bt', 'budapest', 'build', 'builders', 'business', 'buzz',
    'bv', 'bw', 'by', 'bz', 'bzh',
    # c
    'ca', 'cab', 'cal', 'camera', 'camp', 'cancerresearch', 'canon',
    'capetown', 'capital', 'caravan', 'cards', 'care', 'career',
    'careers', 'cartier', 'casa', 'cash', 'casino', 'cat',
    'catering', 'cbn', 'cc', 'cd', 'center', 'ceo', 'cern', 'cf',
    'cg', 'ch', 'channel', 'chat', 'cheap', 'christmas', 'chrome',
    'church', 'ci', 'citic', 'city', 'ck', 'cl', 'claims',
    'cleaning', 'click', 'clinic', 'clothing', 'club', 'cm', 'cn',
    'co', 'coach', 'codes', 'coffee', 'college', 'cologne', 'com',
    'community', 'company', 'computer', 'condos', 'construction',
    'consulting', 'contractors', 'cooking', 'cool', 'coop',
    'country', 'cr', 'credit', 'creditcard', 'cricket', 'crs',
    'cruises', 'cu', 'cuisinella', 'cv', 'cw', 'cx', 'cy', 'cymru',
    'cz',
    # d
    'dabur', 'dad', 'dance', 'dating', 'day', 'dclk', 'de', 'deals',
    'degree', 'delivery', 'democrat', 'dental', 'dentist', 'desi',
    'design', 'dev', 'diamonds', 'diet', 'digital', 'direct',
    'directory', 'discount', 'dj', 'dk', 'dm', 'dnp', 'do', 'docs',
    'domains', 'doosan', 'durban', 'dvag', 'dz',
    # e
    'eat', 'ec', 'edu', 'education', 'ee', 'eg', 'email', 'emerck',
    'energy', 'engineer', 'engineering', 'enterprises', 'equipment',
    'er', 'es', 'esq', 'estate', 'et', 'eu', 'eurovision', 'eus',
    'events', 'everbank', 'exchange', 'expert', 'exposed',
    # f
    'fail', 'fans', 'farm', 'fashion', 'feedback', 'fi', 'finance',
    'financial', 'firmdale', 'fish', 'fishing', 'fit', 'fitness',
    'fj', 'fk', 'flights', 'florist', 'flowers', 'flsmidth', 'fly',
    'fm', 'fo', 'foo', 'football', 'forsale', 'foundation', 'fr',
    'frl', 'frogans', 'fund', 'furniture', 'futbol',
    # g
    'ga', 'gal', 'gallery', 'garden', 'gb', 'gbiz', 'gd', 'gdn',
    'ge', 'gent', 'gf', 'gg', 'ggee', 'gh', 'gi', 'gift', 'gifts',
    'gives', 'gl', 'glass', 'gle', 'global', 'globo', 'gm', 'gmail',
    'gmo', 'gmx', 'gn', 'goldpoint', 'goog', 'google', 'gop', 'gov',
    'gp', 'gq', 'gr', 'graphics', 'gratis', 'green', 'gripe', 'gs',
    'gt', 'gu', 'guide', 'guitars', 'guru', 'gw', 'gy',
    # h
    'hamburg', 'hangout', 'haus', 'healthcare', 'help', 'here',
    'hermes', 'hiphop', 'hiv', 'hk', 'hm', 'hn', 'holdings',
    'holiday', 'homes', 'horse', 'host', 'hosting', 'house', 'how',
    'hr', 'ht', 'hu',
    # i
    'ibm', 'id', 'ie', 'ifm', 'il', 'im', 'immo', 'immobilien', 'in',
    'industries', 'info', 'ing', 'ink', 'institute', 'insure', 'int',
    'international', 'investments', 'io', 'iq', 'ir', 'irish', 'is',
    'it', 'iwc',
    # j
    'jcb', 'je', 'jetzt', 'jm', 'jo', 'jobs', 'joburg', 'jp',
    'juegos',
    # k
    'kaufen', 'kddi', 'ke', 'kg', 'kh', 'ki', 'kim', 'kitchen',
    'kiwi', 'km', 'kn', 'koeln', 'kp', 'kr', 'krd', 'kred', 'kw',
    'ky', 'kyoto', 'kz',
    # l
    'la', 'lacaixa', 'land', 'lat', 'latrobe', 'lawyer', 'lb', 'lc',
    'lds', 'lease', 'legal', 'lgbt', 'li', 'lidl', 'life',
    'lighting', 'limited', 'limo', 'link', 'lk', 'loans',
    'localhost', 'london', 'lotte', 'lotto', 'lr', 'ls', 'lt',
    'ltda', 'lu', 'luxe', 'luxury', 'lv', 'ly',
    # m
    'ma', 'madrid', 'maison', 'management', 'mango', 'market',
    'marketing', 'marriott', 'mc', 'md', 'me', 'media', 'meet',
    'melbourne', 'meme', 'memorial', 'menu', 'mg', 'mh', 'miami',
    'mil', 'mini', 'mk', 'ml', 'mm', 'mn', 'mo', 'mobi', 'moda',
    'moe', 'monash', 'money', 'mormon', 'mortgage', 'moscow',
    'motorcycles', 'mov', 'mp', 'mq', 'mr', 'ms', 'mt', 'mu',
    'museum', 'mv', 'mw', 'mx', 'my', 'mz',
    # n
    'na', 'nagoya', 'name', 'navy', 'nc', 'ne', 'net', 'network',
    'neustar', 'new', 'nexus', 'nf', 'ng', 'ngo', 'nhk', 'ni',
    'nico', 'ninja', 'nl', 'no', 'np', 'nr', 'nra', 'nrw', 'ntt',
    'nu', 'nyc', 'nz',
    # o
    'okinawa', 'om', 'one', 'ong', 'onl', 'ooo', 'org', 'organic',
    'osaka', 'otsuka', 'ovh',
    # p
    'pa', 'paris', 'partners', 'parts', 'party', 'pe', 'pf', 'pg',
    'ph', 'pharmacy', 'photo', 'photography', 'photos', 'physio',
    'pics', 'pictures', 'pink', 'pizza', 'pk', 'pl', 'place',
    'plumbing', 'pm', 'pn', 'pohl', 'poker', 'porn', 'post', 'pr',
    'praxi', 'press', 'pro', 'prod', 'productions', 'prof',
    'properties', 'property', 'ps', 'pt', 'pub', 'pw', 'py',
    # q
    'qa', 'qpon', 'quebec',
    # r
    're', 'realtor', 'recipes', 'red', 'rehab', 'reise', 'reisen',
    'reit', 'ren', 'rentals', 'repair', 'report', 'republican',
    'rest', 'restaurant', 'reviews', 'rich', 'rio', 'rip', 'ro',
    'rocks', 'rodeo', 'rs', 'rsvp', 'ru', 'ruhr', 'rw', 'ryukyu',
    # s
    'sa', 'saarland', 'sale', 'samsung', 'sarl', 'saxo', 'sb', 'sc',
    'sca', 'scb', 'schmidt', 'school', 'schule', 'schwarz',
    'science', 'scot', 'sd', 'se', 'services', 'sew', 'sexy', 'sg',
    'sh', 'shiksha', 'shoes', 'shriram', 'si', 'singles', 'sj', 'sk',
    'sky', 'sl', 'sm', 'sn', 'so', 'social', 'software', 'sohu',
    'solar', 'solutions', 'soy', 'space', 'spiegel', 'sr', 'st',
    'style', 'su', 'supplies', 'supply', 'support', 'surf',
    'surgery', 'suzuki', 'sv', 'sx', 'sy', 'sydney', 'systems', 'sz',
    # t
    'taipei', 'tatar', 'tattoo', 'tax', 'tc', 'td', 'technology',
    'tel', 'temasek', 'tennis', 'tf', 'tg', 'th', 'tienda', 'tips',
    'tires', 'tirol', 'tj', 'tk', 'tl', 'tm', 'tn', 'to', 'today',
    'tokyo', 'tools', 'top', 'toshiba', 'town', 'toys', 'tp', 'tr',
    'trade', 'training', 'travel', 'trust', 'tt', 'tui', 'tv', 'tw',
    'tz',
    # u
    'ua', 'ug', 'uk', 'university', 'uno', 'uol', 'us', 'uy', 'uz',
    # v
    'va', 'vacations', 'vc', 've', 'vegas', 'ventures',
    'versicherung', 'vet', 'vg', 'vi', 'viajes', 'video', 'villas',
    'vision', 'vlaanderen', 'vn', 'vodka', 'vote', 'voting', 'voto',
    'voyage', 'vu',
    # w
    'wales', 'wang', 'watch', 'webcam', 'website', 'wed', 'wedding',
    'wf', 'whoswho', 'wien', 'wiki', 'williamhill', 'wme', 'work',
    'works', 'world', 'ws', 'wtc', 'wtf',
    # x
    'xn--1qqw23a', 'xn--3bst00m', 'xn--3ds443g', 'xn--3e0b707e',
    'xn--45brj9c', 'xn--45q11c', 'xn--4gbrim', 'xn--55qw42g',
    'xn--55qx5d', 'xn--6frz82g', 'xn--6qq986b3xl', 'xn--80adxhks',
    'xn--80ao21a', 'xn--80asehdb', 'xn--80aswg', 'xn--90a3ac',
    'xn--90ais', 'xn--b4w605ferd', 'xn--c1avg', 'xn--cg4bki',
    'xn--clchc0ea0b2g2a9gcd', 'xn--czr694b', 'xn--czrs0t',
    'xn--czru2d', 'xn--d1acj3b', 'xn--d1alf', 'xn--fiq228c5hs',
    'xn--fiq64b', 'xn--fiqs8s', 'xn--fiqz9s', 'xn--flw351e',
    'xn--fpcrj9c3d', 'xn--fzc2c9e2c', 'xn--gecrj9c', 'xn--h2brj9c',
    'xn--hxt814e', 'xn--i1b6b1a6a2e', 'xn--io0a7i', 'xn--j1amh',
    'xn--j6w193g', 'xn--kprw13d', 'xn--kpry57d', 'xn--kput3i',
    'xn--l1acc', 'xn--lgbbat1ad8j', 'xn--mgb9awbf',
    'xn--mgba3a4f16a', 'xn--mgbaam7a8h', 'xn--mgbab2bd',
    'xn--mgbayh7gpa', 'xn--mgbbh1a71e', 'xn--mgbc0a9azcg',
    'xn--mgberp4a5d4ar', 'xn--mgbx4cd0ab', 'xn--ngbc5azd',
    'xn--node', 'xn--nqv7f', 'xn--nqv7fs00ema', 'xn--o3cw4h',
    'xn--ogbpf8fl', 'xn--p1acf', 'xn--p1ai', 'xn--pgbs0dh',
    'xn--q9jyb4c', 'xn--qcka1pmc', 'xn--rhqv96g', 'xn--s9brj9c',
    'xn--ses554g', 'xn--unup4y', 'xn--vermgensberater-ctb',
    'xn--vermgensberatung-pwb', 'xn--vhquv', 'xn--wgbh1c',
    'xn--wgbl6a', 'xn--xhq521b', 'xn--xkc2al3hye2a',
    'xn--xkc2dl3a5ee0h', 'xn--yfro4i67o', 'xn--ygbi2ammx',
    'xn--zfr164b', 'xxx', 'xyz',
    # y
    'yachts', 'yandex', 'ye', 'yodobashi', 'yoga', 'yokohama',
    'youtube', 'yt',
    # z
    'za', 'zip', 'zm', 'zone', 'zuerich', 'zw'
]


class IS_HTTP_URL(Validator):
    """
    Rejects a URL string if any of the following is true:
       * The string is empty or None
       * The string uses characters that are not allowed in a URL
       * The string breaks any of the HTTP syntactic rules
       * The URL scheme specified (if one is specified) is not 'http' or 'https'
       * The top-level domain (if a host name is specified) does not exist

    Based on RFC 2616: http://www.faqs.org/rfcs/rfc2616.html

    This function only checks the URL's syntax. It does not check that the URL
    points to a real document, for example, or that it otherwise makes sense
    semantically. This function does automatically prepend 'http://' in front
    of a URL in the case of an abbreviated URL (e.g. 'google.ca').

    The list of allowed schemes is customizable with the allowed_schemes
    parameter. If you exclude None from the list, then abbreviated URLs
    (lacking a scheme such as 'http') will be rejected.

    The default prepended scheme is customizable with the prepend_scheme
    parameter. If you set prepend_scheme to None then prepending will be
    disabled. URLs that require prepending to parse will still be accepted,
    but the return value will not be modified.

    @author: Jonathan Benn

        >>> IS_HTTP_URL()('http://1.2.3.4')
        ('http://1.2.3.4', None)
        >>> IS_HTTP_URL()('http://abc.com')
        ('http://abc.com', None)
        >>> IS_HTTP_URL()('https://abc.com')
        ('https://abc.com', None)
        >>> IS_HTTP_URL()('httpx://abc.com')
        ('httpx://abc.com', 'enter a valid URL')
        >>> IS_HTTP_URL()('http://abc.com:80')
        ('http://abc.com:80', None)
        >>> IS_HTTP_URL()('http://user@abc.com')
        ('http://user@abc.com', None)
        >>> IS_HTTP_URL()('http://user@1.2.3.4')
        ('http://user@1.2.3.4', None)

    Args:
        error_message: a string, the error message to give the end user
            if the URL does not validate
        allowed_schemes: a list containing strings or None. Each element
            is a scheme the inputed URL is allowed to use
        prepend_scheme: a string, this scheme is prepended if it's
            necessary to make the URL valid
    """

    GENERIC_VALID_IP = re.compile(
        "([\w.!~*'|;:&=+$,-]+@)?\d+\.\d+\.\d+\.\d+(:\d*)*$")
    GENERIC_VALID_DOMAIN = re.compile("([\w.!~*'|;:&=+$,-]+@)?(([A-Za-z0-9]+[A-Za-z0-9\-]*[A-Za-z0-9]+\.)*([A-Za-z0-9]+\.)*)*([A-Za-z]+[A-Za-z0-9\-]*[A-Za-z0-9]+)\.?(:\d*)*$")

    def __init__(
        self,
        error_message='Enter a valid URL',
        allowed_schemes=None,
        prepend_scheme='http',
        allowed_tlds=None
    ):

        self.error_message = error_message
        if allowed_schemes is None:
            self.allowed_schemes = http_schemes
        else:
            self.allowed_schemes = allowed_schemes
        if allowed_tlds is None:
            self.allowed_tlds = official_top_level_domains
        else:
            self.allowed_tlds = allowed_tlds
        self.prepend_scheme = prepend_scheme

        for i in self.allowed_schemes:
            if i not in http_schemes:
                raise SyntaxError("allowed_scheme value '%s' is not in %s" %
                                  (i, http_schemes))

        if self.prepend_scheme not in self.allowed_schemes:
            raise SyntaxError("prepend_scheme='%s' is not in allowed_schemes=%s" %
                              (self.prepend_scheme, self.allowed_schemes))

    def __call__(self, value):
        """
        Args:
            value: a string, the URL to validate

        Returns:
            a tuple, where tuple[0] is the inputed value
            (possible prepended with prepend_scheme), and tuple[1] is either
            None (success!) or the string error_message
        """
        try:
            # if the URL passes generic validation
            x = IS_GENERIC_URL(error_message=self.error_message,
                               allowed_schemes=self.allowed_schemes,
                               prepend_scheme=self.prepend_scheme)
            if x(value)[1] is None:
                components = urlparse.urlparse(value)
                authority = components.netloc
                # if there is an authority component
                if authority:
                    # if authority is a valid IP address
                    if self.GENERIC_VALID_IP.match(authority):
                        # Then this HTTP URL is valid
                        return (value, None)
                    else:
                        # else if authority is a valid domain name
                        domainMatch = self.GENERIC_VALID_DOMAIN.match(
                            authority)
                        if domainMatch:
                            # if the top-level domain really exists
                            if domainMatch.group(5).lower()\
                                    in self.allowed_tlds:
                                # Then this HTTP URL is valid
                                return (value, None)
                else:
                    # else this is a relative/abbreviated URL, which will parse
                    # into the URL's path component
                    path = components.path
                    # relative case: if this is a valid path (if it starts with
                    # a slash)
                    if path.startswith('/'):
                        # Then this HTTP URL is valid
                        return (value, None)
                    else:
                        # abbreviated case: if we haven't already, prepend a
                        # scheme and see if it fixes the problem
                        if '://' not in value and None in self.allowed_schemes:
                            schemeToUse = self.prepend_scheme or 'http'
                            prependTest = self.__call__(schemeToUse
                                                        + '://' + value)
                            # if the prepend test succeeded
                            if prependTest[1] is None:
                                # if prepending in the output is enabled
                                if self.prepend_scheme:
                                    return prependTest
                                else:
                                    # else return the original, non-prepended
                                    # value
                                    return (value, None)
        except:
            pass
        # else the HTTP URL is not valid
        return (value, translate(self.error_message))


class IS_URL(Validator):
    """
    Rejects a URL string if any of the following is true:

       * The string is empty or None
       * The string uses characters that are not allowed in a URL
       * The string breaks any of the HTTP syntactic rules
       * The URL scheme specified (if one is specified) is not 'http' or 'https'
       * The top-level domain (if a host name is specified) does not exist

    (These rules are based on RFC 2616: http://www.faqs.org/rfcs/rfc2616.html)

    This function only checks the URL's syntax. It does not check that the URL
    points to a real document, for example, or that it otherwise makes sense
    semantically. This function does automatically prepend 'http://' in front
    of a URL in the case of an abbreviated URL (e.g. 'google.ca').

    If the parameter mode='generic' is used, then this function's behavior
    changes. It then rejects a URL string if any of the following is true:

       * The string is empty or None
       * The string uses characters that are not allowed in a URL
       * The URL scheme specified (if one is specified) is not valid

    (These rules are based on RFC 2396: http://www.faqs.org/rfcs/rfc2396.html)

    The list of allowed schemes is customizable with the allowed_schemes
    parameter. If you exclude None from the list, then abbreviated URLs
    (lacking a scheme such as 'http') will be rejected.

    The default prepended scheme is customizable with the prepend_scheme
    parameter. If you set prepend_scheme to None then prepending will be
    disabled. URLs that require prepending to parse will still be accepted,
    but the return value will not be modified.

    IS_URL is compatible with the Internationalized Domain Name (IDN) standard
    specified in RFC 3490 (http://tools.ietf.org/html/rfc3490). As a result,
    URLs can be regular strings or unicode strings.
    If the URL's domain component (e.g. google.ca) contains non-US-ASCII
    letters, then the domain will be converted into Punycode (defined in
    RFC 3492, http://tools.ietf.org/html/rfc3492). IS_URL goes a bit beyond
    the standards, and allows non-US-ASCII characters to be present in the path
    and query components of the URL as well. These non-US-ASCII characters will
    be escaped using the standard '%20' type syntax. e.g. the unicode
    character with hex code 0x4e86 will become '%4e%86'

    Args:
        error_message: a string, the error message to give the end user
            if the URL does not validate
        allowed_schemes: a list containing strings or None. Each element
            is a scheme the inputed URL is allowed to use
        prepend_scheme: a string, this scheme is prepended if it's
            necessary to make the URL valid

    Code Examples::

        INPUT(_type='text', _name='name', requires=IS_URL())
        >>> IS_URL()('abc.com')
        ('http://abc.com', None)

        INPUT(_type='text', _name='name', requires=IS_URL(mode='generic'))
        >>> IS_URL(mode='generic')('abc.com')
        ('abc.com', None)

        INPUT(_type='text', _name='name',
            requires=IS_URL(allowed_schemes=['https'], prepend_scheme='https'))
        >>> IS_URL(allowed_schemes=['https'], prepend_scheme='https')('https://abc.com')
        ('https://abc.com', None)

        INPUT(_type='text', _name='name',
            requires=IS_URL(prepend_scheme='https'))
        >>> IS_URL(prepend_scheme='https')('abc.com')
        ('https://abc.com', None)

        INPUT(_type='text', _name='name',
            requires=IS_URL(mode='generic', allowed_schemes=['ftps', 'https'],
                prepend_scheme='https'))
        >>> IS_URL(mode='generic', allowed_schemes=['ftps', 'https'], prepend_scheme='https')('https://abc.com')
        ('https://abc.com', None)
        >>> IS_URL(mode='generic', allowed_schemes=['ftps', 'https', None], prepend_scheme='https')('abc.com')
        ('abc.com', None)

    @author: Jonathan Benn
    """

    def __init__(
        self,
        error_message='Enter a valid URL',
        mode='http',
        allowed_schemes=None,
        prepend_scheme='http',
        allowed_tlds=None
    ):

        self.error_message = error_message
        self.mode = mode.lower()
        if self.mode not in ['generic', 'http']:
            raise SyntaxError("invalid mode '%s' in IS_URL" % self.mode)
        self.allowed_schemes = allowed_schemes
        if allowed_tlds is None:
            self.allowed_tlds = official_top_level_domains
        else:
            self.allowed_tlds = allowed_tlds

        if self.allowed_schemes:
            if prepend_scheme not in self.allowed_schemes:
                raise SyntaxError("prepend_scheme='%s' is not in allowed_schemes=%s"
                                  % (prepend_scheme, self.allowed_schemes))

        # if allowed_schemes is None, then we will defer testing
        # prepend_scheme's validity to a sub-method

        self.prepend_scheme = prepend_scheme

    def __call__(self, value):
        """
        Args:
            value: a unicode or regular string, the URL to validate

        Returns:
            a (string, string) tuple, where tuple[0] is the modified
            input value and tuple[1] is either None (success!) or the
            string error_message. The input value will never be modified in the
            case of an error. However, if there is success then the input URL
            may be modified to (1) prepend a scheme, and/or (2) convert a
            non-compliant unicode URL into a compliant US-ASCII version.
        """
        if self.mode == 'generic':
            subMethod = IS_GENERIC_URL(error_message=self.error_message,
                                       allowed_schemes=self.allowed_schemes,
                                       prepend_scheme=self.prepend_scheme)
        elif self.mode == 'http':
            subMethod = IS_HTTP_URL(error_message=self.error_message,
                                    allowed_schemes=self.allowed_schemes,
                                    prepend_scheme=self.prepend_scheme,
                                    allowed_tlds=self.allowed_tlds)
        else:
            raise SyntaxError("invalid mode '%s' in IS_URL" % self.mode)

        if not isinstance(value, unicodeT):
            return subMethod(value)
        else:
            try:
                asciiValue = unicode_to_ascii_url(value, self.prepend_scheme)
            except Exception as e:
                # If we are not able to convert the unicode url into a
                # US-ASCII URL, then the URL is not valid
                return (value, translate(self.error_message))
            methodResult = subMethod(asciiValue)
            # if the validation of the US-ASCII version of the value failed
            if not methodResult[1] is None:
                # then return the original input value, not the US-ASCII version
                return (value, methodResult[1])
            else:
                return methodResult


regex_time = re.compile(
    '((?P<h>[0-9]+))([^0-9 ]+(?P<m>[0-9 ]+))?([^0-9ap ]+(?P<s>[0-9]*))?((?P<d>[ap]m))?')


class IS_TIME(Validator):
    """
    Example:
        Use as::

            INPUT(_type='text', _name='name', requires=IS_TIME())

    understands the following formats
    hh:mm:ss [am/pm]
    hh:mm [am/pm]
    hh [am/pm]

    [am/pm] is optional, ':' can be replaced by any other non-space non-digit::

        >>> IS_TIME()('21:30')
        (datetime.time(21, 30), None)
        >>> IS_TIME()('21-30')
        (datetime.time(21, 30), None)
        >>> IS_TIME()('21.30')
        (datetime.time(21, 30), None)
        >>> IS_TIME()('21:30:59')
        (datetime.time(21, 30, 59), None)
        >>> IS_TIME()('5:30')
        (datetime.time(5, 30), None)
        >>> IS_TIME()('5:30 am')
        (datetime.time(5, 30), None)
        >>> IS_TIME()('5:30 pm')
        (datetime.time(17, 30), None)
        >>> IS_TIME()('5:30 whatever')
        ('5:30 whatever', 'enter time as hh:mm:ss (seconds, am, pm optional)')
        >>> IS_TIME()('5:30 20')
        ('5:30 20', 'enter time as hh:mm:ss (seconds, am, pm optional)')
        >>> IS_TIME()('24:30')
        ('24:30', 'enter time as hh:mm:ss (seconds, am, pm optional)')
        >>> IS_TIME()('21:60')
        ('21:60', 'enter time as hh:mm:ss (seconds, am, pm optional)')
        >>> IS_TIME()('21:30::')
        ('21:30::', 'enter time as hh:mm:ss (seconds, am, pm optional)')
        >>> IS_TIME()('')
        ('', 'enter time as hh:mm:ss (seconds, am, pm optional)')ù

    """

    def __init__(self, error_message='Enter time as hh:mm:ss (seconds, am, pm optional)'):
        self.error_message = error_message

    def __call__(self, value):
        try:
            ivalue = value
            value = regex_time.match(value.lower())
            (h, m, s) = (int(value.group('h')), 0, 0)
            if not value.group('m') is None:
                m = int(value.group('m'))
            if not value.group('s') is None:
                s = int(value.group('s'))
            if value.group('d') == 'pm' and 0 < h < 12:
                h += 12
            if value.group('d') == 'am' and h == 12:
                h = 0
            if not (h in range(24) and m in range(60) and s
                    in range(60)):
                raise ValueError('Hours or minutes or seconds are outside of allowed range')
            value = datetime.time(h, m, s)
            return (value, None)
        except AttributeError:
            pass
        except ValueError:
            pass
        return (ivalue, translate(self.error_message))


# A UTC class.
class UTC(datetime.tzinfo):
    """UTC"""
    ZERO = datetime.timedelta(0)

    def utcoffset(self, dt):
        return UTC.ZERO

    def tzname(self, dt):
        return "UTC"

    def dst(self, dt):
        return UTC.ZERO
utc = UTC()


class IS_DATE(Validator):
    """
    Examples:
        Use as::

            INPUT(_type='text', _name='name', requires=IS_DATE())

    date has to be in the ISO8960 format YYYY-MM-DD
    """

    def __init__(self, format='%Y-%m-%d',
                 error_message='Enter date as %(format)s'):
        self.format = translate(format)
        self.error_message = str(error_message)
        self.extremes = {}

    def __call__(self, value):
        ovalue = value
        if isinstance(value, datetime.date):
            return (value, None)
        try:
            (y, m, d, hh, mm, ss, t0, t1, t2) = \
                time.strptime(value, str(self.format))
            value = datetime.date(y, m, d)
            return (value, None)
        except:
            self.extremes.update(IS_DATETIME.nice(self.format))
            return (ovalue, translate(self.error_message) % self.extremes)

    def formatter(self, value):
        if value is None:
            return None
        format = self.format
        year = value.year
        y = '%.4i' % year
        format = format.replace('%y', y[-2:])
        format = format.replace('%Y', y)
        if year < 1900:
            year = 2000
        d = datetime.date(year, value.month, value.day)
        return d.strftime(format)


class IS_DATETIME(Validator):
    """
    Examples:
        Use as::

            INPUT(_type='text', _name='name', requires=IS_DATETIME())

    datetime has to be in the ISO8960 format YYYY-MM-DD hh:mm:ss
    timezome must be None or a pytz.timezone("America/Chicago") object
    """

    isodatetime = '%Y-%m-%d %H:%M:%S'

    @staticmethod
    def nice(format):
        code = (('%Y', '1963'),
                ('%y', '63'),
                ('%d', '28'),
                ('%m', '08'),
                ('%b', 'Aug'),
                ('%B', 'August'),
                ('%H', '14'),
                ('%I', '02'),
                ('%p', 'PM'),
                ('%M', '30'),
                ('%S', '59'))
        for (a, b) in code:
            format = format.replace(a, b)
        return dict(format=format)

    def __init__(self, format='%Y-%m-%d %H:%M:%S',
                 error_message='Enter date and time as %(format)s',
                 timezone=None):
        self.format = translate(format)
        self.error_message = str(error_message)
        self.extremes = {}
        self.timezone = timezone

    def __call__(self, value):
        ovalue = value
        if isinstance(value, datetime.datetime):
            return (value, None)
        try:
            (y, m, d, hh, mm, ss, t0, t1, t2) = \
                time.strptime(value, str(self.format))
            value = datetime.datetime(y, m, d, hh, mm, ss)
            if self.timezone is not None:
                # TODO: https://github.com/web2py/web2py/issues/1094 (temporary solution)
                value = self.timezone.localize(value).astimezone(utc).replace(tzinfo=None)
            return (value, None)
        except:
            self.extremes.update(IS_DATETIME.nice(self.format))
            return (ovalue, translate(self.error_message) % self.extremes)

    def formatter(self, value):
        if value is None:
            return None
        format = self.format
        year = value.year
        y = '%.4i' % year
        format = format.replace('%y', y[-2:])
        format = format.replace('%Y', y)
        if year < 1900:
            year = 2000
        d = datetime.datetime(year, value.month, value.day,
                              value.hour, value.minute, value.second)
        if self.timezone is not None:
            d = d.replace(tzinfo=utc).astimezone(self.timezone)
        return d.strftime(format)


class IS_DATE_IN_RANGE(IS_DATE):
    """
    Examples:
        Use as::

            >>> v = IS_DATE_IN_RANGE(minimum=datetime.date(2008,1,1), \
                                     maximum=datetime.date(2009,12,31), \
                                     format="%m/%d/%Y",error_message="Oops")

            >>> v('03/03/2008')
            (datetime.date(2008, 3, 3), None)

            >>> v('03/03/2010')
            ('03/03/2010', 'oops')

            >>> v(datetime.date(2008,3,3))
            (datetime.date(2008, 3, 3), None)

            >>> v(datetime.date(2010,3,3))
            (datetime.date(2010, 3, 3), 'oops')

    """

    def __init__(self,
                 minimum=None,
                 maximum=None,
                 format='%Y-%m-%d',
                 error_message=None):
        self.minimum = minimum
        self.maximum = maximum
        if error_message is None:
            if minimum is None:
                error_message = "Enter date on or before %(max)s"
            elif maximum is None:
                error_message = "Enter date on or after %(min)s"
            else:
                error_message = "Enter date in range %(min)s %(max)s"
        IS_DATE.__init__(self,
                         format=format,
                         error_message=error_message)
        self.extremes = dict(min=self.formatter(minimum),
                             max=self.formatter(maximum))

    def __call__(self, value):
        ovalue = value
        (value, msg) = IS_DATE.__call__(self, value)
        if msg is not None:
            return (value, msg)
        if self.minimum and self.minimum > value:
            return (ovalue, translate(self.error_message) % self.extremes)
        if self.maximum and value > self.maximum:
            return (ovalue, translate(self.error_message) % self.extremes)
        return (value, None)


class IS_DATETIME_IN_RANGE(IS_DATETIME):
    """
    Examples:
        Use as::
            >>> v = IS_DATETIME_IN_RANGE(\
                    minimum=datetime.datetime(2008,1,1,12,20), \
                    maximum=datetime.datetime(2009,12,31,12,20), \
                    format="%m/%d/%Y %H:%M",error_message="Oops")
            >>> v('03/03/2008 12:40')
            (datetime.datetime(2008, 3, 3, 12, 40), None)

            >>> v('03/03/2010 10:34')
            ('03/03/2010 10:34', 'oops')

            >>> v(datetime.datetime(2008,3,3,0,0))
            (datetime.datetime(2008, 3, 3, 0, 0), None)

            >>> v(datetime.datetime(2010,3,3,0,0))
            (datetime.datetime(2010, 3, 3, 0, 0), 'oops')

    """

    def __init__(self,
                 minimum=None,
                 maximum=None,
                 format='%Y-%m-%d %H:%M:%S',
                 error_message=None,
                 timezone=None):
        self.minimum = minimum
        self.maximum = maximum
        if error_message is None:
            if minimum is None:
                error_message = "Enter date and time on or before %(max)s"
            elif maximum is None:
                error_message = "Enter date and time on or after %(min)s"
            else:
                error_message = "Enter date and time in range %(min)s %(max)s"
        IS_DATETIME.__init__(self,
                             format=format,
                             error_message=error_message,
                             timezone=timezone)
        self.extremes = dict(min=self.formatter(minimum),
                             max=self.formatter(maximum))

    def __call__(self, value):
        ovalue = value
        (value, msg) = IS_DATETIME.__call__(self, value)
        if msg is not None:
            return (value, msg)
        if self.minimum and self.minimum > value:
            return (ovalue, translate(self.error_message) % self.extremes)
        if self.maximum and value > self.maximum:
            return (ovalue, translate(self.error_message) % self.extremes)
        return (value, None)


class IS_LIST_OF(Validator):

    def __init__(self, other=None, minimum=0, maximum=100,
                 error_message=None):
        self.other = other
        self.minimum = minimum
        self.maximum = maximum
        self.error_message = error_message or "Enter between %(min)g and %(max)g values"

    def __call__(self, value):
        ivalue = value
        if not isinstance(value, list):
            ivalue = [ivalue]
        ivalue = [i for i in ivalue if str(i).strip()]
        if self.minimum is not None and len(ivalue) < self.minimum:
            return (ivalue, translate(self.error_message) % dict(min=self.minimum, max=self.maximum))
        if self.maximum is not None and len(ivalue) > self.maximum:
            return (ivalue, translate(self.error_message) % dict(min=self.minimum, max=self.maximum))
        new_value = []
        other = self.other
        if self.other:
            if not isinstance(other, (list, tuple)):
                other = [other]
            for item in ivalue:
                v = item
                for validator in other:
                    (v, e) = validator(v)
                    if e:
                        return (ivalue, e)
                new_value.append(v)
            ivalue = new_value
        return (ivalue, None)


class IS_LOWER(Validator):
    """
    Converts to lowercase::

        >>> IS_LOWER()('ABC')
        ('abc', None)
        >>> IS_LOWER()('Ñ')
        ('\\xc3\\xb1', None)

    """

    def __call__(self, value):
        cast_back = lambda x: x
        if isinstance(value, str):
            cast_back = to_native
        elif isinstance(value, bytes):
            cast_back = to_bytes
        value = to_unicode(value).lower()
        return (cast_back(value), None)


class IS_UPPER(Validator):
    """
    Converts to uppercase::

        >>> IS_UPPER()('abc')
        ('ABC', None)
        >>> IS_UPPER()('ñ')
        ('\\xc3\\x91', None)

    """

    def __call__(self, value):
        cast_back = lambda x: x
        if isinstance(value, str):
            cast_back = to_native
        elif isinstance(value, bytes):
            cast_back = to_bytes
        value = to_unicode(value).upper()
        return (cast_back(value), None)


def urlify(s, maxlen=80, keep_underscores=False):
    """
    Converts incoming string to a simplified ASCII subset.
    if (keep_underscores): underscores are retained in the string
    else: underscores are translated to hyphens (default)
    """
    s = to_unicode(s)                     # to unicode
    s = s.lower()                         # to lowercase
    s = unicodedata.normalize('NFKD', s)  # replace special characters
    s = to_native(s, charset='ascii', errors='ignore')       # encode as ASCII
    s = re.sub('&\w+?;', '', s)           # strip html entities
    if keep_underscores:
        s = re.sub('\s+', '-', s)         # whitespace to hyphens
        s = re.sub('[^\w\-]', '', s)
        # strip all but alphanumeric/underscore/hyphen
    else:
        s = re.sub('[\s_]+', '-', s)      # whitespace & underscores to hyphens
        s = re.sub('[^a-z0-9\-]', '', s)  # strip all but alphanumeric/hyphen
    s = re.sub('[-_][-_]+', '-', s)       # collapse strings of hyphens
    s = s.strip('-')                      # remove leading and trailing hyphens
    return s[:maxlen]                     # enforce maximum length


class IS_SLUG(Validator):
    """
    converts arbitrary text string to a slug::

        >>> IS_SLUG()('abc123')
        ('abc123', None)
        >>> IS_SLUG()('ABC123')
        ('abc123', None)
        >>> IS_SLUG()('abc-123')
        ('abc-123', None)
        >>> IS_SLUG()('abc--123')
        ('abc-123', None)
        >>> IS_SLUG()('abc 123')
        ('abc-123', None)
        >>> IS_SLUG()('abc\t_123')
        ('abc-123', None)
        >>> IS_SLUG()('-abc-')
        ('abc', None)
        >>> IS_SLUG()('--a--b--_ -c--')
        ('a-b-c', None)
        >>> IS_SLUG()('abc&amp;123')
        ('abc123', None)
        >>> IS_SLUG()('abc&amp;123&amp;def')
        ('abc123def', None)
        >>> IS_SLUG()('ñ')
        ('n', None)
        >>> IS_SLUG(maxlen=4)('abc123')
        ('abc1', None)
        >>> IS_SLUG()('abc_123')
        ('abc-123', None)
        >>> IS_SLUG(keep_underscores=False)('abc_123')
        ('abc-123', None)
        >>> IS_SLUG(keep_underscores=True)('abc_123')
        ('abc_123', None)
        >>> IS_SLUG(check=False)('abc')
        ('abc', None)
        >>> IS_SLUG(check=True)('abc')
        ('abc', None)
        >>> IS_SLUG(check=False)('a bc')
        ('a-bc', None)
        >>> IS_SLUG(check=True)('a bc')
        ('a bc', 'must be slug')
    """

    @staticmethod
    def urlify(value, maxlen=80, keep_underscores=False):
        return urlify(value, maxlen, keep_underscores)

    def __init__(self, maxlen=80, check=False, error_message='Must be slug', keep_underscores=False):
        self.maxlen = maxlen
        self.check = check
        self.error_message = error_message
        self.keep_underscores = keep_underscores

    def __call__(self, value):
        if self.check and value != urlify(value, self.maxlen, self.keep_underscores):
            return (value, translate(self.error_message))
        return (urlify(value, self.maxlen, self.keep_underscores), None)


class ANY_OF(Validator):
    """
    Tests if any of the validators in a list returns successfully::

        >>> ANY_OF([IS_EMAIL(),IS_ALPHANUMERIC()])('a@b.co')
        ('a@b.co', None)
        >>> ANY_OF([IS_EMAIL(),IS_ALPHANUMERIC()])('abco')
        ('abco', None)
        >>> ANY_OF([IS_EMAIL(),IS_ALPHANUMERIC()])('@ab.co')
        ('@ab.co', 'enter only letters, numbers, and underscore')
        >>> ANY_OF([IS_ALPHANUMERIC(),IS_EMAIL()])('@ab.co')
        ('@ab.co', 'enter a valid email address')

    """

    def __init__(self, subs):
        self.subs = subs

    def __call__(self, value):
        for validator in self.subs:
            value, error = validator(value)
            if error == None:
                break
        return value, error

    def formatter(self, value):
        # Use the formatter of the first subvalidator
        # that validates the value and has a formatter
        for validator in self.subs:
            if hasattr(validator, 'formatter') and validator(value)[1] is None:
                return validator.formatter(value)


class IS_EMPTY_OR(Validator):
    """
    Dummy class for testing IS_EMPTY_OR::

        >>> IS_EMPTY_OR(IS_EMAIL())('abc@def.com')
        ('abc@def.com', None)
        >>> IS_EMPTY_OR(IS_EMAIL())('   ')
        (None, None)
        >>> IS_EMPTY_OR(IS_EMAIL(), null='abc')('   ')
        ('abc', None)
        >>> IS_EMPTY_OR(IS_EMAIL(), null='abc', empty_regex='def')('def')
        ('abc', None)
        >>> IS_EMPTY_OR(IS_EMAIL())('abc')
        ('abc', 'enter a valid email address')
        >>> IS_EMPTY_OR(IS_EMAIL())(' abc ')
        ('abc', 'enter a valid email address')
    """

    def __init__(self, other, null=None, empty_regex=None):
        (self.other, self.null) = (other, null)
        if empty_regex is not None:
            self.empty_regex = re.compile(empty_regex)
        else:
            self.empty_regex = None
        if hasattr(other, 'multiple'):
            self.multiple = other.multiple
        if hasattr(other, 'options'):
            self.options = self._options

    def _options(self, *args, **kwargs):
        options = self.other.options(*args, **kwargs)
        if (not options or options[0][0] != '') and not self.multiple:
            options.insert(0, ('', ''))
        return options

    def set_self_id(self, id):
        if isinstance(self.other, (list, tuple)):
            for item in self.other:
                if hasattr(item, 'set_self_id'):
                    item.set_self_id(id)
        else:
            if hasattr(self.other, 'set_self_id'):
                self.other.set_self_id(id)

    def __call__(self, value):
        value, empty = is_empty(value, empty_regex=self.empty_regex)
        if empty:
            return (self.null, None)
        if isinstance(self.other, (list, tuple)):
            error = None
            for item in self.other:
                value, error = item(value)
                if error:
                    break
            return value, error
        else:
            return self.other(value)

    def formatter(self, value):
        if hasattr(self.other, 'formatter'):
            return self.other.formatter(value)
        return value

IS_NULL_OR = IS_EMPTY_OR  # for backward compatibility


class CLEANUP(Validator):
    """
    Examples:
        Use as::

            INPUT(_type='text', _name='name', requires=CLEANUP())

    removes special characters on validation
    """
    REGEX_CLEANUP = re.compile('[^\x09\x0a\x0d\x20-\x7e]')

    def __init__(self, regex=None):
        self.regex = self.REGEX_CLEANUP if regex is None \
            else re.compile(regex)

    def __call__(self, value):
        v = self.regex.sub('', str(value).strip())
        return (v, None)


class LazyCrypt(object):
    """
    Stores a lazy password hash
    """

    def __init__(self, crypt, password):
        """
        crypt is an instance of the CRYPT validator,
        password is the password as inserted by the user
        """
        self.crypt = crypt
        self.password = password
        self.crypted = None

    def __str__(self):
        """
        Encrypted self.password and caches it in self.crypted.
        If self.crypt.salt the output is in the format <algorithm>$<salt>$<hash>

        Try get the digest_alg from the key (if it exists)
        else assume the default digest_alg. If not key at all, set key=''

        If a salt is specified use it, if salt is True, set salt to uuid
        (this should all be backward compatible)

        Options:
        key = 'uuid'
        key = 'md5:uuid'
        key = 'sha512:uuid'
        ...
        key = 'pbkdf2(1000,64,sha512):uuid' 1000 iterations and 64 chars length
        """
        if self.crypted:
            return self.crypted
        if self.crypt.key:
            if ':' in self.crypt.key:
                digest_alg, key = self.crypt.key.split(':', 1)
            else:
                digest_alg, key = self.crypt.digest_alg, self.crypt.key
        else:
            digest_alg, key = self.crypt.digest_alg, ''
        if self.crypt.salt:
            if self.crypt.salt == True:
                salt = str(web2py_uuid()).replace('-', '')[-16:]
            else:
                salt = self.crypt.salt
        else:
            salt = ''
        hashed = simple_hash(self.password, key, salt, digest_alg)
        self.crypted = '%s$%s$%s' % (digest_alg, salt, hashed)
        return self.crypted

    def __eq__(self, stored_password):
        """
        compares the current lazy crypted password with a stored password
        """

        # LazyCrypt objects comparison
        if isinstance(stored_password, self.__class__):
            return ((self is stored_password) or
                    ((self.crypt.key == stored_password.crypt.key) and
                     (self.password == stored_password.password)))

        if self.crypt.key:
            if ':' in self.crypt.key:
                key = self.crypt.key.split(':')[1]
            else:
                key = self.crypt.key
        else:
            key = ''
        if stored_password is None:
            return False
        elif stored_password.count('$') == 2:
            (digest_alg, salt, hash) = stored_password.split('$')
            h = simple_hash(self.password, key, salt, digest_alg)
            temp_pass = '%s$%s$%s' % (digest_alg, salt, h)
        else:  # no salting
            # guess digest_alg
            digest_alg = DIGEST_ALG_BY_SIZE.get(len(stored_password), None)
            if not digest_alg:
                return False
            else:
                temp_pass = simple_hash(self.password, key, '', digest_alg)
        return temp_pass == stored_password

    def __ne__(self, other):
        return not self.__eq__(other)


class CRYPT(object):
    """
    Examples:
        Use as::

            INPUT(_type='text', _name='name', requires=CRYPT())

    encodes the value on validation with a digest.

    If no arguments are provided CRYPT uses the MD5 algorithm.
    If the key argument is provided the HMAC+MD5 algorithm is used.
    If the digest_alg is specified this is used to replace the
    MD5 with, for example, SHA512. The digest_alg can be
    the name of a hashlib algorithm as a string or the algorithm itself.

    min_length is the minimal password length (default 4) - IS_STRONG for serious security
    error_message is the message if password is too short

    Notice that an empty password is accepted but invalid. It will not allow login back.
    Stores junk as hashed password.

    Specify an algorithm or by default we will use sha512.

    Typical available algorithms:
      md5, sha1, sha224, sha256, sha384, sha512

    If salt, it hashes a password with a salt.
    If salt is True, this method will automatically generate one.
    Either case it returns an encrypted password string in the following format:

      <algorithm>$<salt>$<hash>

    Important: hashed password is returned as a LazyCrypt object and computed only if needed.
    The LasyCrypt object also knows how to compare itself with an existing salted password

    Supports standard algorithms

        >>> for alg in ('md5','sha1','sha256','sha384','sha512'):
        ...     print str(CRYPT(digest_alg=alg,salt=True)('test')[0])
        md5$...$...
        sha1$...$...
        sha256$...$...
        sha384$...$...
        sha512$...$...

    The syntax is always alg$salt$hash

    Supports for pbkdf2

        >>> alg = 'pbkdf2(1000,20,sha512)'
        >>> print str(CRYPT(digest_alg=alg,salt=True)('test')[0])
        pbkdf2(1000,20,sha512)$...$...

    An optional hmac_key can be specified and it is used as salt prefix

        >>> a = str(CRYPT(digest_alg='md5',key='mykey',salt=True)('test')[0])
        >>> print a
        md5$...$...

    Even if the algorithm changes the hash can still be validated

        >>> CRYPT(digest_alg='sha1',key='mykey',salt=True)('test')[0] == a
        True

    If no salt is specified CRYPT can guess the algorithms from length:

        >>> a = str(CRYPT(digest_alg='sha1',salt=False)('test')[0])
        >>> a
        'sha1$$a94a8fe5ccb19ba61c4c0873d391e987982fbbd3'
        >>> CRYPT(digest_alg='sha1',salt=False)('test')[0] == a
        True
        >>> CRYPT(digest_alg='sha1',salt=False)('test')[0] == a[6:]
        True
        >>> CRYPT(digest_alg='md5',salt=False)('test')[0] == a
        True
        >>> CRYPT(digest_alg='md5',salt=False)('test')[0] == a[6:]
        True
        """

    def __init__(self,
                 key=None,
                 digest_alg='pbkdf2(1000,20,sha512)',
                 min_length=0,
                 error_message='Too short', salt=True,
                 max_length=1024):
        """
        important, digest_alg='md5' is not the default hashing algorithm for
        web2py. This is only an example of usage of this function.

        The actual hash algorithm is determined from the key which is
        generated by web2py in tools.py. This defaults to hmac+sha512.
        """
        self.key = key
        self.digest_alg = digest_alg
        self.min_length = min_length
        self.max_length = max_length
        self.error_message = error_message
        self.salt = salt

    def __call__(self, value):
        v = value and str(value)[:self.max_length]
        if not v or len(v) < self.min_length:
            return ('', translate(self.error_message))
        if isinstance(value, LazyCrypt):
            return (value, None)
        return (LazyCrypt(self, value), None)

#  entropy calculator for IS_STRONG
#
lowerset = frozenset(u'abcdefghijklmnopqrstuvwxyz')
upperset = frozenset(u'ABCDEFGHIJKLMNOPQRSTUVWXYZ')
numberset = frozenset(u'0123456789')
sym1set = frozenset(u'!@#$%^&*()')
sym2set = frozenset(u'~`-_=+[]{}\\|;:\'",.<>?/')
otherset = frozenset(
    u'0123456789abcdefghijklmnopqrstuvwxyz')  # anything else


def calc_entropy(string):
    """ calculates a simple entropy for a given string """
    import math
    alphabet = 0    # alphabet size
    other = set()
    seen = set()
    lastset = None
    string = to_unicode(string)
    for c in string:
        # classify this character
        inset = otherset
        for cset in (lowerset, upperset, numberset, sym1set, sym2set):
            if c in cset:
                inset = cset
                break
        # calculate effect of character on alphabet size
        if inset not in seen:
            seen.add(inset)
            alphabet += len(inset)  # credit for a new character set
        elif c not in other:
            alphabet += 1   # credit for unique characters
            other.add(c)
        if inset is not lastset:
            alphabet += 1   # credit for set transitions
            lastset = cset
    entropy = len(
        string) * math.log(alphabet) / 0.6931471805599453  # math.log(2)
    return round(entropy, 2)


class IS_STRONG(object):
    """
    Examples:
        Use as::

            INPUT(_type='password', _name='passwd',
            requires=IS_STRONG(min=10, special=2, upper=2))

    enforces complexity requirements on a field

        >>> IS_STRONG(es=True)('Abcd1234')
        ('Abcd1234',
         'Must include at least 1 of the following: ~!@#$%^&*()_+-=?<>,.:;{}[]|')
        >>> IS_STRONG(es=True)('Abcd1234!')
        ('Abcd1234!', None)
        >>> IS_STRONG(es=True, entropy=1)('a')
        ('a', None)
        >>> IS_STRONG(es=True, entropy=1, min=2)('a')
        ('a', 'Minimum length is 2')
        >>> IS_STRONG(es=True, entropy=100)('abc123')
        ('abc123', 'Entropy (32.35) less than required (100)')
        >>> IS_STRONG(es=True, entropy=100)('and')
        ('and', 'Entropy (14.57) less than required (100)')
        >>> IS_STRONG(es=True, entropy=100)('aaa')
        ('aaa', 'Entropy (14.42) less than required (100)')
        >>> IS_STRONG(es=True, entropy=100)('a1d')
        ('a1d', 'Entropy (15.97) less than required (100)')
        >>> IS_STRONG(es=True, entropy=100)('añd')
        ('a\\xc3\\xb1d', 'Entropy (18.13) less than required (100)')

    """

    def __init__(self, min=None, max=None, upper=None, lower=None, number=None,
                 entropy=None,
                 special=None, specials=r'~!@#$%^&*()_+-=?<>,.:;{}[]|',
                 invalid=' "', error_message=None, es=False):
        self.entropy = entropy
        if entropy is None:
            # enforce default requirements
            self.min = 8 if min is None else min
            self.max = max  # was 20, but that doesn't make sense
            self.upper = 1 if upper is None else upper
            self.lower = 1 if lower is None else lower
            self.number = 1 if number is None else number
            self.special = 1 if special is None else special
        else:
            # by default, an entropy spec is exclusive
            self.min = min
            self.max = max
            self.upper = upper
            self.lower = lower
            self.number = number
            self.special = special
        self.specials = specials
        self.invalid = invalid
        self.error_message = error_message
        self.estring = es   # return error message as string (for doctest)

    def __call__(self, value):
        failures = []
        if value and len(value) == value.count('*') > 4:
            return (value, None)
        if self.entropy is not None:
            entropy = calc_entropy(value)
            if entropy < self.entropy:
                failures.append(translate("Entropy (%(have)s) less than required (%(need)s)")
                                % dict(have=entropy, need=self.entropy))
        if isinstance(self.min, int) and self.min > 0:
            if not len(value) >= self.min:
                failures.append(translate("Minimum length is %s") % self.min)
        if isinstance(self.max, int) and self.max > 0:
            if not len(value) <= self.max:
                failures.append(translate("Maximum length is %s") % self.max)
        if isinstance(self.special, int):
            all_special = [ch in value for ch in self.specials]
            if self.special > 0:
                if not all_special.count(True) >= self.special:
                    failures.append(translate("Must include at least %s of the following: %s")
                                    % (self.special, self.specials))
        if self.invalid:
            all_invalid = [ch in value for ch in self.invalid]
            if all_invalid.count(True) > 0:
                failures.append(translate("May not contain any of the following: %s")
                                % self.invalid)
        if isinstance(self.upper, int):
            all_upper = re.findall("[A-Z]", value)
            if self.upper > 0:
                if not len(all_upper) >= self.upper:
                    failures.append(translate("Must include at least %s uppercase")
                                    % str(self.upper))
            else:
                if len(all_upper) > 0:
                    failures.append(
                        translate("May not include any uppercase letters"))
        if isinstance(self.lower, int):
            all_lower = re.findall("[a-z]", value)
            if self.lower > 0:
                if not len(all_lower) >= self.lower:
                    failures.append(translate("Must include at least %s lowercase")
                                    % str(self.lower))
            else:
                if len(all_lower) > 0:
                    failures.append(
                        translate("May not include any lowercase letters"))
        if isinstance(self.number, int):
            all_number = re.findall("[0-9]", value)
            if self.number > 0:
                numbers = "number"
                if self.number > 1:
                    numbers = "numbers"
                if not len(all_number) >= self.number:
                    failures.append(translate("Must include at least %s %s")
                                    % (str(self.number), numbers))
            else:
                if len(all_number) > 0:
                    failures.append(translate("May not include any numbers"))
        if len(failures) == 0:
            return (value, None)
        if not self.error_message:
            if self.estring:
                return (value, '|'.join(failures))
            from gluon.html import XML
            return (value, XML('<br />'.join(failures)))
        else:
            return (value, translate(self.error_message))


class IS_IMAGE(Validator):
    """
    Checks if file uploaded through file input was saved in one of selected
    image formats and has dimensions (width and height) within given boundaries.

    Does *not* check for maximum file size (use IS_LENGTH for that). Returns
    validation failure if no data was uploaded.

    Supported file formats: BMP, GIF, JPEG, PNG.

    Code parts taken from
    http://mail.python.org/pipermail/python-list/2007-June/617126.html

    Args:
        extensions: iterable containing allowed *lowercase* image file extensions
        ('jpg' extension of uploaded file counts as 'jpeg')
        maxsize: iterable containing maximum width and height of the image
        minsize: iterable containing minimum width and height of the image

    Use (-1, -1) as minsize to pass image size check.

    Examples:
        Check if uploaded file is in any of supported image formats:

            INPUT(_type='file', _name='name', requires=IS_IMAGE())

        Check if uploaded file is either JPEG or PNG:

            INPUT(_type='file', _name='name',
                requires=IS_IMAGE(extensions=('jpeg', 'png')))

        Check if uploaded file is PNG with maximum size of 200x200 pixels:

            INPUT(_type='file', _name='name',
                requires=IS_IMAGE(extensions=('png'), maxsize=(200, 200)))
    """

    def __init__(self,
                 extensions=('bmp', 'gif', 'jpeg', 'png'),
                 maxsize=(10000, 10000),
                 minsize=(0, 0),
                 error_message='Invalid image'):

        self.extensions = extensions
        self.maxsize = maxsize
        self.minsize = minsize
        self.error_message = error_message

    def __call__(self, value):
        try:
            extension = value.filename.rfind('.')
            assert extension >= 0
            extension = value.filename[extension + 1:].lower()
            if extension == 'jpg':
                extension = 'jpeg'
            assert extension in self.extensions
            if extension == 'bmp':
                width, height = self.__bmp(value.file)
            elif extension == 'gif':
                width, height = self.__gif(value.file)
            elif extension == 'jpeg':
                width, height = self.__jpeg(value.file)
            elif extension == 'png':
                width, height = self.__png(value.file)
            else:
                width = -1
                height = -1
            assert self.minsize[0] <= width <= self.maxsize[0] \
                and self.minsize[1] <= height <= self.maxsize[1]
            value.file.seek(0)
            return (value, None)
        except Exception as e:
            return (value, translate(self.error_message))

    def __bmp(self, stream):
        if stream.read(2) == b'BM':
            stream.read(16)
            return struct.unpack("<LL", stream.read(8))
        return (-1, -1)

    def __gif(self, stream):
        if stream.read(6) in (b'GIF87a', b'GIF89a'):
            stream = stream.read(5)
            if len(stream) == 5:
                return tuple(struct.unpack("<HHB", stream)[:-1])
        return (-1, -1)

    def __jpeg(self, stream):
        if stream.read(2) == b'\xFF\xD8':
            while True:
                (marker, code, length) = struct.unpack("!BBH", stream.read(4))
                if marker != 0xFF:
                    break
                elif code >= 0xC0 and code <= 0xC3:
                    return tuple(reversed(
                        struct.unpack("!xHH", stream.read(5))))
                else:
                    stream.read(length - 2)
        return (-1, -1)

    def __png(self, stream):
        if stream.read(8) == b'\211PNG\r\n\032\n':
            stream.read(4)
            if stream.read(4) == b"IHDR":
                return struct.unpack("!LL", stream.read(8))
        return (-1, -1)


class IS_UPLOAD_FILENAME(Validator):
    """
    Checks if name and extension of file uploaded through file input matches
    given criteria.

    Does *not* ensure the file type in any way. Returns validation failure
    if no data was uploaded.

    Args:
        filename: filename (before dot) regex
        extension: extension (after dot) regex
        lastdot: which dot should be used as a filename / extension separator:
            True means last dot, eg. file.png -> file / png
            False means first dot, eg. file.tar.gz -> file / tar.gz
        case: 0 - keep the case, 1 - transform the string into lowercase (default),
            2 - transform the string into uppercase

    If there is no dot present, extension checks will be done against empty
    string and filename checks against whole value.

    Examples:
        Check if file has a pdf extension (case insensitive):

        INPUT(_type='file', _name='name',
                requires=IS_UPLOAD_FILENAME(extension='pdf'))

        Check if file has a tar.gz extension and name starting with backup:

        INPUT(_type='file', _name='name',
                requires=IS_UPLOAD_FILENAME(filename='backup.*',
                extension='tar.gz', lastdot=False))

        Check if file has no extension and name matching README
        (case sensitive):

            INPUT(_type='file', _name='name',
                requires=IS_UPLOAD_FILENAME(filename='^README$',
                extension='^$', case=0)

    """

    def __init__(self, filename=None, extension=None, lastdot=True, case=1,
                 error_message='Enter valid filename'):
        if isinstance(filename, str):
            filename = re.compile(filename)
        if isinstance(extension, str):
            extension = re.compile(extension)
        self.filename = filename
        self.extension = extension
        self.lastdot = lastdot
        self.case = case
        self.error_message = error_message

    def __call__(self, value):
        try:
            string = value.filename
        except:
            return (value, translate(self.error_message))
        if self.case == 1:
            string = string.lower()
        elif self.case == 2:
            string = string.upper()
        if self.lastdot:
            dot = string.rfind('.')
        else:
            dot = string.find('.')
        if dot == -1:
            dot = len(string)
        if self.filename and not self.filename.match(string[:dot]):
            return (value, translate(self.error_message))
        elif self.extension and not self.extension.match(string[dot + 1:]):
            return (value, translate(self.error_message))
        else:
            return (value, None)


class IS_IPV4(Validator):
    """
    Checks if field's value is an IP version 4 address in decimal form. Can
    be set to force addresses from certain range.

    IPv4 regex taken from: http://regexlib.com/REDetails.aspx?regexp_id=1411

    Args:

        minip: lowest allowed address; accepts:

            - str, eg. 192.168.0.1
            - list or tuple of octets, eg. [192, 168, 0, 1]
        maxip: highest allowed address; same as above
        invert: True to allow addresses only from outside of given range; note
            that range boundaries are not matched this way
        is_localhost: localhost address treatment:

            - None (default): indifferent
            - True (enforce): query address must match localhost address (127.0.0.1)
            - False (forbid): query address must not match localhost address
        is_private: same as above, except that query address is checked against
            two address ranges: 172.16.0.0 - 172.31.255.255 and
            192.168.0.0 - 192.168.255.255
        is_automatic: same as above, except that query address is checked against
            one address range: 169.254.0.0 - 169.254.255.255

    Minip and maxip may also be lists or tuples of addresses in all above
    forms (str, int, list / tuple), allowing setup of multiple address ranges::

        minip = (minip1, minip2, ... minipN)
                   |       |           |
                   |       |           |
        maxip = (maxip1, maxip2, ... maxipN)

    Longer iterable will be truncated to match length of shorter one.

    Examples:
        Check for valid IPv4 address:

            INPUT(_type='text', _name='name', requires=IS_IPV4())

        Check for valid IPv4 address belonging to specific range:

            INPUT(_type='text', _name='name',
                requires=IS_IPV4(minip='100.200.0.0', maxip='100.200.255.255'))

        Check for valid IPv4 address belonging to either 100.110.0.0 -
        100.110.255.255 or 200.50.0.0 - 200.50.0.255 address range:

            INPUT(_type='text', _name='name',
                requires=IS_IPV4(minip=('100.110.0.0', '200.50.0.0'),
                             maxip=('100.110.255.255', '200.50.0.255')))

        Check for valid IPv4 address belonging to private address space:

            INPUT(_type='text', _name='name', requires=IS_IPV4(is_private=True))

        Check for valid IPv4 address that is not a localhost address:

            INPUT(_type='text', _name='name', requires=IS_IPV4(is_localhost=False))

            >>> IS_IPV4()('1.2.3.4')
            ('1.2.3.4', None)
            >>> IS_IPV4()('255.255.255.255')
            ('255.255.255.255', None)
            >>> IS_IPV4()('1.2.3.4 ')
            ('1.2.3.4 ', 'enter valid IPv4 address')
            >>> IS_IPV4()('1.2.3.4.5')
            ('1.2.3.4.5', 'enter valid IPv4 address')
            >>> IS_IPV4()('123.123')
            ('123.123', 'enter valid IPv4 address')
            >>> IS_IPV4()('1111.2.3.4')
            ('1111.2.3.4', 'enter valid IPv4 address')
            >>> IS_IPV4()('0111.2.3.4')
            ('0111.2.3.4', 'enter valid IPv4 address')
            >>> IS_IPV4()('256.2.3.4')
            ('256.2.3.4', 'enter valid IPv4 address')
            >>> IS_IPV4()('300.2.3.4')
            ('300.2.3.4', 'enter valid IPv4 address')
            >>> IS_IPV4(minip='1.2.3.4', maxip='1.2.3.4')('1.2.3.4')
            ('1.2.3.4', None)
            >>> IS_IPV4(minip='1.2.3.5', maxip='1.2.3.9', error_message='Bad ip')('1.2.3.4')
            ('1.2.3.4', 'bad ip')
            >>> IS_IPV4(maxip='1.2.3.4', invert=True)('127.0.0.1')
            ('127.0.0.1', None)
            >>> IS_IPV4(maxip='1.2.3.4', invert=True)('1.2.3.4')
            ('1.2.3.4', 'enter valid IPv4 address')
            >>> IS_IPV4(is_localhost=True)('127.0.0.1')
            ('127.0.0.1', None)
            >>> IS_IPV4(is_localhost=True)('1.2.3.4')
            ('1.2.3.4', 'enter valid IPv4 address')
            >>> IS_IPV4(is_localhost=False)('127.0.0.1')
            ('127.0.0.1', 'enter valid IPv4 address')
            >>> IS_IPV4(maxip='100.0.0.0', is_localhost=True)('127.0.0.1')
            ('127.0.0.1', 'enter valid IPv4 address')

    """

    regex = re.compile(
        '^(([1-9]?\d|1\d\d|2[0-4]\d|25[0-5])\.){3}([1-9]?\d|1\d\d|2[0-4]\d|25[0-5])$')
    numbers = (16777216, 65536, 256, 1)
    localhost = 2130706433
    private = ((2886729728, 2886795263), (3232235520, 3232301055))
    automatic = (2851995648, 2852061183)

    def __init__(
        self,
        minip='0.0.0.0',
        maxip='255.255.255.255',
        invert=False,
        is_localhost=None,
        is_private=None,
        is_automatic=None,
            error_message='Enter valid IPv4 address'):
        for n, value in enumerate((minip, maxip)):
            temp = []
            if isinstance(value, str):
                temp.append(value.split('.'))
            elif isinstance(value, (list, tuple)):
                if len(value) == len(list(filter(lambda item: isinstance(item, int), value))) == 4:
                    temp.append(value)
                else:
                    for item in value:
                        if isinstance(item, str):
                            temp.append(item.split('.'))
                        elif isinstance(item, (list, tuple)):
                            temp.append(item)
            numbers = []
            for item in temp:
                number = 0
                for i, j in zip(self.numbers, item):
                    number += i * int(j)
                numbers.append(number)
            if n == 0:
                self.minip = numbers
            else:
                self.maxip = numbers
        self.invert = invert
        self.is_localhost = is_localhost
        self.is_private = is_private
        self.is_automatic = is_automatic
        self.error_message = error_message

    def __call__(self, value):
        if self.regex.match(value):
            number = 0
            for i, j in zip(self.numbers, value.split('.')):
                number += i * int(j)
            ok = False
            for bottom, top in zip(self.minip, self.maxip):
                if self.invert != (bottom <= number <= top):
                    ok = True
            if not (self.is_localhost is None or self.is_localhost ==
                    (number == self.localhost)):
                ok = False
            if not (self.is_private is None or self.is_private ==
                    (sum([private_number[0] <= number <= private_number[1]
                          for private_number in self.private]) > 0)):
                ok = False
            if not (self.is_automatic is None or self.is_automatic ==
                    (self.automatic[0] <= number <= self.automatic[1])):
                ok = False
            if ok:
                return (value, None)
        return (value, translate(self.error_message))


class IS_IPV6(Validator):
    """
    Checks if field's value is an IP version 6 address. First attempts to
    use the ipaddress library and falls back to contrib/ipaddr.py from Google
    (https://code.google.com/p/ipaddr-py/)

    Args:
        is_private: None (default): indifferent
                    True (enforce): address must be in fc00::/7 range
                    False (forbid): address must NOT be in fc00::/7 range
        is_link_local: Same as above but uses fe80::/10 range
        is_reserved: Same as above but uses IETF reserved range
        is_mulicast: Same as above but uses ff00::/8 range
        is_routeable: Similar to above but enforces not private, link_local,
                      reserved or multicast
        is_6to4: Same as above but uses 2002::/16 range
        is_teredo: Same as above but uses 2001::/32 range
        subnets: value must be a member of at least one from list of subnets

    Examples:
        Check for valid IPv6 address:

            INPUT(_type='text', _name='name', requires=IS_IPV6())

        Check for valid IPv6 address is a link_local address:

            INPUT(_type='text', _name='name', requires=IS_IPV6(is_link_local=True))

        Check for valid IPv6 address that is Internet routeable:

            INPUT(_type='text', _name='name', requires=IS_IPV6(is_routeable=True))

        Check for valid IPv6 address in specified subnet:

            INPUT(_type='text', _name='name', requires=IS_IPV6(subnets=['2001::/32'])

            >>> IS_IPV6()('fe80::126c:8ffa:fe22:b3af')
            ('fe80::126c:8ffa:fe22:b3af', None)
            >>> IS_IPV6()('192.168.1.1')
            ('192.168.1.1', 'enter valid IPv6 address')
            >>> IS_IPV6(error_message='Bad ip')('192.168.1.1')
            ('192.168.1.1', 'bad ip')
            >>> IS_IPV6(is_link_local=True)('fe80::126c:8ffa:fe22:b3af')
            ('fe80::126c:8ffa:fe22:b3af', None)
            >>> IS_IPV6(is_link_local=False)('fe80::126c:8ffa:fe22:b3af')
            ('fe80::126c:8ffa:fe22:b3af', 'enter valid IPv6 address')
            >>> IS_IPV6(is_link_local=True)('2001::126c:8ffa:fe22:b3af')
            ('2001::126c:8ffa:fe22:b3af', 'enter valid IPv6 address')
            >>> IS_IPV6(is_multicast=True)('2001::126c:8ffa:fe22:b3af')
            ('2001::126c:8ffa:fe22:b3af', 'enter valid IPv6 address')
            >>> IS_IPV6(is_multicast=True)('ff00::126c:8ffa:fe22:b3af')
            ('ff00::126c:8ffa:fe22:b3af', None)
            >>> IS_IPV6(is_routeable=True)('2001::126c:8ffa:fe22:b3af')
            ('2001::126c:8ffa:fe22:b3af', None)
            >>> IS_IPV6(is_routeable=True)('ff00::126c:8ffa:fe22:b3af')
            ('ff00::126c:8ffa:fe22:b3af', 'enter valid IPv6 address')
            >>> IS_IPV6(subnets='2001::/32')('2001::8ffa:fe22:b3af')
            ('2001::8ffa:fe22:b3af', None)
            >>> IS_IPV6(subnets='fb00::/8')('2001::8ffa:fe22:b3af')
            ('2001::8ffa:fe22:b3af', 'enter valid IPv6 address')
            >>> IS_IPV6(subnets=['fc00::/8','2001::/32'])('2001::8ffa:fe22:b3af')
            ('2001::8ffa:fe22:b3af', None)
            >>> IS_IPV6(subnets='invalidsubnet')('2001::8ffa:fe22:b3af')
            ('2001::8ffa:fe22:b3af', 'invalid subnet provided')

    """

    def __init__(
            self,
            is_private=None,
            is_link_local=None,
            is_reserved=None,
            is_multicast=None,
            is_routeable=None,
            is_6to4=None,
            is_teredo=None,
            subnets=None,
            error_message='Enter valid IPv6 address'):
        self.is_private = is_private
        self.is_link_local = is_link_local
        self.is_reserved = is_reserved
        self.is_multicast = is_multicast
        self.is_routeable = is_routeable
        self.is_6to4 = is_6to4
        self.is_teredo = is_teredo
        self.subnets = subnets
        self.error_message = error_message

    def __call__(self, value):
        from gluon._compat import ipaddress

        try:
            ip = ipaddress.IPv6Address(to_unicode(value))
            ok = True
        except ipaddress.AddressValueError:
            return (value, translate(self.error_message))

        if self.subnets:
            # iterate through self.subnets to see if value is a member
            ok = False
            if isinstance(self.subnets, str):
                self.subnets = [self.subnets]
            for network in self.subnets:
                try:
                    ipnet = ipaddress.IPv6Network(to_unicode(network))
                except (ipaddress.NetmaskValueError, ipaddress.AddressValueError):
                    return (value, translate('invalid subnet provided'))
                if ip in ipnet:
                    ok = True

        if self.is_routeable:
            self.is_private = False
            self.is_link_local = False
            self.is_reserved = False
            self.is_multicast = False

        if not (self.is_private is None or self.is_private ==
                ip.is_private):
            ok = False
        if not (self.is_link_local is None or self.is_link_local ==
                ip.is_link_local):
            ok = False
        if not (self.is_reserved is None or self.is_reserved ==
                ip.is_reserved):
            ok = False
        if not (self.is_multicast is None or self.is_multicast ==
                ip.is_multicast):
            ok = False
        if not (self.is_6to4 is None or self.is_6to4 ==
                ip.is_6to4):
            ok = False
        if not (self.is_teredo is None or self.is_teredo ==
                ip.is_teredo):
            ok = False

        if ok:
            return (value, None)

        return (value, translate(self.error_message))


class IS_IPADDRESS(Validator):
    """
    Checks if field's value is an IP Address (v4 or v6). Can be set to force
    addresses from within a specific range. Checks are done with the correct
    IS_IPV4 and IS_IPV6 validators.

    Uses ipaddress library if found, falls back to PEP-3144 ipaddr.py from
    Google (in contrib).

    Args:
        minip: lowest allowed address; accepts:
               str, eg. 192.168.0.1
               list or tuple of octets, eg. [192, 168, 0, 1]
        maxip: highest allowed address; same as above
        invert: True to allow addresses only from outside of given range; note
                that range boundaries are not matched this way

    IPv4 specific arguments:

        - is_localhost: localhost address treatment:

            - None (default): indifferent
            - True (enforce): query address must match localhost address
              (127.0.0.1)
            - False (forbid): query address must not match localhost address
        - is_private: same as above, except that query address is checked against
          two address ranges: 172.16.0.0 - 172.31.255.255 and
          192.168.0.0 - 192.168.255.255
        - is_automatic: same as above, except that query address is checked against
          one address range: 169.254.0.0 - 169.254.255.255
        - is_ipv4: either:

            - None (default): indifferent
            - True (enforce): must be an IPv4 address
            - False (forbid): must NOT be an IPv4 address

    IPv6 specific arguments:

        - is_link_local: Same as above but uses fe80::/10 range
        - is_reserved: Same as above but uses IETF reserved range
        - is_mulicast: Same as above but uses ff00::/8 range
        - is_routeable: Similar to above but enforces not private, link_local,
          reserved or multicast
        - is_6to4: Same as above but uses 2002::/16 range
        - is_teredo: Same as above but uses 2001::/32 range
        - subnets: value must be a member of at least one from list of subnets
        - is_ipv6: either:

            - None (default): indifferent
            - True (enforce): must be an IPv6 address
            - False (forbid): must NOT be an IPv6 address

    Minip and maxip may also be lists or tuples of addresses in all above
    forms (str, int, list / tuple), allowing setup of multiple address ranges::

        minip = (minip1, minip2, ... minipN)
                   |       |           |
                   |       |           |
        maxip = (maxip1, maxip2, ... maxipN)

    Longer iterable will be truncated to match length of shorter one.

        >>> IS_IPADDRESS()('192.168.1.5')
        ('192.168.1.5', None)
        >>> IS_IPADDRESS(is_ipv6=False)('192.168.1.5')
        ('192.168.1.5', None)
        >>> IS_IPADDRESS()('255.255.255.255')
        ('255.255.255.255', None)
        >>> IS_IPADDRESS()('192.168.1.5 ')
        ('192.168.1.5 ', 'enter valid IP address')
        >>> IS_IPADDRESS()('192.168.1.1.5')
        ('192.168.1.1.5', 'enter valid IP address')
        >>> IS_IPADDRESS()('123.123')
        ('123.123', 'enter valid IP address')
        >>> IS_IPADDRESS()('1111.2.3.4')
        ('1111.2.3.4', 'enter valid IP address')
        >>> IS_IPADDRESS()('0111.2.3.4')
        ('0111.2.3.4', 'enter valid IP address')
        >>> IS_IPADDRESS()('256.2.3.4')
        ('256.2.3.4', 'enter valid IP address')
        >>> IS_IPADDRESS()('300.2.3.4')
        ('300.2.3.4', 'enter valid IP address')
        >>> IS_IPADDRESS(minip='192.168.1.0', maxip='192.168.1.255')('192.168.1.100')
        ('192.168.1.100', None)
        >>> IS_IPADDRESS(minip='1.2.3.5', maxip='1.2.3.9', error_message='Bad ip')('1.2.3.4')
        ('1.2.3.4', 'bad ip')
        >>> IS_IPADDRESS(maxip='1.2.3.4', invert=True)('127.0.0.1')
        ('127.0.0.1', None)
        >>> IS_IPADDRESS(maxip='192.168.1.4', invert=True)('192.168.1.4')
        ('192.168.1.4', 'enter valid IP address')
        >>> IS_IPADDRESS(is_localhost=True)('127.0.0.1')
        ('127.0.0.1', None)
        >>> IS_IPADDRESS(is_localhost=True)('192.168.1.10')
        ('192.168.1.10', 'enter valid IP address')
        >>> IS_IPADDRESS(is_localhost=False)('127.0.0.1')
        ('127.0.0.1', 'enter valid IP address')
        >>> IS_IPADDRESS(maxip='100.0.0.0', is_localhost=True)('127.0.0.1')
        ('127.0.0.1', 'enter valid IP address')

        >>> IS_IPADDRESS()('fe80::126c:8ffa:fe22:b3af')
        ('fe80::126c:8ffa:fe22:b3af', None)
        >>> IS_IPADDRESS(is_ipv4=False)('fe80::126c:8ffa:fe22:b3af')
        ('fe80::126c:8ffa:fe22:b3af', None)
        >>> IS_IPADDRESS()('fe80::126c:8ffa:fe22:b3af  ')
        ('fe80::126c:8ffa:fe22:b3af  ', 'enter valid IP address')
        >>> IS_IPADDRESS(is_ipv4=True)('fe80::126c:8ffa:fe22:b3af')
        ('fe80::126c:8ffa:fe22:b3af', 'enter valid IP address')
        >>> IS_IPADDRESS(is_ipv6=True)('192.168.1.1')
        ('192.168.1.1', 'enter valid IP address')
        >>> IS_IPADDRESS(is_ipv6=True, error_message='Bad ip')('192.168.1.1')
        ('192.168.1.1', 'bad ip')
        >>> IS_IPADDRESS(is_link_local=True)('fe80::126c:8ffa:fe22:b3af')
        ('fe80::126c:8ffa:fe22:b3af', None)
        >>> IS_IPADDRESS(is_link_local=False)('fe80::126c:8ffa:fe22:b3af')
        ('fe80::126c:8ffa:fe22:b3af', 'enter valid IP address')
        >>> IS_IPADDRESS(is_link_local=True)('2001::126c:8ffa:fe22:b3af')
        ('2001::126c:8ffa:fe22:b3af', 'enter valid IP address')
        >>> IS_IPADDRESS(is_multicast=True)('2001::126c:8ffa:fe22:b3af')
        ('2001::126c:8ffa:fe22:b3af', 'enter valid IP address')
        >>> IS_IPADDRESS(is_multicast=True)('ff00::126c:8ffa:fe22:b3af')
        ('ff00::126c:8ffa:fe22:b3af', None)
        >>> IS_IPADDRESS(is_routeable=True)('2001::126c:8ffa:fe22:b3af')
        ('2001::126c:8ffa:fe22:b3af', None)
        >>> IS_IPADDRESS(is_routeable=True)('ff00::126c:8ffa:fe22:b3af')
        ('ff00::126c:8ffa:fe22:b3af', 'enter valid IP address')
        >>> IS_IPADDRESS(subnets='2001::/32')('2001::8ffa:fe22:b3af')
        ('2001::8ffa:fe22:b3af', None)
        >>> IS_IPADDRESS(subnets='fb00::/8')('2001::8ffa:fe22:b3af')
        ('2001::8ffa:fe22:b3af', 'enter valid IP address')
        >>> IS_IPADDRESS(subnets=['fc00::/8','2001::/32'])('2001::8ffa:fe22:b3af')
        ('2001::8ffa:fe22:b3af', None)
        >>> IS_IPADDRESS(subnets='invalidsubnet')('2001::8ffa:fe22:b3af')
        ('2001::8ffa:fe22:b3af', 'invalid subnet provided')
    """

    def __init__(
            self,
            minip='0.0.0.0',
            maxip='255.255.255.255',
            invert=False,
            is_localhost=None,
            is_private=None,
            is_automatic=None,
            is_ipv4=None,
            is_link_local=None,
            is_reserved=None,
            is_multicast=None,
            is_routeable=None,
            is_6to4=None,
            is_teredo=None,
            subnets=None,
            is_ipv6=None,
            error_message='Enter valid IP address'):
        self.minip = minip,
        self.maxip = maxip,
        self.invert = invert
        self.is_localhost = is_localhost
        self.is_private = is_private
        self.is_automatic = is_automatic
        self.is_ipv4 = is_ipv4
        self.is_private = is_private
        self.is_link_local = is_link_local
        self.is_reserved = is_reserved
        self.is_multicast = is_multicast
        self.is_routeable = is_routeable
        self.is_6to4 = is_6to4
        self.is_teredo = is_teredo
        self.subnets = subnets
        self.is_ipv6 = is_ipv6
        self.error_message = error_message

    def __call__(self, value):
        from gluon._compat import ipaddress
        IPAddress = ipaddress.ip_address
        IPv6Address = ipaddress.IPv6Address
        IPv4Address = ipaddress.IPv4Address

        try:
            ip = IPAddress(to_unicode(value))
        except ValueError:
            return (value, translate(self.error_message))

        if self.is_ipv4 and isinstance(ip, IPv6Address):
            retval = (value, translate(self.error_message))
        elif self.is_ipv6 and isinstance(ip, IPv4Address):
            retval = (value, translate(self.error_message))
        elif self.is_ipv4 or isinstance(ip, IPv4Address):
            retval = IS_IPV4(
                minip=self.minip,
                maxip=self.maxip,
                invert=self.invert,
                is_localhost=self.is_localhost,
                is_private=self.is_private,
                is_automatic=self.is_automatic,
                error_message=self.error_message
            )(value)
        elif self.is_ipv6 or isinstance(ip, IPv6Address):
            retval = IS_IPV6(
                is_private=self.is_private,
                is_link_local=self.is_link_local,
                is_reserved=self.is_reserved,
                is_multicast=self.is_multicast,
                is_routeable=self.is_routeable,
                is_6to4=self.is_6to4,
                is_teredo=self.is_teredo,
                subnets=self.subnets,
                error_message=self.error_message
            )(value)
        else:
            retval = (value, translate(self.error_message))

        return retval<|MERGE_RESOLUTION|>--- conflicted
+++ resolved
@@ -20,11 +20,8 @@
 import struct
 import decimal
 import unicodedata
-<<<<<<< HEAD
-from gluon._compat import StringIO, long, basestring, unicodeT, to_unicode, urllib_unquote, unichr, to_bytes, PY2, to_unicode, to_native, urlparse
-=======
-from gluon._compat import StringIO, long, basestring, unicodeT, to_unicode, urllib_unquote, unichr, to_bytes, PY2, to_unicode, to_native, string_types
->>>>>>> a0253854
+
+from gluon._compat import StringIO, long, basestring, unicodeT, to_unicode, urllib_unquote, unichr, to_bytes, PY2, to_unicode, to_native, string_types, urlparse
 from gluon.utils import simple_hash, web2py_uuid, DIGEST_ALG_BY_SIZE
 from pydal.objects import Field, FieldVirtual, FieldMethod
 from functools import reduce
