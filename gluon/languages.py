#!/usr/bin/env python
# -*- coding: utf-8 -*-

"""
This file is part of the web2py Web Framework
Copyrighted by Massimo Di Pierro <mdipierro@cs.depaul.edu>
License: LGPLv3 (http://www.gnu.org/licenses/lgpl.html)

Plural subsystem is created by Vladyslav Kozlovskyy (Ukraine)
                               <dbdevelop@gmail.com>
"""

import os
import re
import sys
import pkgutil
import logging
from cgi import escape
from threading import RLock

try:
    import copyreg as copy_reg # python 3
except ImportError:
    import copy_reg # python 2

from gluon.portalocker import read_locked, LockedFile
from utf8 import Utf8

from gluon.fileutils import listdir
import gluon.settings as settings
from gluon.cfs import getcfs
from gluon.html import XML, xmlescape
from gluon.contrib.markmin.markmin2html import render, markmin_escape
from string import maketrans

__all__ = ['translator', 'findT', 'update_all_languages']

ostat = os.stat
oslistdir = os.listdir
pjoin = os.path.join
pexists = os.path.exists
pdirname = os.path.dirname
isdir = os.path.isdir
is_gae = False # settings.global_settings.web2py_runtime_gae

DEFAULT_LANGUAGE = 'en'
DEFAULT_LANGUAGE_NAME = 'English'

# DEFAULT PLURAL-FORMS RULES:
# language doesn't use plural forms
DEFAULT_NPLURALS = 1
# only one singular/plural form is used
DEFAULT_GET_PLURAL_ID = lambda n: 0
# word is unchangeable
DEFAULT_CONSTRUCT_PLURAL_FORM = lambda word, plural_id: word

NUMBERS = (int, long, float)

# pattern to find T(blah blah blah) expressions
PY_STRING_LITERAL_RE = r'(?<=[^\w]T\()(?P<name>'\
    + r"[uU]?[rR]?(?:'''(?:[^']|'{1,2}(?!'))*''')|"\
    + r"(?:'(?:[^'\\]|\\.)*')|" + r'(?:"""(?:[^"]|"{1,2}(?!"))*""")|'\
    + r'(?:"(?:[^"\\]|\\.)*"))'

regex_translate = re.compile(PY_STRING_LITERAL_RE, re.DOTALL)
regex_param = re.compile(r'{(?P<s>.+?)}')

# pattern for a valid accept_language
regex_language = \
    re.compile('([a-z]{2,3}(?:\-[a-z]{2})?(?:\-[a-z]{2})?)(?:[,;]|$)')
regex_langfile = re.compile('^[a-z]{2,3}(-[a-z]{2})?\.py$')
regex_backslash = re.compile(r"\\([\\{}%])")
regex_plural = re.compile('%({.+?})')
regex_plural_dict = re.compile('^{(?P<w>[^()[\]][^()[\]]*?)\((?P<n>[^()\[\]]+)\)}$')  # %%{word(varname or number)}
regex_plural_tuple = re.compile(
    '^{(?P<w>[^[\]()]+)(?:\[(?P<i>\d+)\])?}$')  # %%{word[index]} or %%{word}
regex_plural_file = re.compile('^plural-[a-zA-Z]{2}(-[a-zA-Z]{2})?\.py$')


def safe_eval(text):
    if text.strip():
        try:
            import ast
            return ast.literal_eval(text)
        except ImportError:
            return eval(text, {}, {})
    return None

# used as default filter in translator.M()


def markmin(s):
    def markmin_aux(m):
        return '{%s}' % markmin_escape(m.group('s'))
    return render(regex_param.sub(markmin_aux, s),
                  sep='br', autolinks=None, id_prefix='')

# UTF8 helper functions


def upper_fun(s):
    return unicode(s, 'utf-8').upper().encode('utf-8')


def title_fun(s):
    return unicode(s, 'utf-8').title().encode('utf-8')


def cap_fun(s):
    return unicode(s, 'utf-8').capitalize().encode('utf-8')
ttab_in = maketrans("\\%{}", '\x1c\x1d\x1e\x1f')
ttab_out = maketrans('\x1c\x1d\x1e\x1f', "\\%{}")

# cache of translated messages:
# global_language_cache:
# { 'languages/xx.py':
#     ( {"def-message": "xx-message",
#        ...
#        "def-message": "xx-message"}, lock_object )
#  'languages/yy.py': ( {dict}, lock_object )
#  ...
# }

global_language_cache = {}


def get_from_cache(cache, val, fun):
    lang_dict, lock = cache
    lock.acquire()
    try:
        result = lang_dict.get(val)
    finally:
        lock.release()
    if result:
        return result
    lock.acquire()
    try:
        result = lang_dict.setdefault(val, fun())
    finally:
        lock.release()
    return result


def clear_cache(filename):
    cache = global_language_cache.setdefault(
        filename, ({}, RLock()))
    lang_dict, lock = cache
    lock.acquire()
    try:
        lang_dict.clear()
    finally:
        lock.release()


def read_dict_aux(filename):
    lang_text = read_locked(filename).replace('\r\n', '\n')
    clear_cache(filename)
    try:
        return safe_eval(lang_text) or {}
    except Exception:
        e = sys.exc_info()[1]
        status = 'Syntax error in %s (%s)' % (filename, e)
        logging.error(status)
        return {'__corrupted__': status}


def read_dict(filename):
    """ return dictionary with translation messages
    """
    return getcfs('lang:' + filename, filename,
                  lambda: read_dict_aux(filename))


def read_possible_plural_rules():
    """
    create list of all possible plural rules files
    result is cached in PLURAL_RULES dictionary to increase speed
    """
    plurals = {}
    try:
        import gluon.contrib.plural_rules as package
        for importer, modname, ispkg in pkgutil.iter_modules(package.__path__):
            if len(modname) == 2:
                module = __import__(package.__name__ + '.' + modname,
                                    fromlist=[modname])
                lang = modname
                pname = modname + '.py'
                nplurals = getattr(module, 'nplurals', DEFAULT_NPLURALS)
                get_plural_id = getattr(
                    module, 'get_plural_id',
                    DEFAULT_GET_PLURAL_ID)
                construct_plural_form = getattr(
                    module, 'construct_plural_form',
                    DEFAULT_CONSTRUCT_PLURAL_FORM)
                plurals[lang] = (lang, nplurals, get_plural_id,
                                 construct_plural_form)
    except ImportError:
        e = sys.exc_info()[1]
        logging.warn('Unable to import plural rules: %s' % e)
    return plurals

PLURAL_RULES = read_possible_plural_rules()


def read_possible_languages_aux(langdir):
    def get_lang_struct(lang, langcode, langname, langfile_mtime):
        if lang == 'default':
            real_lang = langcode.lower()
        else:
            real_lang = lang
        (prules_langcode,
         nplurals,
         get_plural_id,
         construct_plural_form
         ) = PLURAL_RULES.get(real_lang[:2], ('default',
                                              DEFAULT_NPLURALS,
                                              DEFAULT_GET_PLURAL_ID,
                                              DEFAULT_CONSTRUCT_PLURAL_FORM))
        if prules_langcode != 'default':
            (pluraldict_fname,
             pluraldict_mtime) = plurals.get(real_lang,
                                             plurals.get(real_lang[:2],
                                                         ('plural-%s.py' % real_lang, 0)))
        else:
            pluraldict_fname = None
            pluraldict_mtime = 0
        return (langcode,        # language code from !langcode!
                langname,
                # language name in national spelling from !langname!
                langfile_mtime,  # m_time of language file
                pluraldict_fname,  # name of plural dictionary file or None (when default.py is not exist)
                pluraldict_mtime,  # m_time of plural dictionary file or 0 if file is not exist
                prules_langcode,  # code of plural rules language or 'default'
                nplurals,        # nplurals for current language
                get_plural_id,   # get_plural_id() for current language
                construct_plural_form)  # construct_plural_form() for current language

    plurals = {}
    flist = oslistdir(langdir) if isdir(langdir) else []

    # scan languages directory for plural dict files:
    for pname in flist:
        if regex_plural_file.match(pname):
            plurals[pname[7:-3]] = (pname,
                                    ostat(pjoin(langdir, pname)).st_mtime)
    langs = {}
    # scan languages directory for langfiles:
    for fname in flist:
        if regex_langfile.match(fname) or fname == 'default.py':
            fname_with_path = pjoin(langdir, fname)
            d = read_dict(fname_with_path)
            lang = fname[:-3]
            langcode = d.get('!langcode!', lang if lang != 'default'
                             else DEFAULT_LANGUAGE)
            langname = d.get('!langname!', langcode)
            langfile_mtime = ostat(fname_with_path).st_mtime
            langs[lang] = get_lang_struct(lang, langcode,
                                          langname, langfile_mtime)
    if 'default' not in langs:
        # if default.py is not found,
        # add DEFAULT_LANGUAGE as default language:
        langs['default'] = get_lang_struct('default', DEFAULT_LANGUAGE,
                                           DEFAULT_LANGUAGE_NAME, 0)
    deflang = langs['default']
    deflangcode = deflang[0]
    if deflangcode not in langs:
        # create language from default.py:
        langs[deflangcode] = deflang[:2] + (0,) + deflang[3:]

    return langs


def read_possible_languages(langpath):
    return getcfs('langs:' + langpath, langpath,
                  lambda: read_possible_languages_aux(langpath))


def read_plural_dict_aux(filename):
    lang_text = read_locked(filename).replace('\r\n', '\n')
    try:
        return eval(lang_text) or {}
    except Exception:
        e = sys.exc_info()[1]
        status = 'Syntax error in %s (%s)' % (filename, e)
        logging.error(status)
        return {'__corrupted__': status}


def read_plural_dict(filename):
    return getcfs('plurals:' + filename, filename,
                  lambda: read_plural_dict_aux(filename))


def write_plural_dict(filename, contents):
    if '__corrupted__' in contents:
        return
    try:
        fp = LockedFile(filename, 'w')
<<<<<<< HEAD
        fp.write('# coding: utf-8\n{\n# "singular form (0)": ["first plural form (1)", "second plural form (2)", ...],\n')
        # coding: utf8\n{\n')
=======
        fp.write('#!/usr/bin/env python\n# -*- coding: utf-8 -*-\n{\n# "singular form (0)": ["first plural form (1)", "second plural form (2)", ...],\n')
>>>>>>> ad87d196
        for key in sorted(contents, lambda x, y: cmp(unicode(x, 'utf-8').lower(), unicode(y, 'utf-8').lower())):
            forms = '[' + ','.join([repr(Utf8(form))
                                   for form in contents[key]]) + ']'
            fp.write('%s: %s,\n' % (repr(Utf8(key)), forms))
        fp.write('}\n')
    except (IOError, OSError):
        if not is_gae:
            logging.warning('Unable to write to file %s' % filename)
        return
    finally:
        fp.close()


def write_dict(filename, contents):
    if '__corrupted__' in contents:
        return
    try:
        fp = LockedFile(filename, 'w')
    except (IOError, OSError):
        if not settings.global_settings.web2py_runtime_gae:
            logging.warning('Unable to write to file %s' % filename)
        return
<<<<<<< HEAD
    fp.write('# coding: utf-8\n{\n')
=======
    fp.write('# -*- coding: utf-8 -*-\n{\n')
>>>>>>> ad87d196
    for key in sorted(contents, lambda x, y: cmp(unicode(x, 'utf-8').lower(), unicode(y, 'utf-8').lower())):
        fp.write('%s: %s,\n' % (repr(Utf8(key)), repr(Utf8(contents[key]))))
    fp.write('}\n')
    fp.close()


class lazyT(object):
    """
    never to be called explicitly, returned by
    translator.__call__() or translator.M()
    """
    m = s = T = f = t = None
    M = is_copy = False

    def __init__(
        self,
        message,
        symbols={},
        T=None,
        filter=None,
        ftag=None,
        M=False
    ):
        if isinstance(message, lazyT):
            self.m = message.m
            self.s = message.s
            self.T = message.T
            self.f = message.f
            self.t = message.t
            self.M = message.M
            self.is_copy = True
        else:
            self.m = message
            self.s = symbols
            self.T = T
            self.f = filter
            self.t = ftag
            self.M = M
            self.is_copy = False

    def __repr__(self):
        return "<lazyT %s>" % (repr(Utf8(self.m)), )

    def __str__(self):
        return str(self.T.apply_filter(self.m, self.s, self.f, self.t) if self.M else
                   self.T.translate(self.m, self.s))

    def __eq__(self, other):
        return str(self) == str(other)

    def __ne__(self, other):
        return str(self) != str(other)

    def __add__(self, other):
        return '%s%s' % (self, other)

    def __radd__(self, other):
        return '%s%s' % (other, self)

    def __mul__(self, other):
        return str(self) * other

    def __cmp__(self, other):
        return cmp(str(self), str(other))

    def __hash__(self):
        return hash(str(self))

    def __getattr__(self, name):
        return getattr(str(self), name)

    def __getitem__(self, i):
        return str(self)[i]

    def __getslice__(self, i, j):
        return str(self)[i:j]

    def __iter__(self):
        for c in str(self):
            yield c

    def __len__(self):
        return len(str(self))

    def xml(self):
        return str(self) if self.M else escape(str(self))

    def encode(self, *a, **b):
        return str(self).encode(*a, **b)

    def decode(self, *a, **b):
        return str(self).decode(*a, **b)

    def read(self):
        return str(self)

    def __mod__(self, symbols):
        if self.is_copy:
            return lazyT(self)
        return lazyT(self.m, symbols, self.T, self.f, self.t, self.M)

def pickle_lazyT(c):
    return str, (c.xml(),)

copy_reg.pickle(lazyT, pickle_lazyT)

class translator(object):
    """
    this class is instantiated by gluon.compileapp.build_environment
    as the T object
    ::
        T.force(None) # turns off translation
        T.force('fr, it') # forces web2py to translate using fr.py or it.py

        T(\"Hello World\") # translates \"Hello World\" using the selected file

    notice 1: there is no need to force since, by default, T uses
       http_accept_language to determine a translation file.
    notice 2:
       en and en-en are considered different languages!
    notice 3:
       if language xx-yy is not found force() probes other similar
       languages using such algorithm:
        xx-yy.py -> xx.py -> xx-yy*.py -> xx*.py
    """

    def __init__(self, langpath, http_accept_language):
        self.langpath = langpath
        self.http_accept_language = http_accept_language
        self.is_writable = not is_gae
        # filled in self.force():
        #------------------------
        # self.cache
        # self.accepted_language
        # self.language_file
        # self.plural_language
        # self.nplurals
        # self.get_plural_id
        # self.construct_plural_form
        # self.plural_file
        # self.plural_dict
        # self.requested_languages
        #----------------------------------------
        # filled in self.set_current_languages():
        #----------------------------------------
        # self.default_language_file
        # self.default_t
        # self.current_languages
        self.set_current_languages()
        self.lazy = True
        self.otherTs = {}
        self.filter = markmin
        self.ftag = 'markmin'
        
        self.ns = None

    def get_possible_languages_info(self, lang=None):
        """
        return info for selected language or dictionary with all
            possible languages info from APP/languages/*.py
        args:
            *lang* (str): language
        returns:
            if *lang* is defined:
               return tuple(langcode, langname, langfile_mtime,
                            pluraldict_fname, pluraldict_mtime,
                            prules_langcode, nplurals,
                            get_plural_id, construct_plural_form)
                            or None

            if *lang* is NOT defined:
               returns dictionary with all possible languages:
            { langcode(from filename):
                ( langcode,        # language code from !langcode!
                  langname,
                      # language name in national spelling from !langname!
                  langfile_mtime,  # m_time of language file
                  pluraldict_fname,# name of plural dictionary file or None (when default.py is not exist)
                  pluraldict_mtime,# m_time of plural dictionary file or 0 if file is not exist
                  prules_langcode, # code of plural rules language or 'default'
                  nplurals,        # nplurals for current language
                  get_plural_id,   # get_plural_id() for current language
                  construct_plural_form) # construct_plural_form() for current language
            }
        """
        info = read_possible_languages(self.langpath)
        if lang:
            info = info.get(lang)
        return info

    def get_possible_languages(self):
        """ get list of all possible languages for current applications """
        return list(set(self.current_languages +
                        [lang for lang in read_possible_languages(self.langpath).iterkeys()
                         if lang != 'default']))

    def set_current_languages(self, *languages):
        """
        set current AKA "default" languages
        setting one of this languages makes force() function
        turn translation off to use default language
        """
        if len(languages) == 1 and isinstance(
                languages[0], (tuple, list)):
            languages = languages[0]
        if not languages or languages[0] is None:
            # set default language from default.py/DEFAULT_LANGUAGE
            pl_info = self.get_possible_languages_info('default')
            if pl_info[2] == 0:  # langfile_mtime
                # if languages/default.py is not found
                self.default_language_file = self.langpath
                self.default_t = {}
                self.current_languages = [DEFAULT_LANGUAGE]
            else:
                self.default_language_file = pjoin(self.langpath,
                                                   'default.py')
                self.default_t = read_dict(self.default_language_file)
                self.current_languages = [pl_info[0]]  # !langcode!
        else:
            self.current_languages = list(languages)
        self.force(self.http_accept_language)

    def plural(self, word, n):
        """ get plural form of word for number *n*
            NOTE: *word" MUST be defined in current language
                  (T.accepted_language)

            invoked from T()/T.M() in %%{} tag
        args:
            word (str): word in singular
            n (numeric): number plural form created for

        returns:
            (str): word in appropriate singular/plural form
        """
        if int(n) == 1:
            return word
        elif word:
            id = self.get_plural_id(abs(int(n)))
            # id = 0 singular form
            # id = 1 first plural form
            # id = 2 second plural form
            # etc.
            if id != 0:
                forms = self.plural_dict.get(word, [])
                if len(forms) >= id:
                    # have this plural form:
                    return forms[id - 1]
                else:
                    # guessing this plural form
                    forms += [''] * (self.nplurals - len(forms) - 1)
                    form = self.construct_plural_form(word, id)
                    forms[id - 1] = form
                    self.plural_dict[word] = forms
                    if self.is_writable and self.plural_file:
                        write_plural_dict(self.plural_file,
                                          self.plural_dict)
                    return form
        return word

    def force(self, *languages):
        """

        select language(s) for translation

        if a list of languages is passed as a parameter,
        first language from this list that matches the ones
        from the possible_languages dictionary will be
        selected

        default language will be selected if none
        of them matches possible_languages.
        """
        pl_info = read_possible_languages(self.langpath)

        def set_plural(language):
            """
            initialize plural forms subsystem
            """
            lang_info = pl_info.get(language)
            if lang_info:
                (pname,
                 pmtime,
                 self.plural_language,
                 self.nplurals,
                 self.get_plural_id,
                 self.construct_plural_form
                 ) = lang_info[3:]
                pdict = {}
                if pname:
                    pname = pjoin(self.langpath, pname)
                    if pmtime != 0:
                        pdict = read_plural_dict(pname)
                self.plural_file = pname
                self.plural_dict = pdict
            else:
                self.plural_language = 'default'
                self.nplurals = DEFAULT_NPLURALS
                self.get_plural_id = DEFAULT_GET_PLURAL_ID
                self.construct_plural_form = DEFAULT_CONSTRUCT_PLURAL_FORM
                self.plural_file = None
                self.plural_dict = {}
        language = ''
        if len(languages) == 1 and isinstance(languages[0], str):
            languages = regex_language.findall(languages[0].lower())
        elif not languages or languages[0] is None:
            languages = []
        self.requested_languages = languages = tuple(languages)
        if languages:
            all_languages = set(lang for lang in pl_info.iterkeys()
                                if lang != 'default') \
                | set(self.current_languages)
            for lang in languages:
                # compare "aa-bb" | "aa" from *language* parameter
                # with strings from langlist using such alghorythm:
                # xx-yy.py -> xx.py -> xx*.py
                lang5 = lang[:5]
                if lang5 in all_languages:
                    language = lang5
                else:
                    lang2 = lang[:2]
                    if len(lang5) > 2 and lang2 in all_languages:
                        language = lang2
                    else:
                        for l in all_languages:
                            if l[:2] == lang2:
                                language = l
                if language:
                    if language in self.current_languages:
                        break
                    self.language_file = pjoin(self.langpath, language + '.py')
                    self.t = read_dict(self.language_file)
                    self.cache = global_language_cache.setdefault(
                        self.language_file,
                        ({}, RLock()))
                    set_plural(language)
                    self.accepted_language = language
                    return languages
        self.accepted_language = language or self.current_languages[0]
        self.language_file = self.default_language_file
        self.cache = global_language_cache.setdefault(self.language_file,
                                                      ({}, RLock()))
        self.t = self.default_t
        set_plural(self.accepted_language)
        return languages

    def __call__(self, message, symbols={}, language=None, lazy=None, ns=None):
        """
        get cached translated plain text message with inserted parameters(symbols)
        if lazy==True lazyT object is returned
        """
        if lazy is None:
            lazy = self.lazy
        if not language and not ns:
            if lazy:
                return lazyT(message, symbols, self)
            else:
                return self.translate(message, symbols)
        else:
            if ns:
                if ns != self.ns:
                    self.langpath = os.path.join(self.langpath, ns)
                if self.ns is None:
                    self.ns = ns
            otherT = self.__get_otherT__(language, ns)
            return otherT(message, symbols, lazy=lazy)
        
    def __get_otherT__(self, language=None, namespace=None):
        if not language and not namespace:
            raise Exception('Incorrect parameters')
        
        if namespace:
            if language:
                index = '%s/%s' % (namespace, language)
            else:
                index = namespace
        else:
            index = language
        try:
            otherT = self.otherTs[index]
        except KeyError:
            otherT = self.otherTs[index] = translator(self.langpath, \
                                                      self.http_accept_language)
            if language:
                otherT.force(language)
        return otherT

    def apply_filter(self, message, symbols={}, filter=None, ftag=None):
        def get_tr(message, prefix, filter):
            s = self.get_t(message, prefix)
            return filter(s) if filter else self.filter(s)
        if filter:
            prefix = '@' + (ftag or 'userdef') + '\x01'
        else:
            prefix = '@' + self.ftag + '\x01'
        message = get_from_cache(
            self.cache, prefix + message,
            lambda: get_tr(message, prefix, filter))
        if symbols or symbols == 0 or symbols == "":
            if isinstance(symbols, dict):
                symbols.update(
                    (key, xmlescape(value).translate(ttab_in))
                    for key, value in symbols.iteritems()
                    if not isinstance(value, NUMBERS))
            else:
                if not isinstance(symbols, tuple):
                    symbols = (symbols,)
                symbols = tuple(
                    value if isinstance(value, NUMBERS)
                    else xmlescape(value).translate(ttab_in)
                    for value in symbols)
            message = self.params_substitution(message, symbols)
        return XML(message.translate(ttab_out))

    def M(self, message, symbols={}, language=None,
          lazy=None, filter=None, ftag=None, ns=None):
        """
        get cached translated markmin-message with inserted parametes
        if lazy==True lazyT object is returned
        """
        if lazy is None:
            lazy = self.lazy
        if not language and not ns:
            if lazy:
                return lazyT(message, symbols, self, filter, ftag, True)
            else:
                return self.apply_filter(message, symbols, filter, ftag)
        else:
            if ns:
                self.langpath = os.path.join(self.langpath, ns)
            otherT = self.__get_otherT__(language, ns)
            return otherT.M(message, symbols, lazy=lazy)

    def get_t(self, message, prefix=''):
        """
        user ## to add a comment into a translation string
        the comment can be useful do discriminate different possible
        translations for the same string (for example different locations)

        T(' hello world ') -> ' hello world '
        T(' hello world ## token') -> ' hello world '
        T('hello ## world## token') -> 'hello ## world'

        the ## notation is ignored in multiline strings and strings that
        start with ##. this is to allow markmin syntax to be translated
        """
        if isinstance(message, unicode):
            message = message.encode('utf8')
        if isinstance(prefix, unicode):
            prefix = prefix.encode('utf8')
        key = prefix + message
        mt = self.t.get(key, None)
        if mt is not None:
            return mt
        # we did not find a translation
        if message.find('##') > 0 and not '\n' in message:
            # remove comments
            message = message.rsplit('##', 1)[0]
        # guess translation same as original
        self.t[key] = mt = self.default_t.get(key, message)
        # update language file for latter translation
        if self.is_writable and self.language_file != self.default_language_file:
            write_dict(self.language_file, self.t)
        return regex_backslash.sub(
            lambda m: m.group(1).translate(ttab_in), mt)

    def params_substitution(self, message, symbols):
        """
        substitute parameters from symbols into message using %.
        also parse %%{} placeholders for plural-forms processing.
        returns: string with parameters
        NOTE: *symbols* MUST BE OR tuple OR dict of parameters!
        """
        def sub_plural(m):
            """string in %{} is transformed by this rules:
               If string starts with  \\, ! or ? such transformations
               take place:

               "!string of words" -> "String of word" (Capitalize)
               "!!string of words" -> "String Of Word" (Title)
               "!!!string of words" -> "STRING OF WORD" (Upper)
               "\\!string of words" -> "!string of word"
                             (remove \\ and disable transformations)
               "?word?number" -> "word" (return word, if number == 1)
               "?number" or "??number" -> "" (remove number,
                                              if number == 1)
               "?word?number" -> "number" (if number != 1)
            """
            def sub_tuple(m):
                """ word[number], !word[number], !!word[number], !!!word[number]
                    word, !word, !!word, !!!word, ?word?number, ??number, ?number
                    ?word?word[number], ?word?[number], ??word[number]
                """
                w, i = m.group('w', 'i')
                c = w[0]
                if c not in '!?':
                    return self.plural(w, symbols[int(i or 0)])
                elif c == '?':
                    (p1, sep, p2) = w[1:].partition("?")
                    part1 = p1 if sep else ""
                    (part2, sep, part3) = (p2 if sep else p1).partition("?")
                    if not sep:
                        part3 = part2
                    if i is None:
                        # ?[word]?number[?number] or ?number
                        if not part2:
                            return m.group(0)
                        num = int(part2)
                    else:
                        # ?[word]?word2[?word3][number]
                        num = int(symbols[int(i or 0)])
                    return part1 if num == 1 else part3 if num == 0 else part2
                elif w.startswith('!!!'):
                    word = w[3:]
                    fun = upper_fun
                elif w.startswith('!!'):
                    word = w[2:]
                    fun = title_fun
                else:
                    word = w[1:]
                    fun = cap_fun
                if i is not None:
                    return fun(self.plural(word, symbols[int(i)]))
                return fun(word)

            def sub_dict(m):
                """ word(var), !word(var), !!word(var), !!!word(var)
                    word(num), !word(num), !!word(num), !!!word(num)
                    ?word2(var), ?word1?word2(var), ?word1?word2?word0(var)
                    ?word2(num), ?word1?word2(num), ?word1?word2?word0(num)
                """
                w, n = m.group('w', 'n')
                c = w[0]
                n = int(n) if n.isdigit() else symbols[n]
                if c not in '!?':
                    return self.plural(w, n)
                elif c == '?':
                    # ?[word1]?word2[?word0](var or num), ?[word1]?word2(var or num) or ?word2(var or num)
                    (p1, sep, p2) = w[1:].partition("?")
                    part1 = p1 if sep else ""
                    (part2, sep, part3) = (p2 if sep else p1).partition("?")
                    if not sep:
                        part3 = part2
                    num = int(n)
                    return part1 if num == 1 else part3 if num == 0 else part2
                elif w.startswith('!!!'):
                    word = w[3:]
                    fun = upper_fun
                elif w.startswith('!!'):
                    word = w[2:]
                    fun = title_fun
                else:
                    word = w[1:]
                    fun = cap_fun
                return fun(self.plural(word, n))

            s = m.group(1)
            part = regex_plural_tuple.sub(sub_tuple, s)
            if part == s:
                part = regex_plural_dict.sub(sub_dict, s)
                if part == s:
                    return m.group(0)
            return part
        message = message % symbols
        message = regex_plural.sub(sub_plural, message)
        return message

    def translate(self, message, symbols):
        """
        get cached translated message with inserted parameters(symbols)
        """
        message = get_from_cache(self.cache, message,
                                 lambda: self.get_t(message))
        if symbols or symbols == 0 or symbols == "":
            if isinstance(symbols, dict):
                symbols.update(
                    (key, str(value).translate(ttab_in))
                    for key, value in symbols.iteritems()
                    if not isinstance(value, NUMBERS))
            else:
                if not isinstance(symbols, tuple):
                    symbols = (symbols,)
                symbols = tuple(
                    value if isinstance(value, NUMBERS)
                    else str(value).translate(ttab_in)
                    for value in symbols)
            message = self.params_substitution(message, symbols)
        return message.translate(ttab_out)


def findT(path, language=DEFAULT_LANGUAGE):
    """
    must be run by the admin app
    """
    lang_file = pjoin(path, 'languages', language + '.py')
    sentences = read_dict(lang_file)
    mp = pjoin(path, 'models')
    cp = pjoin(path, 'controllers')
    vp = pjoin(path, 'views')
    mop = pjoin(path, 'modules')
    for filename in \
            listdir(mp, '^.+\.py$', 0) + listdir(cp, '^.+\.py$', 0)\
            + listdir(vp, '^.+\.html$', 0) + listdir(mop, '^.+\.py$', 0):
        data = read_locked(filename)
        items = regex_translate.findall(data)
        for item in items:
            try:
                message = safe_eval(item)
            except:
                continue  # silently ignore inproperly formatted strings
            if not message.startswith('#') and not '\n' in message:
                tokens = message.rsplit('##', 1)
            else:
                # this allows markmin syntax in translations
                tokens = [message]
            if len(tokens) == 2:
                message = tokens[0].strip() + '##' + tokens[1].strip()
            if message and not message in sentences:
                sentences[message] = message
    if not '!langcode!' in sentences:
        sentences['!langcode!'] = (
            DEFAULT_LANGUAGE if language in ('default', DEFAULT_LANGUAGE) else language)
    if not '!langname!' in sentences:
        sentences['!langname!'] = (
            DEFAULT_LANGUAGE_NAME if language in ('default', DEFAULT_LANGUAGE)
            else sentences['!langcode!'])
    write_dict(lang_file, sentences)

def update_all_languages(application_path):
    path = pjoin(application_path, 'languages/')
    for language in oslistdir(path):
        if regex_langfile.match(language):
            findT(application_path, language[:-3])


if __name__ == '__main__':
    import doctest
    doctest.testmod()<|MERGE_RESOLUTION|>--- conflicted
+++ resolved
@@ -296,12 +296,7 @@
         return
     try:
         fp = LockedFile(filename, 'w')
-<<<<<<< HEAD
-        fp.write('# coding: utf-8\n{\n# "singular form (0)": ["first plural form (1)", "second plural form (2)", ...],\n')
-        # coding: utf8\n{\n')
-=======
         fp.write('#!/usr/bin/env python\n# -*- coding: utf-8 -*-\n{\n# "singular form (0)": ["first plural form (1)", "second plural form (2)", ...],\n')
->>>>>>> ad87d196
         for key in sorted(contents, lambda x, y: cmp(unicode(x, 'utf-8').lower(), unicode(y, 'utf-8').lower())):
             forms = '[' + ','.join([repr(Utf8(form))
                                    for form in contents[key]]) + ']'
@@ -324,11 +319,7 @@
         if not settings.global_settings.web2py_runtime_gae:
             logging.warning('Unable to write to file %s' % filename)
         return
-<<<<<<< HEAD
-    fp.write('# coding: utf-8\n{\n')
-=======
     fp.write('# -*- coding: utf-8 -*-\n{\n')
->>>>>>> ad87d196
     for key in sorted(contents, lambda x, y: cmp(unicode(x, 'utf-8').lower(), unicode(y, 'utf-8').lower())):
         fp.write('%s: %s,\n' % (repr(Utf8(key)), repr(Utf8(contents[key]))))
     fp.write('}\n')
