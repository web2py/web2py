--- conflicted
+++ resolved
@@ -12,9 +12,8 @@
 NATIVE_IMPORTER = __builtin__.__import__
 INVALID_MODULES = set(('', 'gluon', 'applications', 'custom_import'))
 
+
 # backward compatibility API
-
-
 def custom_import_install():
     if __builtin__.__import__ != custom_importer:
         INVALID_MODULES.update(sys.modules.keys())
@@ -70,11 +69,7 @@
                 result = None
                 for itemname in name.split("."):
                     new_mod = base_importer(
-<<<<<<< HEAD
                         modules_prefix, globals,locals, [itemname], level)
-=======
-                        modules_prefix, globals, locals, [itemname], level)
->>>>>>> 0f446833
                     try:
                         result = result or new_mod.__dict__[itemname]
                     except KeyError, e:
@@ -90,11 +85,7 @@
             try:
                 return NATIVE_IMPORTER(name, globals, locals, fromlist, level)
             except ImportError, e3:
-<<<<<<< HEAD
                 raise ImportError, e1, import_tb # there an import error in the module
-=======
-                raise ImportError, e1, import_tb  # there an import error in the module
->>>>>>> 0f446833
         except Exception, e2:
             raise e2  # there is an error in the module
         finally:
