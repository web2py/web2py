# -*- coding: utf-8 -*-

"""
| This file is part of the web2py Web Framework
| Copyrighted by Massimo Di Pierro <mdipierro@cs.depaul.edu>
| License: LGPLv3 (http://www.gnu.org/licenses/lgpl.html)

GUI widget and services start function
--------------------------------------
"""

from __future__ import print_function

import sys
from gluon._compat import thread, xrange, PY2
import time
import threading
import os
import socket
import signal
import math
import logging
import getpass

from gluon import main, newcron
from gluon.fileutils import read_file, create_welcome_w2p
from gluon.console import console
from gluon.settings import global_settings
from gluon.shell import die, run, test
from gluon.utils import is_valid_ip_address, is_loopback_ip_address, getipaddrinfo


ProgramName = 'web2py Web Framework'
ProgramAuthor = 'Created by Massimo Di Pierro, Copyright 2007-' + str(
    time.localtime().tm_year)
ProgramVersion = read_file('VERSION').rstrip()

if sys.version_info < (2, 7) or (3, 0) < sys.version_info < (3, 5):
    from platform import python_version
    sys.stderr.write("Warning: web2py requires at least Python 2.7/3.5"
        " but you are running %s\n" % python_version())


def run_system_tests(options):
    """
    Runs unittests for gluon.tests
    """
    # see "python -m unittest -h" for unittest options help
    # NOTE: someone might be interested either in using the
    #       -f (--failfast) option to stop testing on first failure, or
    #       in customizing the test selection, for example to run only
    #       'gluon.tests.<module>', 'gluon.tests.<module>.<class>' (this
    #       could be shortened as 'gluon.tests.<class>'), or even
    #       'gluon.tests.<module>.<class>.<method>' (or
    #       the shorter 'gluon.tests.<class>.<method>')
    call_args = ['-m', 'unittest', '-c', 'gluon.tests']
    if options.verbose:
        call_args.insert(-1, '-v')
    if options.with_coverage:
        try:
            import coverage
        except:
            die('Coverage not installed')
    if not PY2:
        sys.stderr.write('Experimental ')
    sys.stderr.write("Python %s\n" % sys.version)
    if options.with_coverage:
        coverage_exec = 'coverage2' if PY2 else 'coverage3'
        coverage_config_file = os.path.join('gluon', 'tests', 'coverage.ini')
        coverage_config = os.environ.setdefault("COVERAGE_PROCESS_START",
                                                coverage_config_file)
        run_args = [coverage_exec, 'run', '--rcfile=%s' % coverage_config]
        # replace the current process
        os.execvpe(run_args[0], run_args + call_args, os.environ)
    else:
        run_args = [sys.executable]
        # replace the current process
        os.execv(run_args[0], run_args + call_args)


def get_url(host, path='/', proto='http', port=80):
    if ':' in host:
        host = '[%s]' % host
    elif host == '0.0.0.0':
        host = '127.0.0.1'
    if path.startswith('/'):
        path = path[1:]
    if proto.endswith(':'):
        proto = proto[:-1]
    if not port or port == 80:
        port = ''
    else:
        port = ':%s' % port
    return '%s://%s%s/%s' % (proto, host, port, path)


def start_browser(url, startup=False):
    if startup:
        print('please visit:')
        print('\t' + url)
        print('starting browser...')
    try:
        import webbrowser
        webbrowser.open(url)
    except:
        print('warning: unable to detect your browser')


class web2pyDialog(object):
    """ Main window dialog """

    def __init__(self, root, options):
        """ web2pyDialog constructor  """

        if PY2:
            import Tkinter as tkinter
            import tkMessageBox as messagebox
        else:
            import tkinter
            from tkinter import messagebox


        bg_color = 'white'
        root.withdraw()

        self.root = tkinter.Toplevel(root, bg=bg_color)
        self.root.resizable(0, 0)
        self.root.title(ProgramName)

        self.options = options
        self.scheduler_processes = {}
        self.menu = tkinter.Menu(self.root)
        servermenu = tkinter.Menu(self.menu, tearoff=0)
        httplog = os.path.join(self.options.folder, self.options.log_filename)
        iconphoto = os.path.join('extras', 'icons', 'web2py.gif')
        if os.path.exists(iconphoto):
            img = tkinter.PhotoImage(file=iconphoto)
            self.root.tk.call('wm', 'iconphoto', self.root._w, img)
        # Building the Menu
        item = lambda: start_browser(httplog)
        servermenu.add_command(label='View httpserver.log',
                               command=item)

        servermenu.add_command(label='Quit (pid:%i)' % os.getpid(),
                               command=self.quit)

        self.menu.add_cascade(label='Server', menu=servermenu)

        self.pagesmenu = tkinter.Menu(self.menu, tearoff=0)
        self.menu.add_cascade(label='Pages', menu=self.pagesmenu)

        #scheduler menu
        self.schedmenu = tkinter.Menu(self.menu, tearoff=0)
        self.menu.add_cascade(label='Scheduler', menu=self.schedmenu)
        #start and register schedulers from options
        self.update_schedulers(start=True)

        helpmenu = tkinter.Menu(self.menu, tearoff=0)

        # Home Page
        item = lambda: start_browser('http://www.web2py.com/')
        helpmenu.add_command(label='Home Page',
                             command=item)

        # About
        ProgramInfo = """%s
                 %s
                 %s""" % (ProgramName, ProgramAuthor, ProgramVersion)
        item = lambda: messagebox.showinfo('About web2py', ProgramInfo)
        helpmenu.add_command(label='About',
                             command=item)

        self.menu.add_cascade(label='Info', menu=helpmenu)

        self.root.config(menu=self.menu)

        if options.taskbar:
            self.root.protocol('WM_DELETE_WINDOW',
                               lambda: self.quit(True))
        else:
            self.root.protocol('WM_DELETE_WINDOW', self.quit)

        sticky = tkinter.NW

        # Prepare the logo area
        self.logoarea = tkinter.Canvas(self.root,
                                background=bg_color,
                                width=300,
                                height=300)
        self.logoarea.grid(row=0, column=0, columnspan=4, sticky=sticky)
        self.logoarea.after(1000, self.update_canvas)

        logo = os.path.join('extras', 'icons', 'splashlogo.gif')
        if os.path.exists(logo):
            img = tkinter.PhotoImage(file=logo)
            pnl = tkinter.Label(self.logoarea, image=img, background=bg_color, bd=0)
            pnl.pack(side='top', fill='both', expand='yes')
            # Prevent garbage collection of img
            pnl.image = img

        # Prepare the banner area
        self.bannerarea = tkinter.Canvas(self.root,
                                bg=bg_color,
                                width=300,
                                height=300)
        self.bannerarea.grid(row=1, column=1, columnspan=2, sticky=sticky)

        tkinter.Label(self.bannerarea, anchor=tkinter.N,
                      text=str(ProgramVersion + "\n" + ProgramAuthor),
                      font=('Helvetica', 11), justify=tkinter.CENTER,
                      foreground='#195866', background=bg_color,
                      height=3).pack(side='top',
                                     fill='both',
                                     expand='yes')

        self.bannerarea.after(1000, self.update_canvas)

        # IP
        # retrieves the list of server IP addresses
        try:
            if_ips = list(set(  # no duplicates
                [addrinfo[4][0] for addrinfo in getipaddrinfo(socket.getfqdn())
                 if not is_loopback_ip_address(addrinfo=addrinfo)]))
        except socket.gaierror:
            if_ips = []

        tkinter.Label(self.root,
                      text='Server IP:', bg=bg_color,
                      justify=tkinter.RIGHT).grid(row=4,
                                                  column=1,
                                                  sticky=sticky)
        self.ips = {}
        self.selected_ip = tkinter.StringVar()
        row = 4
        ips = [('127.0.0.1', 'Local (IPv4)')] + \
            ([('::1', 'Local (IPv6)')] if socket.has_ipv6 else []) + \
            [(ip, 'Public') for ip in if_ips] + \
            [('0.0.0.0', 'Public')]
        for ip, legend in ips:
            self.ips[ip] = tkinter.Radiobutton(
                self.root, bg=bg_color, highlightthickness=0,
                selectcolor='light grey', width=30,
                anchor=tkinter.W, text='%s (%s)' % (legend, ip),
                justify=tkinter.LEFT,
                variable=self.selected_ip, value=ip)
            self.ips[ip].grid(row=row, column=2, sticky=sticky)
            if row == 4:
                self.ips[ip].select()
            row += 1
        shift = row

        # Port
        tkinter.Label(self.root,
                      text='Server Port:', bg=bg_color,
                      justify=tkinter.RIGHT).grid(row=shift,
                                                  column=1, pady=10,
                                                  sticky=sticky)

        self.port_number = tkinter.Entry(self.root)
        self.port_number.insert(tkinter.END, self.options.port)
        self.port_number.grid(row=shift, column=2, sticky=sticky, pady=10)

        # Password
        tkinter.Label(self.root,
                      text='Choose Password:', bg=bg_color,
                      justify=tkinter.RIGHT).grid(row=shift + 1,
                                                  column=1,
                                                  sticky=sticky)

        self.password = tkinter.Entry(self.root, show='*')
        self.password.bind('<Return>', lambda e: self.start())
        self.password.focus_force()
        self.password.grid(row=shift + 1, column=2, sticky=sticky)

        # Prepare the canvas
        self.canvas = tkinter.Canvas(self.root,
                                     width=400,
                                     height=100,
                                     bg='black')
        self.canvas.grid(row=shift + 2, column=1, columnspan=2, pady=5,
                         sticky=sticky)
        self.canvas.after(1000, self.update_canvas)

        # Prepare the frame
        frame = tkinter.Frame(self.root)
        frame.grid(row=shift + 3, column=1, columnspan=2, pady=5,
                   sticky=sticky)

        # Start button
        self.button_start = tkinter.Button(frame,
                                           text='start server',
                                           command=self.start)

        self.button_start.grid(row=0, column=0, sticky=sticky)

        # Stop button
        self.button_stop = tkinter.Button(frame,
                                          text='stop server',
                                          command=self.stop)

        self.button_stop.grid(row=0, column=1,  sticky=sticky)
        self.button_stop.configure(state='disabled')

        if options.taskbar:
            import gluon.contrib.taskbar_widget
            self.tb = gluon.contrib.taskbar_widget.TaskBarIcon()
            self.checkTaskBar()

            if options.password != '<ask>':
                self.password.insert(0, options.password)
                self.start()
                self.root.withdraw()
        else:
            self.tb = None

    def update_schedulers(self, start=False):
        if start and self.options.with_scheduler and self.options.schedulers:
            # the widget takes care of starting the schedulers
            apps = [ag.split(':', 1)[0] for ag in self.options.schedulers]
        else:
            apps = []
        for app in apps:
            self.try_start_scheduler(app)

        # reset the menu
        applications_folder = os.path.join(self.options.folder, 'applications')
        available_apps = [
            arq for arq in os.listdir(applications_folder)
            if os.path.isdir(os.path.join(applications_folder, arq))
        ]
        self.schedmenu.delete(0, len(available_apps))

        for arq in available_apps:
            if arq not in self.scheduler_processes:
                item = lambda u = arq: self.try_start_scheduler(u)
                self.schedmenu.add_command(label="start %s" % arq,
                                           command=item)
            if arq in self.scheduler_processes:
                item = lambda u = arq: self.try_stop_scheduler(u)
                self.schedmenu.add_command(label="stop %s" % arq,
                                           command=item)

    def start_schedulers(self, app):
        try:
            from multiprocessing import Process
        except:
            sys.stderr.write('Sorry, -K only supported for Python 2.6+\n')
            return
        code = "from gluon.globals import current;current._scheduler.loop()"
        print('starting scheduler from widget for "%s"...' % app)
        args = (app, True, True, None, False, code, False, True)
        logging.getLogger().setLevel(self.options.log_level)
        p = Process(target=run, args=args)
        self.scheduler_processes[app] = p
        self.update_schedulers()
        print("Currently running %s scheduler processes" % (
            len(self.scheduler_processes)))
        p.start()
        print("Processes started")

    def try_stop_scheduler(self, app):
        if app in self.scheduler_processes:
            p = self.scheduler_processes[app]
            del self.scheduler_processes[app]
            p.terminate()
            p.join()
        self.update_schedulers()

    def try_start_scheduler(self, app):
        if app not in self.scheduler_processes:
            t = threading.Thread(target=self.start_schedulers, args=(app,))
            t.start()

    def checkTaskBar(self):
        """ Checks taskbar status """

        if self.tb.status:
            if self.tb.status[0] == self.tb.EnumStatus.QUIT:
                self.quit()
            elif self.tb.status[0] == self.tb.EnumStatus.TOGGLE:
                if self.root.state() == 'withdrawn':
                    self.root.deiconify()
                else:
                    self.root.withdraw()
            elif self.tb.status[0] == self.tb.EnumStatus.STOP:
                self.stop()
            elif self.tb.status[0] == self.tb.EnumStatus.START:
                self.start()
            elif self.tb.status[0] == self.tb.EnumStatus.RESTART:
                self.stop()
                self.start()
            del self.tb.status[0]

        self.root.after(1000, self.checkTaskBar)

    def update(self, text):
        """ Updates app text """

        try:
            self.text.configure(state='normal')
            self.text.insert('end', text)
            self.text.configure(state='disabled')
        except:
            pass  # ## this should only happen in case app is destroyed

    def connect_pages(self):
        """ Connects pages """
        # reset the menu
        applications_folder = os.path.join(self.options.folder, 'applications')
        available_apps = [
            arq for arq in os.listdir(applications_folder)
            if os.path.exists(os.path.join(applications_folder, arq, '__init__.py'))
        ]
        self.pagesmenu.delete(0, len(available_apps))
        for arq in available_apps:
            url = self.url + arq
            self.pagesmenu.add_command(
                label=url, command=lambda u=url: start_browser(u))

    def quit(self, justHide=False):
        """ Finishes the program execution """
        if justHide:
            self.root.withdraw()
        else:
            try:
                scheds = self.scheduler_processes.keys()
                for t in scheds:
                    self.try_stop_scheduler(t)
            except:
                pass
            try:
                newcron.stopcron()
            except:
                pass
            try:
                self.server.stop()
            except:
                pass
            try:
                self.tb.Destroy()
            except:
                pass

            self.root.destroy()
            sys.exit(0)

    def error(self, message):
        """ Shows error message """
        if PY2:
            import tkMessageBox as messagebox
        else:
            from tkinter import messagebox

        messagebox.showerror('web2py start server', message)

    def start(self):
        """ Starts web2py server """

        password = self.password.get()

        if not password:
            self.error('no password, no web admin interface')

        ip = self.selected_ip.get()

        if not is_valid_ip_address(ip):
            return self.error('invalid host ip address')

        try:
            port = int(self.port_number.get())
        except:
            return self.error('invalid port number')

        if self.options.server_key and self.options.server_cert:
            proto = 'https'
        else:
            proto = 'http'

        self.url = get_url(ip, proto=proto, port=port)
        self.connect_pages()
        self.button_start.configure(state='disabled')

        try:
            options = self.options
            req_queue_size = options.request_queue_size
            self.server = main.HttpServer(
                ip,
                port,
                password,
                pid_filename=options.pid_filename,
                log_filename=options.log_filename,
                profiler_dir=options.profiler_dir,
                ssl_certificate=options.server_cert,
                ssl_private_key=options.server_key,
                ssl_ca_certificate=options.ca_cert,
                min_threads=options.min_threads,
                max_threads=options.max_threads,
                server_name=options.server_name,
                request_queue_size=req_queue_size,
                timeout=options.timeout,
                shutdown_timeout=options.shutdown_timeout,
                path=options.folder,
                interfaces=options.interfaces)

            thread.start_new_thread(self.server.start, ())
        except Exception as e:
            self.button_start.configure(state='normal')
            return self.error(str(e))

        if not self.server_ready():
            self.button_start.configure(state='normal')
            return

        self.button_stop.configure(state='normal')

        if not options.taskbar:
            thread.start_new_thread(
                start_browser, (get_url(ip, proto=proto, port=port), True))

        self.password.configure(state='readonly')
        [ip.configure(state='disabled') for ip in self.ips.values()]
        self.port_number.configure(state='readonly')

        if self.tb:
            self.tb.SetServerRunning()

    def server_ready(self):
        for listener in self.server.server.listeners:
            if listener.ready:
                return True

        return False

    def stop(self):
        """ Stops web2py server """

        self.button_start.configure(state='normal')
        self.button_stop.configure(state='disabled')
        self.password.configure(state='normal')
        [ip.configure(state='normal') for ip in self.ips.values()]
        self.port_number.configure(state='normal')
        self.server.stop()

        if self.tb:
            self.tb.SetServerStopped()

    def update_canvas(self):
        """ Updates canvas """

        httplog = os.path.join(self.options.folder, self.options.log_filename)
        try:
            t1 = os.path.getsize(httplog)
        except:
            self.canvas.after(1000, self.update_canvas)
            return

        try:
            fp = open(httplog, 'r')
            fp.seek(self.t0)
            data = fp.read(t1 - self.t0)
            fp.close()
            value = self.p0[1:] + [10 + 90.0 / math.sqrt(1 + data.count('\n'))]
            self.p0 = value

            for i in xrange(len(self.p0) - 1):
                c = self.canvas.coords(self.q0[i])
                self.canvas.coords(self.q0[i],
                                   (c[0],
                                    self.p0[i],
                                    c[2],
                                    self.p0[i + 1]))
            self.t0 = t1
        except BaseException:
            self.t0 = time.time()
            self.t0 = t1
            self.p0 = [100] * 400
            self.q0 = [self.canvas.create_line(i, 100, i + 1, 100,
                       fill='green') for i in xrange(len(self.p0) - 1)]

        self.canvas.after(1000, self.update_canvas)


<<<<<<< HEAD
def console():
    """ Defines the behavior of the console web2py execution """
    import optparse

    parser = optparse.OptionParser(
        usage='python %prog [options]',
        version=ProgramVersion,
        description='web2py Web Framework startup script.',
        epilog='''NOTE: unless a password is specified (-a 'passwd')
web2py will attempt to run a GUI to ask for it when starting the web server
(if not disabled with --nogui).''')

    parser.add_option('-i', '--ip',
                      default='127.0.0.1',
                      metavar='IP_ADDR', help=\
        'IP address of the server (e.g., 127.0.0.1 or ::1); ' \
        'Note: This value is ignored when using the --interfaces option')

    parser.add_option('-p', '--port',
                      default=8000,
                      type='int', metavar='NUM', help=\
        'port of server (%default); ' \
        'Note: This value is ignored when using the --interfaces option')

    parser.add_option('-G', '--GAE', dest='gae',
                      default=None,
                      metavar='APP_NAME', help=\
        'will create app.yaml and gaehandler.py and exit')

    parser.add_option('-a', '--password',
                      default='<ask>',
                      help=\
        'password to be used for administration ' \
        '(use "<recycle>" to reuse the last password), ' \
        'when no password is available the administrative ' \
        'interface will be disabled')

    parser.add_option('-c', '--ssl_certificate',
                      default=None,
                      metavar='FILE', help='server certificate file')

    parser.add_option('-k', '--ssl_private_key',
                      default=None,
                      metavar='FILE', help='server private key file')

    parser.add_option('--ca-cert', dest='ca_cert', # not needed
                      default=None,
                      metavar='FILE', help='CA certificate file')

    parser.add_option('-d', '--pid_filename',
                      default='httpserver.pid',
                      metavar='FILE', help='server pid file (%default)')

    parser.add_option('-l', '--log_filename',
                      default='httpserver.log',
                      metavar='FILE', help='server log file (%default)')

    parser.add_option('-n', '--numthreads',
                      default=None,
                      type='int', metavar='NUM',
                      help='number of threads (deprecated)')

    parser.add_option('--minthreads',
                      default=None,
                      type='int', metavar='NUM',
                      help='minimum number of server threads')

    parser.add_option('--maxthreads',
                      default=None,
                      type='int', metavar='NUM',
                      help='maximum number of server threads')

    parser.add_option('-s', '--server_name',
                      default=socket.gethostname(),
                      help='web server name (%default)')

    parser.add_option('-q', '--request_queue_size',
                      default=5,
                      type='int', metavar='NUM',
                      help=\
        'max number of queued requests when server unavailable (%default)')

    parser.add_option('-o', '--timeout',
                      default=10,
                      type='int', metavar='SECONDS',
                      help='timeout for individual request (%default seconds)')

    parser.add_option('-z', '--shutdown_timeout',
                      default=None,
                      type='int', metavar='SECONDS',
                      help=\
        'timeout on server shutdown; this value is not used by ' \
        'Rocket web server')

    parser.add_option('--socket-timeout', dest='socket_timeout', # not needed
                      default=5,
                      type='int', metavar='SECONDS',
                      help='timeout for socket (%default seconds)')

    parser.add_option('-f', '--folder',
                      default=os.getcwd(), metavar='WEB2PY_DIR',
                      help='folder from which to run web2py')

    parser.add_option('-v', '--verbose',
                      default=False,
                      action='store_true',
                      help='increase --test and --run_system_tests verbosity')

    parser.add_option('-Q', '--quiet',
                      default=False,
                      action='store_true',
                      help='disable all output')

    parser.add_option('-e', '--errors_to_console',
                      default=False,
                      action='store_true',
                      help='log all errors to console')

    parser.add_option('-D', '--debug', dest='debuglevel',
                      default=30,
                      type='int',
                      metavar='LOG_LEVEL', help=\
        'set log level (0-100, 0 means all, 100 means none; ' \
        'default is %default)')

    parser.add_option('-S', '--shell',
                      default=None,
                      metavar='APPNAME', help=\
        'run web2py in interactive shell or IPython (if installed) with ' \
        'specified appname (if app does not exist it will be created). ' \
        'APPNAME like a/c/f?x=y (c, f and vars optional)')

    parser.add_option('-B', '--bpython',
                      default=False,
                      action='store_true',
                      help=\
        'run web2py in interactive shell or bpython (if installed) with ' \
        'specified appname (if app does not exist it will be created). ' \
        'Use combined with --shell')

    parser.add_option('-P', '--plain',
                      default=False,
                      action='store_true',
                      help=\
        'only use plain python shell; should be used with --shell option')

    parser.add_option('-M', '--import_models',
                      default=False,
                      action='store_true',
                      help=\
        'auto import model files (default is %default); should be used ' \
        'with --shell option')

    parser.add_option('-R', '--run',
                      default='', # NOTE: used for sys.argv[0] if --shell
                      metavar='PYTHON_FILE', help=\
        'run PYTHON_FILE in web2py environment; ' \
        'should be used with --shell option')

    parser.add_option('-K', '--scheduler',
                      default=None,
                      metavar='APP_LIST', help=\
        'run scheduled tasks for the specified apps: expects a list of ' \
        'app names as app1,app2,app3 ' \
        'or a list of app:groups as app1:group1:group2,app2:group1 ' \
        '(only strings, no spaces allowed). NOTE: ' \
        'Requires a scheduler defined in the models')

    parser.add_option('-X', '--with-scheduler', dest='with_scheduler', # not needed
                      default=False,
                      action='store_true',
                      help=\
        'run schedulers alongside webserver, needs -K')

    parser.add_option('-T', '--test',
                      default=None,
                      metavar='TEST_PATH', help=\
        'run doctests in web2py environment; ' \
        'TEST_PATH like a/c/f (c, f optional)')

    parser.add_option('-C', '--cron', dest='extcron',
                      default=False,
                      action='store_true',
                      help=\
        'trigger a cron run and exit; usually used when invoked ' \
        'from a system crontab')

    parser.add_option('--softcron',
                      default=False,
                      action='store_true',
                      help=\
        'use software cron emulation instead of separate cron process, '\
        'needs -Y; NOTE: use of software cron emulation is strongly '
        'discouraged')

    parser.add_option('-Y', '--run-cron', dest='runcron',
                      default=False,
                      action='store_true',
                      help='start the background cron process')

    parser.add_option('-J', '--cronjob',
                      default=False,
                      action='store_true',
                      # NOTE: help suppressed because this option is
                      #       intended for internal use only
                      help=optparse.SUPPRESS_HELP)

    parser.add_option('-L', '--config',
                      default='',
                      help='config file')

    parser.add_option('-F', '--profiler', dest='profiler_dir',
                      default=None,
                      help='profiler dir')

    parser.add_option('-t', '--taskbar',
                      default=False,
                      action='store_true',
                      help='use web2py GUI and run in taskbar (system tray)')

    parser.add_option('--nogui',
                      default=False,
                      action='store_true',
                      help='do not run GUI')

    parser.add_option('-A', '--args',
                      default=None,
                      help=\
        'should be followed by a list of arguments to be passed to script, ' \
        'to be used with -S; NOTE: must be the last option because eat all ' \
        'remaining arguments')

    parser.add_option('--no-banner', dest='no_banner', # not needed
                      default=False,
                      action='store_true',
                      help='do not print header banner')

    parser.add_option('--interfaces',
                      default=None,
                      help=\
        'listen on multiple addresses: ' \
        '"ip1:port1:key1:cert1:ca_cert1;ip2:port2:key2:cert2:ca_cert2;..." ' \
        '(:key:cert:ca_cert optional; no spaces; IPv6 addresses must be in ' \
        'square [] brackets)')

    parser.add_option('--run_system_tests',
                      default=False,
                      action='store_true',
                      help='run web2py tests')

    parser.add_option('--with_coverage',
                      default=False,
                      action='store_true',
                      help=\
        'collect coverage data when used with --run_system_tests; ' \
        'require Python 2.7+ and the coverage module installed')

    parser.add_option('--force_migrate',
                      default=False,
                      action='store_true',
                      help= \
                          'force DAL to migrate all tables that should be migrated when enabled; ' \
                          'monkeypatch in the DAL class to force _migrate_enabled=True')

    if '-A' in sys.argv:
        k = sys.argv.index('-A')
    elif '--args' in sys.argv:
        k = sys.argv.index('--args')
    else:
        k = len(sys.argv)
    sys.argv, other_args = sys.argv[:k], sys.argv[k + 1:]
    (options, args) = parser.parse_args()
    # TODO: warn or error if args (should be no unparsed arguments)
    options.args = other_args

    if options.taskbar and os.name != 'nt':
        # TODO: warn and disable taskbar instead of exit
        die('taskbar not supported on this platform')

    if options.config.endswith('.py'):
        options.config = options.config[:-3]
    if options.config:
        # import options from options.config file
        try:
            # FIXME: avoid __import__
            options2 = __import__(options.config)
        except:
            die("cannot import config file %s" % options.config)
        for key in dir(options2):
            if hasattr(options, key):
                setattr(options, key, getattr(options2, key))

    # transform options.interfaces, in the form
    # "ip1:port1:key1:cert1:ca_cert1;[ip2]:port2;ip3:port3:key3:cert3"
    # (no spaces; optional key:cert:ca_cert indicate SSL), into
    # a list of tuples
    if options.interfaces:
        interfaces = options.interfaces.split(';')
        options.interfaces = []
        for interface in interfaces:
            if interface.startswith('['):
                # IPv6
                ip, if_remainder = interface.split(']', 1)
                ip = ip[1:]
                interface = if_remainder[1:].split(':')
                interface.insert(0, ip)
            else:
                # IPv4
                interface = interface.split(':')
            interface[1] = int(interface[1])  # numeric port
            options.interfaces.append(tuple(interface))

    if options.numthreads is not None and options.minthreads is None:
        options.minthreads = options.numthreads  # legacy

    copy_options = copy.deepcopy(options)
    copy_options.password = '******'
    global_settings.cmd_options = copy_options

    return options, args


=======
>>>>>>> 148e9e86
def check_existent_app(options, appname):
    if os.path.isdir(os.path.join(options.folder, 'applications', appname)):
        return True


def get_code_for_scheduler(app_groups, options):
    app = app_groups[0]
    if not check_existent_app(options, app):
        print("Application '%s' doesn't exist, skipping" % app)
        return None, None
    code = 'from gluon.globals import current;'
    if len(app_groups) > 1:
        code += "current._scheduler.group_names=['%s'];" % "','".join(
            app_groups[1:])
    code += "current._scheduler.loop()"
    return app, code


def start_schedulers(options):
    try:
        from multiprocessing import Process
    except:
        sys.stderr.write('Sorry, -K only supported for Python 2.6+\n')
        return
    logging.getLogger().setLevel(options.log_level)

    apps = [ag.split(':') for ag in options.schedulers]
    if not options.with_scheduler and len(apps) == 1:
        app, code = get_code_for_scheduler(apps[0], options)
        if not app:
            return
        print('starting single-scheduler for "%s"...' % app)
        run(app, True, True, None, False, code, False, True)
        return

    # Work around OS X problem: http://bugs.python.org/issue9405
    if PY2:
        import urllib
    else:
        import urllib.request as urllib
    urllib.getproxies()

    processes = []
    for app_groups in apps:
        app, code = get_code_for_scheduler(app_groups, options)
        if not app:
            continue
        print('starting scheduler for "%s"...' % app)
        args = (app, True, True, None, False, code, False, True)
        p = Process(target=run, args=args)
        processes.append(p)
        print("Currently running %s scheduler processes" % (len(processes)))
        p.start()
        ##to avoid bashing the db at the same time
        time.sleep(0.7)
        print("Processes started")
    for p in processes:
        try:
            p.join()
        except (KeyboardInterrupt, SystemExit):
            print("Processes stopped")
        except:
            p.terminate()
            p.join()


def start():
    """ Starts server and other services """

    # get command line arguments
    options = console(version=ProgramVersion)

    if options.gae:
        # write app.yaml, gaehandler.py, and exit
        if not os.path.exists('app.yaml'):
            name = options.gae
            # for backward compatibility
            if name == 'configure':
                if PY2: input = raw_input
                name = input("Your GAE app name: ")
            content = open(os.path.join('examples', 'app.example.yaml'), 'rb').read()
            open('app.yaml', 'wb').write(content.replace("yourappname", name))
        else:
            print("app.yaml alreday exists in the web2py folder")
        if not os.path.exists('gaehandler.py'):
            content = open(os.path.join('handlers', 'gaehandler.py'), 'rb').read()
            open('gaehandler.py', 'wb').write(content)
        else:
            print("gaehandler.py alreday exists in the web2py folder")
        return

    logger = logging.getLogger("web2py")
    logger.setLevel(options.log_level)

    # on new installation build the scaffolding app
    create_welcome_w2p()

    if options.run_system_tests:
        # run system test and exit
        run_system_tests(options)

    if options.quiet:
        # to prevent writes on stdout set a null stream
        class NullFile(object):
            def write(self, x):
                pass
        sys.stdout = NullFile()
        # but still has to mute existing loggers, to do that iterate
        # over all existing loggers (root logger included) and remove
        # all attached logging.StreamHandler instances currently
        # streaming on sys.stdout or sys.stderr
        loggers = [logging.getLogger()]
        loggers.extend(logging.Logger.manager.loggerDict.values())
        for l in loggers:
            if isinstance(l, logging.PlaceHolder): continue
            for h in l.handlers[:]:
                if isinstance(h, logging.StreamHandler) and \
                    h.stream in (sys.stdout, sys.stderr):
                    l.removeHandler(h)
        # NOTE: stderr.write() is still working

    if not options.no_banner:
        # banner
        print(ProgramName)
        print(ProgramAuthor)
        print(ProgramVersion)
        from pydal.drivers import DRIVERS
        print('Database drivers available: %s' % ', '.join(DRIVERS))

    if options.run_doctests:
        # run doctests and exit
        test(options.run_doctests, verbose=options.verbose)
        return

    if options.shell:
        # run interactive shell and exit
        sys.argv = [options.run or ''] + options.args
        run(options.shell, plain=options.plain, bpython=options.bpython,
            import_models=options.import_models, startfile=options.run,
<<<<<<< HEAD
            cronjob=options.cronjob, force_migrate=options.force_migrate)
=======
            cron_job=options.cron_job)
>>>>>>> 148e9e86
        return

    if options.cron_run:
        # run cron (extcron) and exit
        logger.debug('Starting extcron...')
        global_settings.web2py_crontype = 'external'
        extcron = newcron.extcron(options.folder, apps=options.crontabs)
        extcron.start()
        extcron.join()
        return

    if not options.with_scheduler and options.schedulers:
        # run schedulers and exit
        try:
            start_schedulers(options)
        except KeyboardInterrupt:
            pass
        return

    if options.with_cron:
        if options.soft_cron:
            print('Using cron software emulation (but this is not very efficient)')
            global_settings.web2py_crontype = 'soft'
        else:
            # start hardcron thread
            logger.debug('Starting hardcron...')
            global_settings.web2py_crontype = 'hard'
            newcron.hardcron(options.folder, apps=options.crontabs).start()

    # if no password provided and have Tk library start GUI (when not
    # explicitly disabled), we also need a GUI to put in taskbar (system tray)
    # when requested
    root = None

    if (not options.no_gui and options.password == '<ask>') or options.taskbar:
        try:
            if PY2:
                import Tkinter as tkinter
            else:
                import tkinter
            root = tkinter.Tk()
        except (ImportError, OSError):
            logger.warn(
                'GUI not available because Tk library is not installed')
            options.no_gui = True
        except:
            logger.exception('cannot get Tk root window, GUI disabled')
            options.no_gui = True

    if root:
        # run GUI and exit
        root.focus_force()

        # Mac OS X - make the GUI window rise to the top
        if os.path.exists("/usr/bin/osascript"):
            applescript = """
tell application "System Events"
    set proc to first process whose unix id is %d
    set frontmost of proc to true
end tell
""" % (os.getpid())
            os.system("/usr/bin/osascript -e '%s'" % applescript)

        # web2pyDialog takes care of schedulers
        master = web2pyDialog(root, options)
        signal.signal(signal.SIGTERM, lambda a, b: master.quit())

        try:
            root.mainloop()
        except:
            master.quit()

        sys.exit()

    spt = None

    if options.with_scheduler and options.schedulers:
        # start schedulers in a separate thread
        spt = threading.Thread(target=start_schedulers, args=(options,))
        spt.start()

    # start server

    if options.password == '<ask>':
        options.password = getpass.getpass('choose a password:')

    if not options.password and not options.no_banner:
        print('no password, disable admin interface')

    # Use first interface IP and port if interfaces specified, since the
    # interfaces option overrides the IP (and related) options.
    if not options.interfaces:
        ip = options.ip
        port = options.port
    else:
        first_if = options.interfaces[0]
        ip = first_if[0]
        port = first_if[1]

    if options.server_key and options.server_cert:
        proto = 'https'
    else:
        proto = 'http'

    url = get_url(ip, proto=proto, port=port)

    if not options.no_banner:
        message = '\nplease visit:\n\t%s\n'
        if sys.platform.startswith('win'):
            message += 'use "taskkill /f /pid %i" to shutdown the web2py server\n\n'
        else:
            message += 'use "kill -SIGTERM %i" to shutdown the web2py server\n\n'
        print(message % (url, os.getpid()))

    # enhance linecache.getline (used by debugger) to look at the source file
    # if the line was not found (under py2exe & when file was modified)
    import linecache
    py2exe_getline = linecache.getline

    def getline(filename, lineno, *args, **kwargs):
        line = py2exe_getline(filename, lineno, *args, **kwargs)
        if not line:
            try:
                with open(filename, "rb") as f:
                    for i, line in enumerate(f):
                        line = line.decode('utf-8')
                        if lineno == i + 1:
                            break
                    else:
                        line = ''
            except (IOError, OSError):
                line = ''
        return line
    linecache.getline = getline

    server = main.HttpServer(ip=ip,
                             port=port,
                             password=options.password,
                             pid_filename=options.pid_filename,
                             log_filename=options.log_filename,
                             profiler_dir=options.profiler_dir,
                             ssl_certificate=options.server_cert,
                             ssl_private_key=options.server_key,
                             ssl_ca_certificate=options.ca_cert,
                             min_threads=options.min_threads,
                             max_threads=options.max_threads,
                             server_name=options.server_name,
                             request_queue_size=options.request_queue_size,
                             timeout=options.timeout,
                             socket_timeout=options.socket_timeout,
                             shutdown_timeout=options.shutdown_timeout,
                             path=options.folder,
                             interfaces=options.interfaces)

    try:
        server.start()
    except KeyboardInterrupt:
        server.stop()
        if spt is not None:
            try:
                spt.join()
            except:
                logger.exception('error terminating schedulers')
                pass
    logging.shutdown()<|MERGE_RESOLUTION|>--- conflicted
+++ resolved
@@ -580,331 +580,6 @@
         self.canvas.after(1000, self.update_canvas)
 
 
-<<<<<<< HEAD
-def console():
-    """ Defines the behavior of the console web2py execution """
-    import optparse
-
-    parser = optparse.OptionParser(
-        usage='python %prog [options]',
-        version=ProgramVersion,
-        description='web2py Web Framework startup script.',
-        epilog='''NOTE: unless a password is specified (-a 'passwd')
-web2py will attempt to run a GUI to ask for it when starting the web server
-(if not disabled with --nogui).''')
-
-    parser.add_option('-i', '--ip',
-                      default='127.0.0.1',
-                      metavar='IP_ADDR', help=\
-        'IP address of the server (e.g., 127.0.0.1 or ::1); ' \
-        'Note: This value is ignored when using the --interfaces option')
-
-    parser.add_option('-p', '--port',
-                      default=8000,
-                      type='int', metavar='NUM', help=\
-        'port of server (%default); ' \
-        'Note: This value is ignored when using the --interfaces option')
-
-    parser.add_option('-G', '--GAE', dest='gae',
-                      default=None,
-                      metavar='APP_NAME', help=\
-        'will create app.yaml and gaehandler.py and exit')
-
-    parser.add_option('-a', '--password',
-                      default='<ask>',
-                      help=\
-        'password to be used for administration ' \
-        '(use "<recycle>" to reuse the last password), ' \
-        'when no password is available the administrative ' \
-        'interface will be disabled')
-
-    parser.add_option('-c', '--ssl_certificate',
-                      default=None,
-                      metavar='FILE', help='server certificate file')
-
-    parser.add_option('-k', '--ssl_private_key',
-                      default=None,
-                      metavar='FILE', help='server private key file')
-
-    parser.add_option('--ca-cert', dest='ca_cert', # not needed
-                      default=None,
-                      metavar='FILE', help='CA certificate file')
-
-    parser.add_option('-d', '--pid_filename',
-                      default='httpserver.pid',
-                      metavar='FILE', help='server pid file (%default)')
-
-    parser.add_option('-l', '--log_filename',
-                      default='httpserver.log',
-                      metavar='FILE', help='server log file (%default)')
-
-    parser.add_option('-n', '--numthreads',
-                      default=None,
-                      type='int', metavar='NUM',
-                      help='number of threads (deprecated)')
-
-    parser.add_option('--minthreads',
-                      default=None,
-                      type='int', metavar='NUM',
-                      help='minimum number of server threads')
-
-    parser.add_option('--maxthreads',
-                      default=None,
-                      type='int', metavar='NUM',
-                      help='maximum number of server threads')
-
-    parser.add_option('-s', '--server_name',
-                      default=socket.gethostname(),
-                      help='web server name (%default)')
-
-    parser.add_option('-q', '--request_queue_size',
-                      default=5,
-                      type='int', metavar='NUM',
-                      help=\
-        'max number of queued requests when server unavailable (%default)')
-
-    parser.add_option('-o', '--timeout',
-                      default=10,
-                      type='int', metavar='SECONDS',
-                      help='timeout for individual request (%default seconds)')
-
-    parser.add_option('-z', '--shutdown_timeout',
-                      default=None,
-                      type='int', metavar='SECONDS',
-                      help=\
-        'timeout on server shutdown; this value is not used by ' \
-        'Rocket web server')
-
-    parser.add_option('--socket-timeout', dest='socket_timeout', # not needed
-                      default=5,
-                      type='int', metavar='SECONDS',
-                      help='timeout for socket (%default seconds)')
-
-    parser.add_option('-f', '--folder',
-                      default=os.getcwd(), metavar='WEB2PY_DIR',
-                      help='folder from which to run web2py')
-
-    parser.add_option('-v', '--verbose',
-                      default=False,
-                      action='store_true',
-                      help='increase --test and --run_system_tests verbosity')
-
-    parser.add_option('-Q', '--quiet',
-                      default=False,
-                      action='store_true',
-                      help='disable all output')
-
-    parser.add_option('-e', '--errors_to_console',
-                      default=False,
-                      action='store_true',
-                      help='log all errors to console')
-
-    parser.add_option('-D', '--debug', dest='debuglevel',
-                      default=30,
-                      type='int',
-                      metavar='LOG_LEVEL', help=\
-        'set log level (0-100, 0 means all, 100 means none; ' \
-        'default is %default)')
-
-    parser.add_option('-S', '--shell',
-                      default=None,
-                      metavar='APPNAME', help=\
-        'run web2py in interactive shell or IPython (if installed) with ' \
-        'specified appname (if app does not exist it will be created). ' \
-        'APPNAME like a/c/f?x=y (c, f and vars optional)')
-
-    parser.add_option('-B', '--bpython',
-                      default=False,
-                      action='store_true',
-                      help=\
-        'run web2py in interactive shell or bpython (if installed) with ' \
-        'specified appname (if app does not exist it will be created). ' \
-        'Use combined with --shell')
-
-    parser.add_option('-P', '--plain',
-                      default=False,
-                      action='store_true',
-                      help=\
-        'only use plain python shell; should be used with --shell option')
-
-    parser.add_option('-M', '--import_models',
-                      default=False,
-                      action='store_true',
-                      help=\
-        'auto import model files (default is %default); should be used ' \
-        'with --shell option')
-
-    parser.add_option('-R', '--run',
-                      default='', # NOTE: used for sys.argv[0] if --shell
-                      metavar='PYTHON_FILE', help=\
-        'run PYTHON_FILE in web2py environment; ' \
-        'should be used with --shell option')
-
-    parser.add_option('-K', '--scheduler',
-                      default=None,
-                      metavar='APP_LIST', help=\
-        'run scheduled tasks for the specified apps: expects a list of ' \
-        'app names as app1,app2,app3 ' \
-        'or a list of app:groups as app1:group1:group2,app2:group1 ' \
-        '(only strings, no spaces allowed). NOTE: ' \
-        'Requires a scheduler defined in the models')
-
-    parser.add_option('-X', '--with-scheduler', dest='with_scheduler', # not needed
-                      default=False,
-                      action='store_true',
-                      help=\
-        'run schedulers alongside webserver, needs -K')
-
-    parser.add_option('-T', '--test',
-                      default=None,
-                      metavar='TEST_PATH', help=\
-        'run doctests in web2py environment; ' \
-        'TEST_PATH like a/c/f (c, f optional)')
-
-    parser.add_option('-C', '--cron', dest='extcron',
-                      default=False,
-                      action='store_true',
-                      help=\
-        'trigger a cron run and exit; usually used when invoked ' \
-        'from a system crontab')
-
-    parser.add_option('--softcron',
-                      default=False,
-                      action='store_true',
-                      help=\
-        'use software cron emulation instead of separate cron process, '\
-        'needs -Y; NOTE: use of software cron emulation is strongly '
-        'discouraged')
-
-    parser.add_option('-Y', '--run-cron', dest='runcron',
-                      default=False,
-                      action='store_true',
-                      help='start the background cron process')
-
-    parser.add_option('-J', '--cronjob',
-                      default=False,
-                      action='store_true',
-                      # NOTE: help suppressed because this option is
-                      #       intended for internal use only
-                      help=optparse.SUPPRESS_HELP)
-
-    parser.add_option('-L', '--config',
-                      default='',
-                      help='config file')
-
-    parser.add_option('-F', '--profiler', dest='profiler_dir',
-                      default=None,
-                      help='profiler dir')
-
-    parser.add_option('-t', '--taskbar',
-                      default=False,
-                      action='store_true',
-                      help='use web2py GUI and run in taskbar (system tray)')
-
-    parser.add_option('--nogui',
-                      default=False,
-                      action='store_true',
-                      help='do not run GUI')
-
-    parser.add_option('-A', '--args',
-                      default=None,
-                      help=\
-        'should be followed by a list of arguments to be passed to script, ' \
-        'to be used with -S; NOTE: must be the last option because eat all ' \
-        'remaining arguments')
-
-    parser.add_option('--no-banner', dest='no_banner', # not needed
-                      default=False,
-                      action='store_true',
-                      help='do not print header banner')
-
-    parser.add_option('--interfaces',
-                      default=None,
-                      help=\
-        'listen on multiple addresses: ' \
-        '"ip1:port1:key1:cert1:ca_cert1;ip2:port2:key2:cert2:ca_cert2;..." ' \
-        '(:key:cert:ca_cert optional; no spaces; IPv6 addresses must be in ' \
-        'square [] brackets)')
-
-    parser.add_option('--run_system_tests',
-                      default=False,
-                      action='store_true',
-                      help='run web2py tests')
-
-    parser.add_option('--with_coverage',
-                      default=False,
-                      action='store_true',
-                      help=\
-        'collect coverage data when used with --run_system_tests; ' \
-        'require Python 2.7+ and the coverage module installed')
-
-    parser.add_option('--force_migrate',
-                      default=False,
-                      action='store_true',
-                      help= \
-                          'force DAL to migrate all tables that should be migrated when enabled; ' \
-                          'monkeypatch in the DAL class to force _migrate_enabled=True')
-
-    if '-A' in sys.argv:
-        k = sys.argv.index('-A')
-    elif '--args' in sys.argv:
-        k = sys.argv.index('--args')
-    else:
-        k = len(sys.argv)
-    sys.argv, other_args = sys.argv[:k], sys.argv[k + 1:]
-    (options, args) = parser.parse_args()
-    # TODO: warn or error if args (should be no unparsed arguments)
-    options.args = other_args
-
-    if options.taskbar and os.name != 'nt':
-        # TODO: warn and disable taskbar instead of exit
-        die('taskbar not supported on this platform')
-
-    if options.config.endswith('.py'):
-        options.config = options.config[:-3]
-    if options.config:
-        # import options from options.config file
-        try:
-            # FIXME: avoid __import__
-            options2 = __import__(options.config)
-        except:
-            die("cannot import config file %s" % options.config)
-        for key in dir(options2):
-            if hasattr(options, key):
-                setattr(options, key, getattr(options2, key))
-
-    # transform options.interfaces, in the form
-    # "ip1:port1:key1:cert1:ca_cert1;[ip2]:port2;ip3:port3:key3:cert3"
-    # (no spaces; optional key:cert:ca_cert indicate SSL), into
-    # a list of tuples
-    if options.interfaces:
-        interfaces = options.interfaces.split(';')
-        options.interfaces = []
-        for interface in interfaces:
-            if interface.startswith('['):
-                # IPv6
-                ip, if_remainder = interface.split(']', 1)
-                ip = ip[1:]
-                interface = if_remainder[1:].split(':')
-                interface.insert(0, ip)
-            else:
-                # IPv4
-                interface = interface.split(':')
-            interface[1] = int(interface[1])  # numeric port
-            options.interfaces.append(tuple(interface))
-
-    if options.numthreads is not None and options.minthreads is None:
-        options.minthreads = options.numthreads  # legacy
-
-    copy_options = copy.deepcopy(options)
-    copy_options.password = '******'
-    global_settings.cmd_options = copy_options
-
-    return options, args
-
-
-=======
->>>>>>> 148e9e86
 def check_existent_app(options, appname):
     if os.path.isdir(os.path.join(options.folder, 'applications', appname)):
         return True
@@ -1044,11 +719,7 @@
         sys.argv = [options.run or ''] + options.args
         run(options.shell, plain=options.plain, bpython=options.bpython,
             import_models=options.import_models, startfile=options.run,
-<<<<<<< HEAD
-            cronjob=options.cronjob, force_migrate=options.force_migrate)
-=======
-            cron_job=options.cron_job)
->>>>>>> 148e9e86
+            cron_job=options.cron_job, force_migrate=options.force_migrate)
         return
 
     if options.cron_run:
