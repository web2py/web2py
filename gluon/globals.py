--- conflicted
+++ resolved
@@ -86,11 +86,7 @@
         self._batch_setitems([(key,obj[key]) for key in sorted(obj)])
 
 SortingPickler.dispatch = copy.copy(Pickler.dispatch)
-<<<<<<< HEAD
-SortingPickler.dispatch[DictionaryType] = SortingPickler.save_dict          
-=======
 SortingPickler.dispatch[DictionaryType] = SortingPickler.save_dict
->>>>>>> db2469f1
 
 def sorting_dumps(obj, protocol=None):
     file = cStringIO.StringIO()
@@ -979,10 +975,7 @@
 
     def _try_store_in_cookie(self, request, response):
         if self._forget or self._unchanged(response):
-<<<<<<< HEAD
-=======
             self.save_session_id_cookie()
->>>>>>> db2469f1
             return False
         name = response.session_data_name
         compression_level = response.session_cookie_compression_level
@@ -1052,10 +1045,7 @@
     def _try_store_in_file(self, request, response):
         try:
             if not response.session_id or self._forget or self._unchanged(response):
-<<<<<<< HEAD
-=======
                 self.save_session_id_cookie()
->>>>>>> db2469f1
                 return False
             if response.session_new or not response.session_file:
                 # Tests if the session sub-folder exists, if not, create it
