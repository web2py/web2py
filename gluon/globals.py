#!/usr/bin/env python
# -*- coding: utf-8 -*-

"""
| This file is part of the web2py Web Framework
| Copyrighted by Massimo Di Pierro <mdipierro@cs.depaul.edu>
| License: LGPLv3 (http://www.gnu.org/licenses/lgpl.html)

Contains the classes for the global used variables:

- Request
- Response
- Session

"""

from gluon.storage import Storage, List
from gluon.streamer import streamer, stream_file_or_304_or_206, DEFAULT_CHUNK_SIZE
from gluon.xmlrpc import handler
from gluon.contenttype import contenttype
from gluon.html import xmlescape, TABLE, TR, PRE, URL
from gluon.http import HTTP, redirect
from gluon.fileutils import up
from gluon.serializers import json, custom_json
import gluon.settings as settings
from gluon.utils import web2py_uuid, secure_dumps, secure_loads
from gluon.settings import global_settings
<<<<<<< HEAD
from gluon.dal import Field
=======
from gluon import recfile
>>>>>>> f17493b5
import hashlib
import portalocker
try:
   import cPickle as pickle
except:
   import pickle
from pickle import Pickler, MARK, DICT, EMPTY_DICT
from types import DictionaryType
import cStringIO
import datetime
import re
import copy_reg
import Cookie
import os
import sys
import traceback
import threading
import cgi
import urlparse
import copy
import tempfile
from gluon.cache import CacheInRam
from gluon.fileutils import copystream

FMT = '%a, %d-%b-%Y %H:%M:%S PST'
PAST = 'Sat, 1-Jan-1971 00:00:00'
FUTURE = 'Tue, 1-Dec-2999 23:59:59'

try:
    from gluon.contrib.minify import minify
    have_minify = True
except ImportError:
    have_minify = False

try:
    import simplejson as sj  # external installed library
except:
    try:
        import json as sj  # standard installed library
    except:
        import gluon.contrib.simplejson as sj  # pure python library

regex_session_id = re.compile('^([\w\-]+/)?[\w\-\.]+$')

__all__ = ['Request', 'Response', 'Session']

current = threading.local()  # thread-local storage for request-scope globals

css_template = '<link href="%s" rel="stylesheet" type="text/css" />'
js_template = '<script src="%s" type="text/javascript"></script>'
coffee_template = '<script src="%s" type="text/coffee"></script>'
typescript_template = '<script src="%s" type="text/typescript"></script>'
less_template = '<link href="%s" rel="stylesheet/less" type="text/css" />'
css_inline = '<style type="text/css">\n%s\n</style>'
js_inline = '<script type="text/javascript">\n%s\n</script>'


# IMPORTANT:
# this is required so that pickled dict(s) and class.__dict__
# are sorted and web2py can detect without ambiguity when a session changes
class SortingPickler(Pickler):
    def save_dict(self, obj):
        self.write(EMPTY_DICT if self.bin else MARK+DICT)
        self.memoize(obj)
        self._batch_setitems([(key, obj[key]) for key in sorted(obj)])

SortingPickler.dispatch = copy.copy(Pickler.dispatch)
SortingPickler.dispatch[DictionaryType] = SortingPickler.save_dict


def sorting_dumps(obj, protocol=None):
    file = cStringIO.StringIO()
    SortingPickler(file, protocol).dump(obj)
    return file.getvalue()
# END #####################################################################


def copystream_progress(request, chunk_size=10 ** 5):
    """
    Copies request.env.wsgi_input into request.body
    and stores progress upload status in cache_ram
    X-Progress-ID:length and X-Progress-ID:uploaded
    """
    env = request.env
    if not env.get('CONTENT_LENGTH', None):
        return cStringIO.StringIO()
    source = env['wsgi.input']
    try:
        size = int(env['CONTENT_LENGTH'])
    except ValueError:
        raise HTTP(400, "Invalid Content-Length header")
    try:  # Android requires this
        dest = tempfile.NamedTemporaryFile()
    except NotImplementedError:  # and GAE this
        dest = tempfile.TemporaryFile()
    if not 'X-Progress-ID' in request.get_vars:
        copystream(source, dest, size, chunk_size)
        return dest
    cache_key = 'X-Progress-ID:' + request.get_vars['X-Progress-ID']
    cache_ram = CacheInRam(request)  # same as cache.ram because meta_storage
    cache_ram(cache_key + ':length', lambda: size, 0)
    cache_ram(cache_key + ':uploaded', lambda: 0, 0)
    while size > 0:
        if size < chunk_size:
            data = source.read(size)
            cache_ram.increment(cache_key + ':uploaded', size)
        else:
            data = source.read(chunk_size)
            cache_ram.increment(cache_key + ':uploaded', chunk_size)
        length = len(data)
        if length > size:
            (data, length) = (data[:size], size)
        size -= length
        if length == 0:
            break
        dest.write(data)
        if length < chunk_size:
            break
    dest.seek(0)
    cache_ram(cache_key + ':length', None)
    cache_ram(cache_key + ':uploaded', None)
    return dest


class Request(Storage):

    """
    Defines the request object and the default values of its members

    - env: environment variables, by gluon.main.wsgibase()
    - cookies
    - get_vars
    - post_vars
    - vars
    - folder
    - application
    - function
    - args
    - extension
    - now: datetime.datetime.now()
    - utcnow : datetime.datetime.utcnow()
    - is_local
    - is_https
    - restful()
    """

    def __init__(self, env):
        Storage.__init__(self)
        self.env = Storage(env)
        self.env.web2py_path = global_settings.applications_parent
        self.env.update(global_settings)
        self.cookies = Cookie.SimpleCookie()
        self._get_vars = None
        self._post_vars = None
        self._vars = None
        self._body = None
        self.folder = None
        self.application = None
        self.function = None
        self.args = List()
        self.extension = 'html'
        self.now = datetime.datetime.now()
        self.utcnow = datetime.datetime.utcnow()
        self.is_restful = False
        self.is_https = False
        self.is_local = False
        self.global_settings = settings.global_settings

    def parse_get_vars(self):
        """Takes the QUERY_STRING and unpacks it to get_vars
        """
        query_string = self.env.get('QUERY_STRING', '')        
        dget = urlparse.parse_qs(query_string, keep_blank_values=1)  # Ref: https://docs.python.org/2/library/cgi.html#cgi.parse_qs
        get_vars = self._get_vars = Storage(dget)
        for (key, value) in get_vars.iteritems():
            if isinstance(value, list) and len(value) == 1:
                get_vars[key] = value[0]

    def parse_post_vars(self):
        """Takes the body of the request and unpacks it into
        post_vars. application/json is also automatically parsed
        """
        env = self.env
        post_vars = self._post_vars = Storage()
        body = self.body
        #if content-type is application/json, we must read the body
        is_json = env.get('content_type', '')[:16] == 'application/json'

        if is_json:
            try:
                json_vars = sj.load(body)
            except:
                # incoherent request bodies can still be parsed "ad-hoc"
                json_vars = {}
                pass
            # update vars and get_vars with what was posted as json
            if isinstance(json_vars, dict):
                post_vars.update(json_vars)

            body.seek(0)

        # parse POST variables on POST, PUT, BOTH only in post_vars
        if (body and not is_json
            and env.request_method in ('POST', 'PUT', 'DELETE', 'BOTH')):
            query_string = env.pop('QUERY_STRING', None)
            dpost = cgi.FieldStorage(fp=body, environ=env, keep_blank_values=1)
            try:
                post_vars.update(dpost)
            except: pass
            if query_string is not None:
                env['QUERY_STRING'] = query_string
            # The same detection used by FieldStorage to detect multipart POSTs
            body.seek(0)

            def listify(a):
                return (not isinstance(a, list) and [a]) or a
            try:
                keys = sorted(dpost)
            except TypeError:
                keys = []
            for key in keys:
                if key is None:
                    continue  # not sure why cgi.FieldStorage returns None key
                dpk = dpost[key]
                # if an element is not a file replace it with
                # its value else leave it alone

                pvalue = listify([(_dpk if _dpk.filename else _dpk.value)
                                  for _dpk in dpk] 
                                 if isinstance(dpk, list) else
                                 (dpk if dpk.filename else dpk.value))
                if len(pvalue):
                    post_vars[key] = (len(pvalue) > 1 and pvalue) or pvalue[0]

    @property
    def body(self):
        if self._body is None:
            try:
                self._body = copystream_progress(self)
            except IOError:
                raise HTTP(400, "Bad Request - HTTP body is incomplete")
        return self._body

    def parse_all_vars(self):
        """Merges get_vars and post_vars to vars
        """
        self._vars = copy.copy(self.get_vars)
        for key, value in self.post_vars.iteritems():
            if not key in self._vars:
                self._vars[key] = value
            else:
                if not isinstance(self._vars[key], list):
                    self._vars[key] = [self._vars[key]]
                self._vars[key] += value if isinstance(value, list) else [value]

    @property
    def get_vars(self):
        """Lazily parses the query string into get_vars
        """
        if self._get_vars is None:
            self.parse_get_vars()
        return self._get_vars

    @property
    def post_vars(self):
        """Lazily parse the body into post_vars
        """
        if self._post_vars is None:
            self.parse_post_vars()
        return self._post_vars

    @property
    def vars(self):
        """Lazily parses all get_vars and post_vars to fill vars
        """
        if self._vars is None:
            self.parse_all_vars()
        return self._vars

    def compute_uuid(self):
        self.uuid = '%s/%s.%s.%s' % (
            self.application,
            self.client.replace(':', '_'),
            self.now.strftime('%Y-%m-%d.%H-%M-%S'),
            web2py_uuid())
        return self.uuid

    def user_agent(self):
        from gluon.contrib import user_agent_parser
        session = current.session
        user_agent = session._user_agent
        if user_agent:
            return user_agent
        user_agent = user_agent_parser.detect(self.env.http_user_agent)
        for key, value in user_agent.items():
            if isinstance(value, dict):
                user_agent[key] = Storage(value)
        user_agent = session._user_agent = Storage(user_agent)
        return user_agent

    def requires_https(self):
        """
        If request comes in over HTTP, redirects it to HTTPS
        and secures the session.
        """
        cmd_opts = global_settings.cmd_options
        #checking if this is called within the scheduler or within the shell
        #in addition to checking if it's not a cronjob
        if ((cmd_opts and (cmd_opts.shell or cmd_opts.scheduler))
                or global_settings.cronjob or self.is_https):
            current.session.secure()
        else:
            current.session.forget()
            redirect(URL(scheme='https', args=self.args, vars=self.vars))

    def restful(self):
        def wrapper(action, self=self):
            def f(_action=action, _self=self, *a, **b):
                self.is_restful = True
                method = _self.env.request_method
                if len(_self.args) and '.' in _self.args[-1]:
                    _self.args[-1], _, self.extension = self.args[-1].rpartition('.')
                    current.response.headers['Content-Type'] = \
                        contenttype('.' + _self.extension.lower())
                rest_action = _action().get(method, None)
                if not (rest_action and method == method.upper()
                        and callable(rest_action)):
                    raise HTTP(405, "method not allowed")
                try:
                    return rest_action(*_self.args, **getattr(_self, 'vars', {}))
                except TypeError, e:
                    exc_type, exc_value, exc_traceback = sys.exc_info()
                    if len(traceback.extract_tb(exc_traceback)) == 1:
                        raise HTTP(400, "invalid arguments")
                    else:
                        raise
            f.__doc__ = action.__doc__
            f.__name__ = action.__name__
            return f
        return wrapper


class Response(Storage):

    """
    Defines the response object and the default values of its members
    response.write(   ) can be used to write in the output html
    """

    def __init__(self):
        Storage.__init__(self)
        self.status = 200
        self.headers = dict()
        self.headers['X-Powered-By'] = 'web2py'
        self.body = cStringIO.StringIO()
        self.session_id = None
        self.cookies = Cookie.SimpleCookie()
        self.postprocessing = []
        self.flash = ''            # used by the default view layout
        self.meta = Storage()      # used by web2py_ajax.html
        self.menu = []             # used by the default view layout
        self.files = []            # used by web2py_ajax.html
        self._vars = None
        self._caller = lambda f: f()
        self._view_environment = None
        self._custom_commit = None
        self._custom_rollback = None
        self.generic_patterns = ['*']                                          
        self.delimiters = ('{{','}}')
        self.formstyle = 'table3cols'
        self.form_label_separator = ': '

    def write(self, data, escape=True):
        if not escape:
            self.body.write(str(data))
        else:
            self.body.write(xmlescape(data))

    def render(self, *a, **b):
        from compileapp import run_view_in
        if len(a) > 2:
            raise SyntaxError(
                'Response.render can be called with two arguments, at most')
        elif len(a) == 2:
            (view, self._vars) = (a[0], a[1])
        elif len(a) == 1 and isinstance(a[0], str):
            (view, self._vars) = (a[0], {})
        elif len(a) == 1 and hasattr(a[0], 'read') and callable(a[0].read):
            (view, self._vars) = (a[0], {})
        elif len(a) == 1 and isinstance(a[0], dict):
            (view, self._vars) = (None, a[0])
        else:
            (view, self._vars) = (None, {})
        self._vars.update(b)
        self._view_environment.update(self._vars)
        if view:
            import cStringIO
            (obody, oview) = (self.body, self.view)
            (self.body, self.view) = (cStringIO.StringIO(), view)
            run_view_in(self._view_environment)
            page = self.body.getvalue()
            self.body.close()
            (self.body, self.view) = (obody, oview)
        else:
            run_view_in(self._view_environment)
            page = self.body.getvalue()
        return page

    def include_meta(self):
        s = "\n";
        for meta in (self.meta or {}).iteritems():
            k,v = meta
            if isinstance(v,dict):
                s = s+'<meta'+''.join(' %s="%s"' % (xmlescape(key), xmlescape(v[key])) for key in v) +' />\n'
            else:
                s = s+'<meta name="%s" content="%s" />\n' % (k, xmlescape(v))
        self.write(s, escape=False)

    def include_files(self, extensions=None):

        """
        Caching method for writing out files.
        By default, caches in ram for 5 minutes. To change,
        response.cache_includes = (cache_method, time_expire).
        Example: (cache.disk, 60) # caches to disk for 1 minute.
        """
        from gluon import URL

        files = []
        has_js = has_css = False
        for item in self.files:
            if extensions and not item.split('.')[-1] in extensions:
                continue
            if item in files:
                continue
            if item.endswith('.js'):
                has_js = True
            if item.endswith('.css'):
                has_css = True
            files.append(item)

        if have_minify and ((self.optimize_css and has_css) or (self.optimize_js and has_js)):
            # cache for 5 minutes by default
            key = hashlib.md5(repr(files)).hexdigest()

            cache = self.cache_includes or (current.cache.ram, 60 * 5)

            def call_minify(files=files):
                return minify.minify(files,
                                     URL('static', 'temp'),
                                     current.request.folder,
                                     self.optimize_css,
                                     self.optimize_js)
            if cache:
                cache_model, time_expire = cache
                files = cache_model('response.files.minified/' + key,
                                    call_minify,
                                    time_expire)
            else:
                files = call_minify()
        s = ''
        for item in files:
            if isinstance(item, str):
                f = item.lower().split('?')[0]
                if self.static_version:
                    item = item.replace(
                        '/static/', '/static/_%s/' % self.static_version, 1)
                if f.endswith('.css'):
                    s += css_template % item
                elif f.endswith('.js'):
                    s += js_template % item
                elif f.endswith('.coffee'):
                    s += coffee_template % item
                elif f.endswith('.ts'):
                    # http://www.typescriptlang.org/
                    s += typescript_template % item
                elif f.endswith('.less'):
                    s += less_template % item
            elif isinstance(item, (list, tuple)):
                f = item[0]
                if f == 'css:inline':
                    s += css_inline % item[1]
                elif f == 'js:inline':
                    s += js_inline % item[1]
        self.write(s, escape=False)

    def stream(self,
               stream,
               chunk_size=DEFAULT_CHUNK_SIZE,
               request=None,
               attachment=False,
               filename=None
               ):
        """
        If in a controller function::

            return response.stream(file, 100)

        the file content will be streamed at 100 bytes at the time

        Args:
            stream: filename or read()able content
            chunk_size(int): Buffer size
            request: the request object
            attachment(bool): prepares the correct headers to download the file
                as an attachment. Usually creates a pop-up download window
                on browsers
            filename(str): the name for the attachment

        Note:
            for using the stream name (filename) with attachments
            the option must be explicitly set as function parameter (will
            default to the last request argument otherwise)
        """

        headers = self.headers
        # for attachment settings and backward compatibility
        keys = [item.lower() for item in headers]
        if attachment:
            if filename is None:
                attname = ""
            else:
                attname = filename
            headers["Content-Disposition"] = \
                "attachment;filename=%s" % attname

        if not request:
            request = current.request
        if isinstance(stream, (str, unicode)):
            stream_file_or_304_or_206(stream,
                                      chunk_size=chunk_size,
                                      request=request,
                                      headers=headers,
                                      status=self.status)

        # ## the following is for backward compatibility
        if hasattr(stream, 'name'):
            filename = stream.name

        if filename and not 'content-type' in keys:
            headers['Content-Type'] = contenttype(filename)
        if filename and not 'content-length' in keys:
            try:
                headers['Content-Length'] = \
                    os.path.getsize(filename)
            except OSError:
                pass

        env = request.env
        # Internet Explorer < 9.0 will not allow downloads over SSL unless caching is enabled
        if request.is_https and isinstance(env.http_user_agent, str) and \
                not re.search(r'Opera', env.http_user_agent) and \
                re.search(r'MSIE [5-8][^0-9]', env.http_user_agent):
            headers['Pragma'] = 'cache'
            headers['Cache-Control'] = 'private'

        if request and env.web2py_use_wsgi_file_wrapper:
            wrapped = env.wsgi_file_wrapper(stream, chunk_size)
        else:
            wrapped = streamer(stream, chunk_size=chunk_size)
        return wrapped

    def download(self, request, db, chunk_size=DEFAULT_CHUNK_SIZE, attachment=True, download_filename=None):
        """
        Example of usage in controller::

            def download():
                return response.download(request, db)

        Downloads from http://..../download/filename
        """

        current.session.forget(current.response)

        if not request.args:
            raise HTTP(404)
        name = request.args[-1]
        items = re.compile('(?P<table>.*?)\.(?P<field>.*?)\..*').match(name)
        if not items:
            raise HTTP(404)
        (t, f) = (items.group('table'), items.group('field'))
        try:
            field = db[t][f]
        except AttributeError:
            raise HTTP(404)
        try:
            (filename, stream) = field.retrieve(name, nameonly=True)
        except IOError:
            raise HTTP(404)
        headers = self.headers
        headers['Content-Type'] = contenttype(name)
        if download_filename is None:
            download_filename = filename
        if attachment:
            headers['Content-Disposition'] = \
                'attachment; filename="%s"' % download_filename.replace('"', '\"')
        return self.stream(stream, chunk_size=chunk_size, request=request)

    def json(self, data, default=None):
        return json(data, default=default or custom_json)

    def xmlrpc(self, request, methods):
        """
        assuming::

            def add(a, b):
                return a+b

        if a controller function \"func\"::

            return response.xmlrpc(request, [add])

        the controller will be able to handle xmlrpc requests for
        the add function. Example::

            import xmlrpclib
            connection = xmlrpclib.ServerProxy(
                'http://hostname/app/contr/func')
            print connection.add(3, 4)

        """

        return handler(request, self, methods)

    def toolbar(self):
        from html import DIV, SCRIPT, BEAUTIFY, TAG, URL, A
        BUTTON = TAG.button
        admin = URL("admin", "default", "design", extension='html',
                    args=current.request.application)
        from gluon.dal import DAL
        dbstats = []
        dbtables = {}
        infos = DAL.get_instances()
        for k, v in infos.iteritems():
            dbstats.append(TABLE(*[TR(PRE(row[0]), '%.2fms' % (row[1]*1000))
                                   for row in v['dbstats']]))
            dbtables[k] = dict(defined=v['dbtables']['defined'] or '[no defined tables]',
                               lazy=v['dbtables']['lazy'] or '[no lazy tables]')
        u = web2py_uuid()
        backtotop = A('Back to top', _href="#totop-%s" % u)
        # Convert lazy request.vars from property to Storage so they
        # will be displayed in the toolbar.
        request = copy.copy(current.request)
        request.update(vars=current.request.vars,
                       get_vars=current.request.get_vars,
                       post_vars=current.request.post_vars)
        return DIV(
            BUTTON('design', _onclick="document.location='%s'" % admin),
            BUTTON('request',
                   _onclick="jQuery('#request-%s').slideToggle()" % u),
            BUTTON('response',
                   _onclick="jQuery('#response-%s').slideToggle()" % u),
            BUTTON('session',
                   _onclick="jQuery('#session-%s').slideToggle()" % u),
            BUTTON('db tables',
                   _onclick="jQuery('#db-tables-%s').slideToggle()" % u),
            BUTTON('db stats',
                   _onclick="jQuery('#db-stats-%s').slideToggle()" % u),
            DIV(BEAUTIFY(request), backtotop,
                _class="w2p-toolbar-hidden", _id="request-%s" % u),
            DIV(BEAUTIFY(current.session), backtotop,
                _class="w2p-toolbar-hidden", _id="session-%s" % u),
            DIV(BEAUTIFY(current.response), backtotop,
                _class="w2p-toolbar-hidden", _id="response-%s" % u),
            DIV(BEAUTIFY(dbtables), backtotop,
                _class="w2p-toolbar-hidden",_id="db-tables-%s" % u),                
            DIV(BEAUTIFY(dbstats), backtotop,
                _class="w2p-toolbar-hidden", _id="db-stats-%s" % u),
            SCRIPT("jQuery('.w2p-toolbar-hidden').hide()"), 
            _id="totop-%s" % u
        )


class Session(Storage):
    """
    Defines the session object and the default values of its members (None)

    - session_storage_type   : 'file', 'db', or 'cookie'
    - session_cookie_compression_level :
    - session_cookie_expires : cookie expiration
    - session_cookie_key     : for encrypted sessions in cookies
    - session_id             : a number or None if no session
    - session_id_name        :
    - session_locked         :
    - session_masterapp      :
    - session_new            : a new session obj is being created
    - session_hash           : hash of the pickled loaded session
    - session_pickled        : picked session

    if session in cookie:

    - session_data_name      : name of the cookie for session data

    if session in db:

    - session_db_record_id
    - session_db_table
    - session_db_unique_key

    if session in file:

    - session_file
    - session_filename
    """

    def connect(self,
                request=None,
                response=None,
                db=None,
                tablename='web2py_session',
                masterapp=None,
                migrate=True,
                separate=None,
                check_client=False,
                cookie_key=None,
                cookie_expires=None,
                compression_level=None
                ):
        """
        Used in models, allows to customize Session handling

        Args:
            request: the request object
            response: the response object
            db: to store/retrieve sessions in db (a table is created)
            tablename(str): table name
            masterapp(str): points to another's app sessions. This enables a
                "SSO" environment among apps
            migrate: passed to the underlying db
            separate: with True, creates a folder with the 2 initials of the
                session id. Can also be a function, e.g. ::

                    separate=lambda(session_name): session_name[-2:]

            check_client: if True, sessions can only come from the same ip
            cookie_key(str): secret for cookie encryption
            cookie_expires: sets the expiration of the cookie
            compression_level(int): 0-9, sets zlib compression on the data
                before the encryption
        """
        request = request or current.request
        response = response or current.response
        masterapp = masterapp or request.application
        cookies = request.cookies

        self._unlock(response)

        response.session_masterapp = masterapp
        response.session_id_name = 'session_id_%s' % masterapp.lower()
        response.session_data_name = 'session_data_%s' % masterapp.lower()
        response.session_cookie_expires = cookie_expires
        response.session_client = str(request.client).replace(':', '.')
        response.session_cookie_key = cookie_key
        response.session_cookie_compression_level = compression_level

        # check if there is a session_id in cookies
        try:
            old_session_id = cookies[response.session_id_name].value
        except KeyError:
            old_session_id = None
        response.session_id = old_session_id

        # if we are supposed to use cookie based session data
        if cookie_key:
            response.session_storage_type = 'cookie'
        elif db:
            response.session_storage_type = 'db'
        else:
            response.session_storage_type = 'file'
            # why do we do this?
            # because connect may be called twice, by web2py and in models.
            # the first time there is no db yet so it should do nothing
            if (global_settings.db_sessions is True
                    or masterapp in global_settings.db_sessions):
                return

        if response.session_storage_type == 'cookie':
            # check if there is session data in cookies
            if response.session_data_name in cookies:
                session_cookie_data = cookies[response.session_data_name].value
            else:
                session_cookie_data = None
            if session_cookie_data:
                data = secure_loads(session_cookie_data, cookie_key,
                                    compression_level=compression_level)
                if data:
                    self.update(data)
            response.session_id = True

        # else if we are supposed to use file based sessions
        elif response.session_storage_type == 'file':
            response.session_new = False
            response.session_file = None
            # check if the session_id points to a valid sesion filename
            if response.session_id:
                if not regex_session_id.match(response.session_id):
                    response.session_id = None
                else:
                    response.session_filename = \
                        os.path.join(up(request.folder), masterapp,
                                     'sessions', response.session_id)
                    try:
                        response.session_file = \
                            recfile.open(response.session_filename, 'rb+')
                        portalocker.lock(response.session_file,
                                         portalocker.LOCK_EX)
                        response.session_locked = True
                        self.update(pickle.load(response.session_file))
                        response.session_file.seek(0)
                        oc = response.session_filename.split('/')[-1].split('-')[0]
                        if check_client and response.session_client != oc:
                            raise Exception("cookie attack")
                    except:
                        response.session_id = None
            if not response.session_id:
                uuid = web2py_uuid()
                response.session_id = '%s-%s' % (response.session_client, uuid)
                separate = separate and (lambda session_name: session_name[-2:])
                if separate:
                    prefix = separate(response.session_id)
                    response.session_id = '%s/%s' % (prefix, response.session_id)
                response.session_filename = \
                    os.path.join(up(request.folder), masterapp,
                                 'sessions', response.session_id)
                response.session_new = True

        # else the session goes in db
        elif response.session_storage_type == 'db':
            if global_settings.db_sessions is not True:
                global_settings.db_sessions.add(masterapp)
            # if had a session on file alreday, close it (yes, can happen)
            if response.session_file:
                self._close(response)
            # if on GAE tickets go also in DB
            if settings.global_settings.web2py_runtime_gae:
                request.tickets_db = db
            if masterapp == request.application:
                table_migrate = migrate
            else:
                table_migrate = False
            tname = tablename + '_' + masterapp
            table = db.get(tname, None)
            #Field = db.Field
            if table is None:
                db.define_table(
                    tname,
                    Field('locked', 'boolean', default=False),
                    Field('client_ip', length=64),
                    Field('created_datetime', 'datetime',
                          default=request.now),
                    Field('modified_datetime', 'datetime'),
                    Field('unique_key', length=64),
                    Field('session_data', 'blob'),
                    migrate=table_migrate,
                )
                table = db[tname]  # to allow for lazy table
            response.session_db_table = table
            if response.session_id:
                # Get session data out of the database
                try:
                    (record_id, unique_key) = response.session_id.split(':')
                    record_id = long(record_id)
                except (TypeError, ValueError):
                    record_id = None

                # Select from database
                if record_id:
                    row = table(record_id, unique_key=unique_key)
                    # Make sure the session data exists in the database
                    if row:
                        # rows[0].update_record(locked=True)
                        # Unpickle the data
                        session_data = pickle.loads(row.session_data)
                        self.update(session_data)
                        response.session_new = False
                    else:
                        record_id = None
                if record_id:
                    response.session_id = '%s:%s' % (record_id, unique_key)
                    response.session_db_unique_key = unique_key
                    response.session_db_record_id = record_id
                else:
                    response.session_id = None
                    response.session_new = True
            # if there is no session id yet, we'll need to create a
            # new session
            else:
                response.session_new = True

        # set the cookie now if you know the session_id so user can set
        # cookie attributes in controllers/models
        # cookie will be reset later
        # yet cookie may be reset later
        #   Removed comparison between old and new session ids - should send
        #    the cookie all the time
        if isinstance(response.session_id, str):
            response.cookies[response.session_id_name] = response.session_id
            response.cookies[response.session_id_name]['path'] = '/'
            if cookie_expires:
                response.cookies[response.session_id_name]['expires'] = \
                    cookie_expires.strftime(FMT)

        session_pickled = pickle.dumps(self, pickle.HIGHEST_PROTOCOL)
        response.session_hash = hashlib.md5(session_pickled).hexdigest()

        if self.flash:
            (response.flash, self.flash) = (self.flash, None)

    def renew(self, clear_session=False):

        if clear_session:
            self.clear()

        request = current.request
        response = current.response
        session = response.session
        masterapp = response.session_masterapp
        cookies = request.cookies

        if response.session_storage_type == 'cookie':
            return

        # if the session goes in file
        if response.session_storage_type == 'file':
            self._close(response)
            uuid = web2py_uuid()
            response.session_id = '%s-%s' % (response.session_client, uuid)
            separate = (lambda s: s[-2:]) if session and response.session_id[2:3] == "/" else None
            if separate:
                prefix = separate(response.session_id)
                response.session_id = '%s/%s' % \
                    (prefix, response.session_id)
            response.session_filename = \
                os.path.join(up(request.folder), masterapp,
                             'sessions', response.session_id)
            response.session_new = True

        # else the session goes in db
        elif response.session_storage_type == 'db':
            table = response.session_db_table

            # verify that session_id exists
            if response.session_file:
                self._close(response)
            if response.session_new:
                return
            # Get session data out of the database
            if response.session_id is None:
                return
            (record_id, sep, unique_key) = response.session_id.partition(':')

            if record_id.isdigit() and long(record_id) > 0:
                new_unique_key = web2py_uuid()
                row = table(record_id)
                if row and row.unique_key == unique_key:
                    table._db(table.id == record_id).update(unique_key=new_unique_key)
                else:
                    record_id = None
            if record_id:
                response.session_id = '%s:%s' % (record_id, new_unique_key)
                response.session_db_record_id = record_id
                response.session_db_unique_key = new_unique_key
            else:
                response.session_new = True

    def _fixup_before_save(self):
        response = current.response
        rcookies = response.cookies
        if self._forget and response.session_id_name in rcookies:
            del rcookies[response.session_id_name]
        elif self._secure and response.session_id_name in rcookies:
            rcookies[response.session_id_name]['secure'] = True

    def clear_session_cookies(sefl):
        request = current.request
        response = current.response
        session = response.session
        masterapp = response.session_masterapp
        cookies = request.cookies
        rcookies = response.cookies
        # if not cookie_key, but session_data_name in cookies
        # expire session_data_name from cookies
        if response.session_data_name in cookies:
            rcookies[response.session_data_name] = 'expired'
            rcookies[response.session_data_name]['path'] = '/'
            rcookies[response.session_data_name]['expires'] = PAST
        if response.session_id_name in rcookies:
            del rcookies[response.session_id_name]

    def save_session_id_cookie(self):
        request = current.request
        response = current.response
        session = response.session
        masterapp = response.session_masterapp
        cookies = request.cookies
        rcookies = response.cookies

        # if not cookie_key, but session_data_name in cookies
        # expire session_data_name from cookies
        if not response.session_cookie_key:
            if response.session_data_name in cookies:
                rcookies[response.session_data_name] = 'expired'
                rcookies[response.session_data_name]['path'] = '/'
                rcookies[response.session_data_name]['expires'] = PAST
        if response.session_id:
            rcookies[response.session_id_name] = response.session_id
            rcookies[response.session_id_name]['path'] = '/'
            expires = response.session_cookie_expires
            if isinstance(expires, datetime.datetime):
                expires = expires.strftime(FMT)
            if expires:
                rcookies[response.session_id_name]['expires'] = expires

    def clear(self):
        Storage.clear(self)

    def is_new(self):
        if self._start_timestamp:
            return False
        else:
            self._start_timestamp = datetime.datetime.today()
            return True

    def is_expired(self, seconds=3600):
        now = datetime.datetime.today()
        if not self._last_timestamp or \
                self._last_timestamp + datetime.timedelta(seconds=seconds) > now:
            self._last_timestamp = now
            return False
        else:
            return True

    def secure(self):
        self._secure = True

    def forget(self, response=None):
        self._close(response)
        self._forget = True

    def _try_store_in_cookie(self, request, response):
        if self._forget or self._unchanged(response):
            # self.clear_session_cookies()
            self.save_session_id_cookie()
            return False
        name = response.session_data_name
        compression_level = response.session_cookie_compression_level
        value = secure_dumps(dict(self),
                             response.session_cookie_key,
                             compression_level=compression_level)
        rcookies = response.cookies
        rcookies.pop(name, None)
        rcookies[name] = value
        rcookies[name]['path'] = '/'
        expires = response.session_cookie_expires
        if isinstance(expires, datetime.datetime):
            expires = expires.strftime(FMT)
        if expires:
            rcookies[name]['expires'] = expires
        return True

    def _unchanged(self, response):
        session_pickled = pickle.dumps(self, pickle.HIGHEST_PROTOCOL)
        response.session_pickled = session_pickled
        session_hash = hashlib.md5(session_pickled).hexdigest()
        return response.session_hash == session_hash

    def _try_store_in_db(self, request, response):
        # don't save if file-based sessions,
        # no session id, or session being forgotten
        # or no changes to session (Unless the session is new)
        if (not response.session_db_table
                or self._forget
                or (self._unchanged(response) and not response.session_new)):
            if (not response.session_db_table
                    and global_settings.db_sessions is not True
                    and response.session_masterapp in global_settings.db_sessions):
                global_settings.db_sessions.remove(response.session_masterapp)
            # self.clear_session_cookies()
            self.save_session_id_cookie()
            return False

        table = response.session_db_table
        record_id = response.session_db_record_id
        if response.session_new:
            unique_key = web2py_uuid()
        else:
            unique_key = response.session_db_unique_key

        session_pickled = response.session_pickled or pickle.dumps(self, pickle.HIGHEST_PROTOCOL)

        dd = dict(locked=False,
                  client_ip=response.session_client,
                  modified_datetime=request.now,
                  session_data=session_pickled,
                  unique_key=unique_key)
        if record_id:
            if not table._db(table.id == record_id).update(**dd):
                record_id = None
        if not record_id:
            record_id = table.insert(**dd)
            response.session_id = '%s:%s' % (record_id, unique_key)
            response.session_db_unique_key = unique_key
            response.session_db_record_id = record_id

        self.save_session_id_cookie()
        return True

    def _try_store_in_cookie_or_file(self, request, response):
        if response.session_storage_type == 'file':
            return self._try_store_in_file(request, response)
        if response.session_storage_type == 'cookie':
            return self._try_store_in_cookie(request, response)

    def _try_store_in_file(self, request, response):
        try:
            if (not response.session_id or self._forget
                    or self._unchanged(response)):
                # self.clear_session_cookies()
                self.save_session_id_cookie()
                return False
            if response.session_new or not response.session_file:
                # Tests if the session sub-folder exists, if not, create it
                session_folder = os.path.dirname(response.session_filename)
                if not os.path.exists(session_folder):
                    os.mkdir(session_folder)
                response.session_file = recfile.open(response.session_filename, 'wb')
                portalocker.lock(response.session_file, portalocker.LOCK_EX)
                response.session_locked = True
            if response.session_file:
                session_pickled = response.session_pickled or pickle.dumps(self, pickle.HIGHEST_PROTOCOL)
                response.session_file.write(session_pickled)
                response.session_file.truncate()
        finally:
            self._close(response)

        self.save_session_id_cookie()
        return True

    def _unlock(self, response):
        if response and response.session_file and response.session_locked:
            try:
                portalocker.unlock(response.session_file)
                response.session_locked = False
            except:  # this should never happen but happens in Windows
                pass

    def _close(self, response):
        if response and response.session_file:
            self._unlock(response)
            try:
                response.session_file.close()
                del response.session_file
            except:
                pass

def pickle_session(s):
    return Session, (dict(s),)

copy_reg.pickle(Session, pickle_session)<|MERGE_RESOLUTION|>--- conflicted
+++ resolved
@@ -25,11 +25,7 @@
 import gluon.settings as settings
 from gluon.utils import web2py_uuid, secure_dumps, secure_loads
 from gluon.settings import global_settings
-<<<<<<< HEAD
-from gluon.dal import Field
-=======
 from gluon import recfile
->>>>>>> f17493b5
 import hashlib
 import portalocker
 try:
