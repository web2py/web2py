--- conflicted
+++ resolved
@@ -425,16 +425,6 @@
                 client = get_client(env)                
                 x_req_with = str(env.http_x_requested_with).lower()
                 
-<<<<<<< HEAD
-                request.update(dict(
-                        client = client,
-                        folder = abspath('applications',app) + os.sep,
-                        ajax = x_req_with == 'xmlhttprequest',
-                        cid = env.http_web2py_component_element,
-                        is_local = env.remote_addr in local_hosts,
-                        is_https = env.wsgi_url_scheme \
-                            in ['https', 'HTTPS'] or env.https=='on'))
-=======
                 request.update(
                     client = client,
                     folder = abspath('applications',app) + os.sep,
@@ -443,7 +433,6 @@
                     is_local = env.remote_addr in local_hosts,
                     is_https = env.wsgi_url_scheme \
                         in ['https', 'HTTPS'] or env.https=='on')
->>>>>>> 77198818
                 request.uuid = request.compute_uuid() # requires client
 
                 # ##################################################
@@ -572,24 +561,15 @@
                 # ##################################################
 
                 if request.cid:
-<<<<<<< HEAD
-                    rheaders
-=======
                     rheaders = response.headers
->>>>>>> 77198818
                     if response.flash and \
                             not 'web2py-component-flash' in rheaders:
                         rheaders['web2py-component-flash'] = \
                             urllib2.quote(xmlescape(response.flash)\
                                               .replace('\n',''))
                     if response.js and \
-<<<<<<< HEAD
-                            not 'web2py-component-command' in readers:
-                        readers['web2py-component-command'] = \
-=======
                             not 'web2py-component-command' in rheaders:
                         rheaders['web2py-component-command'] = \
->>>>>>> 77198818
                             response.js.replace('\n','')
                 rcookies = response.cookies
                 if session._forget and \
