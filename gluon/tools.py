#!/bin/python
# -*- coding: utf-8 -*-

"""
This file is part of the web2py Web Framework Copyrighted by Massimo Di Pierro <mdipierro@cs.depaul.edu>
License: LGPLv3 (http://www.gnu.org/licenses/lgpl.html)
"""

import base64
import cPickle
import datetime
import thread
import logging
import sys
import glob
import os
import re
import time
import traceback
import smtplib
import urllib
import urllib2
import Cookie
import cStringIO
from email import MIMEBase, MIMEMultipart, MIMEText, Encoders, Header, message_from_string, Charset

from gluon.contenttype import contenttype
from gluon.storage import Storage, StorageList, Settings, Messages
from gluon.utils import web2py_uuid
from gluon.fileutils import read_file, check_credentials
from gluon import *
from gluon.contrib.autolinks import expand_one
from gluon.contrib.markmin.markmin2html import \
    replace_at_urls, replace_autolinks, replace_components
from gluon.dal import Row, Set, Query

import gluon.serializers as serializers

try:
    # try stdlib (Python 2.6)
    import json as json_parser
except ImportError:
    try:
        # try external module
        import simplejson as json_parser
    except:
        # fallback to pure-Python module
        import contrib.simplejson as json_parser

__all__ = ['Mail', 'Auth', 'Recaptcha', 'Crud', 'Service', 'Wiki',
           'PluginManager', 'fetch', 'geocode', 'prettydate']

### mind there are two loggers here (logger and crud.settings.logger)!
logger = logging.getLogger("web2py")

DEFAULT = lambda: None


def getarg(position, default=None):
    args = current.request.args
    if position < 0 and len(args) >= -position:
        return args[position]
    elif position >= 0 and len(args) > position:
        return args[position]
    else:
        return default


def callback(actions, form, tablename=None):
    if actions:
        if tablename and isinstance(actions, dict):
            actions = actions.get(tablename, [])
        if not isinstance(actions, (list, tuple)):
            actions = [actions]
        [action(form) for action in actions]


def validators(*a):
    b = []
    for item in a:
        if isinstance(item, (list, tuple)):
            b = b + list(item)
        else:
            b.append(item)
    return b


def call_or_redirect(f, *args):
    if callable(f):
        redirect(f(*args))
    else:
        redirect(f)


def replace_id(url, form):
    if url:
        url = url.replace('[id]', str(form.vars.id))
        if url[0] == '/' or url[:4] == 'http':
            return url
    return URL(url)


class Mail(object):
    """
    Class for configuring and sending emails with alternative text / html
    body, multiple attachments and encryption support

    Works with SMTP and Google App Engine.
    """

    class Attachment(MIMEBase.MIMEBase):
        """
        Email attachment

        Arguments:

            payload: path to file or file-like object with read() method
            filename: name of the attachment stored in message; if set to
                      None, it will be fetched from payload path; file-like
                      object payload must have explicit filename specified
            content_id: id of the attachment; automatically contained within
                        < and >
            content_type: content type of the attachment; if set to None,
                          it will be fetched from filename using gluon.contenttype
                          module
            encoding: encoding of all strings passed to this function (except
                      attachment body)

        Content ID is used to identify attachments within the html body;
        in example, attached image with content ID 'photo' may be used in
        html message as a source of img tag <img src="cid:photo" />.

        Examples:

            #Create attachment from text file:
            attachment = Mail.Attachment('/path/to/file.txt')

            Content-Type: text/plain
            MIME-Version: 1.0
            Content-Disposition: attachment; filename="file.txt"
            Content-Transfer-Encoding: base64

            SOMEBASE64CONTENT=

            #Create attachment from image file with custom filename and cid:
            attachment = Mail.Attachment('/path/to/file.png',
                                             filename='photo.png',
                                             content_id='photo')

            Content-Type: image/png
            MIME-Version: 1.0
            Content-Disposition: attachment; filename="photo.png"
            Content-Id: <photo>
            Content-Transfer-Encoding: base64

            SOMEOTHERBASE64CONTENT=
        """

        def __init__(
            self,
            payload,
            filename=None,
            content_id=None,
            content_type=None,
                encoding='utf-8'):
            if isinstance(payload, str):
                if filename is None:
                    filename = os.path.basename(payload)
                payload = read_file(payload, 'rb')
            else:
                if filename is None:
                    raise Exception('Missing attachment name')
                payload = payload.read()
            filename = filename.encode(encoding)
            if content_type is None:
                content_type = contenttype(filename)
            self.my_filename = filename
            self.my_payload = payload
            MIMEBase.MIMEBase.__init__(self, *content_type.split('/', 1))
            self.set_payload(payload)
            self['Content-Disposition'] = 'attachment; filename="%s"' % filename
            if not content_id is None:
                self['Content-Id'] = '<%s>' % content_id.encode(encoding)
            Encoders.encode_base64(self)

    def __init__(self, server=None, sender=None, login=None, tls=True):
        """
        Main Mail object

        Arguments:

            server: SMTP server address in address:port notation
            sender: sender email address
            login: sender login name and password in login:password notation
                   or None if no authentication is required
            tls: enables/disables encryption (True by default)

        In Google App Engine use:

            server='gae'

        For sake of backward compatibility all fields are optional and default
        to None, however, to be able to send emails at least server and sender
        must be specified. They are available under following fields:

            mail.settings.server
            mail.settings.sender
            mail.settings.login

        When server is 'logging', email is logged but not sent (debug mode)

        Optionally you can use PGP encryption or X509:

            mail.settings.cipher_type = None
            mail.settings.gpg_home = None
            mail.settings.sign = True
            mail.settings.sign_passphrase = None
            mail.settings.encrypt = True
            mail.settings.x509_sign_keyfile = None
            mail.settings.x509_sign_certfile = None
            mail.settings.x509_nocerts = False
            mail.settings.x509_crypt_certfiles = None

            cipher_type       : None
                                gpg - need a python-pyme package and gpgme lib
                                x509 - smime
            gpg_home          : you can set a GNUPGHOME environment variable
                                to specify home of gnupg
            sign              : sign the message (True or False)
            sign_passphrase   : passphrase for key signing
            encrypt           : encrypt the message
                             ... x509 only ...
            x509_sign_keyfile : the signers private key filename (PEM format)
            x509_sign_certfile: the signers certificate filename (PEM format)
            x509_nocerts      : if True then no attached certificate in mail
            x509_crypt_certfiles: the certificates file to encrypt the messages
                                  with can be a file name or a list of
                                  file names (PEM format)

        Examples:

            #Create Mail object with authentication data for remote server:
            mail = Mail('example.com:25', 'me@example.com', 'me:password')
        """

        settings = self.settings = Settings()
        settings.server = server
        settings.sender = sender
        settings.login = login
        settings.tls = tls
        settings.hostname = None
        settings.ssl = False
        settings.cipher_type = None
        settings.gpg_home = None
        settings.sign = True
        settings.sign_passphrase = None
        settings.encrypt = True
        settings.x509_sign_keyfile = None
        settings.x509_sign_certfile = None
        settings.x509_nocerts = False
        settings.x509_crypt_certfiles = None
        settings.debug = False
        settings.lock_keys = True
        self.result = {}
        self.error = None

    def send(
        self,
        to,
        subject = '[no subject]',
        message = '[no message]',
        attachments=None,
        cc=None,
        bcc=None,
        reply_to=None,
        sender=None,
        encoding='utf-8',
        raw=False,
        headers={}
    ):
        """
        Sends an email using data specified in constructor

        Arguments:

            to: list or tuple of receiver addresses; will also accept single
                object
            subject: subject of the email
            message: email body text; depends on type of passed object:
                     if 2-list or 2-tuple is passed: first element will be
                     source of plain text while second of html text;
                     otherwise: object will be the only source of plain text
                     and html source will be set to None;
                     If text or html source is:
                     None: content part will be ignored,
                     string: content part will be set to it,
                     file-like object: content part will be fetched from
                                       it using it's read() method
            attachments: list or tuple of Mail.Attachment objects; will also
                         accept single object
            cc: list or tuple of carbon copy receiver addresses; will also
                accept single object
            bcc: list or tuple of blind carbon copy receiver addresses; will
                also accept single object
            reply_to: address to which reply should be composed
            encoding: encoding of all strings passed to this method (including
                      message bodies)
            headers: dictionary of headers to refine the headers just before
                     sending mail, e.g. {'Return-Path' : 'bounces@example.org'}

        Examples:

            #Send plain text message to single address:
            mail.send('you@example.com',
                      'Message subject',
                      'Plain text body of the message')

            #Send html message to single address:
            mail.send('you@example.com',
                      'Message subject',
                      '<html>Plain text body of the message</html>')

            #Send text and html message to three addresses (two in cc):
            mail.send('you@example.com',
                      'Message subject',
                      ('Plain text body', '<html>html body</html>'),
                      cc=['other1@example.com', 'other2@example.com'])

            #Send html only message with image attachment available from
            the message by 'photo' content id:
            mail.send('you@example.com',
                      'Message subject',
                      (None, '<html><img src="cid:photo" /></html>'),
                      Mail.Attachment('/path/to/photo.jpg'
                                      content_id='photo'))

            #Send email with two attachments and no body text
            mail.send('you@example.com,
                      'Message subject',
                      None,
                      [Mail.Attachment('/path/to/fist.file'),
                       Mail.Attachment('/path/to/second.file')])

        Returns True on success, False on failure.

        Before return, method updates two object's fields:
        self.result: return value of smtplib.SMTP.sendmail() or GAE's
                     mail.send_mail() method
        self.error: Exception message or None if above was successful
        """

        # We don't want to use base64 encoding for unicode mail
        Charset.add_charset('utf-8', Charset.QP, Charset.QP, 'utf-8')

        def encode_header(key):
            if [c for c in key if 32 > ord(c) or ord(c) > 127]:
                return Header.Header(key.encode('utf-8'), 'utf-8')
            else:
                return key

        # encoded or raw text
        def encoded_or_raw(text):
            if raw:
                text = encode_header(text)
            return text

        sender = sender or self.settings.sender

        if not isinstance(self.settings.server, str):
            raise Exception('Server address not specified')
        if not isinstance(sender, str):
            raise Exception('Sender address not specified')

        if not raw and attachments:
            # Use multipart/mixed if there is attachments
            payload_in = MIMEMultipart.MIMEMultipart('mixed')
        elif raw:
            # no encoding configuration for raw messages
            if not isinstance(message, basestring):
                message = message.read()
            if isinstance(message, unicode):
                text = message.encode('utf-8')
            elif not encoding == 'utf-8':
                text = message.decode(encoding).encode('utf-8')
            else:
                text = message
            # No charset passed to avoid transport encoding
            # NOTE: some unicode encoded strings will produce
            # unreadable mail contents.
            payload_in = MIMEText.MIMEText(text)
        if to:
            if not isinstance(to, (list, tuple)):
                to = [to]
        else:
            raise Exception('Target receiver address not specified')
        if cc:
            if not isinstance(cc, (list, tuple)):
                cc = [cc]
        if bcc:
            if not isinstance(bcc, (list, tuple)):
                bcc = [bcc]
        if message is None:
            text = html = None
        elif isinstance(message, (list, tuple)):
            text, html = message
        elif message.strip().startswith('<html') and \
                message.strip().endswith('</html>'):
            text = self.settings.server == 'gae' and message or None
            html = message
        else:
            text = message
            html = None

        if (not text is None or not html is None) and (not raw):

            if not text is None:
                if not isinstance(text, basestring):
                    text = text.read()
                if isinstance(text, unicode):
                    text = text.encode('utf-8')
                elif not encoding == 'utf-8':
                    text = text.decode(encoding).encode('utf-8')
            if not html is None:
                if not isinstance(html, basestring):
                    html = html.read()
                if isinstance(html, unicode):
                    html = html.encode('utf-8')
                elif not encoding == 'utf-8':
                    html = html.decode(encoding).encode('utf-8')

            # Construct mime part only if needed
            if text is not None and html:
                # We have text and html we need multipart/alternative
                attachment = MIMEMultipart.MIMEMultipart('alternative')
                attachment.attach(MIMEText.MIMEText(text, _charset='utf-8'))
                attachment.attach(
                    MIMEText.MIMEText(html, 'html', _charset='utf-8'))
            elif text is not None:
                attachment = MIMEText.MIMEText(text, _charset='utf-8')
            elif html:
                attachment = \
                    MIMEText.MIMEText(html, 'html', _charset='utf-8')

            if attachments:
                # If there is attachments put text and html into
                # multipart/mixed
                payload_in.attach(attachment)
            else:
                # No attachments no multipart/mixed
                payload_in = attachment

        if (attachments is None) or raw:
            pass
        elif isinstance(attachments, (list, tuple)):
            for attachment in attachments:
                payload_in.attach(attachment)
        else:
            payload_in.attach(attachments)

        #######################################################
        #                      CIPHER                         #
        #######################################################
        cipher_type = self.settings.cipher_type
        sign = self.settings.sign
        sign_passphrase = self.settings.sign_passphrase
        encrypt = self.settings.encrypt
        #######################################################
        #                       GPGME                         #
        #######################################################
        if cipher_type == 'gpg':
            if self.settings.gpg_home:
                # Set GNUPGHOME environment variable to set home of gnupg
                import os
                os.environ['GNUPGHOME'] = self.settings.gpg_home
            if not sign and not encrypt:
                self.error = "No sign and no encrypt is set but cipher type to gpg"
                return False

            # need a python-pyme package and gpgme lib
            from pyme import core, errors
            from pyme.constants.sig import mode
            ############################################
            #                   sign                   #
            ############################################
            if sign:
                import string
                core.check_version(None)
                pin = string.replace(payload_in.as_string(), '\n', '\r\n')
                plain = core.Data(pin)
                sig = core.Data()
                c = core.Context()
                c.set_armor(1)
                c.signers_clear()
                # search for signing key for From:
                for sigkey in c.op_keylist_all(sender, 1):
                    if sigkey.can_sign:
                        c.signers_add(sigkey)
                if not c.signers_enum(0):
                    self.error = 'No key for signing [%s]' % sender
                    return False
                c.set_passphrase_cb(lambda x, y, z: sign_passphrase)
                try:
                    # make a signature
                    c.op_sign(plain, sig, mode.DETACH)
                    sig.seek(0, 0)
                    # make it part of the email
                    payload = MIMEMultipart.MIMEMultipart('signed',
                                                          boundary=None,
                                                          _subparts=None,
                                                          **dict(
                                                          micalg="pgp-sha1",
                                                          protocol="application/pgp-signature"))
                    # insert the origin payload
                    payload.attach(payload_in)
                    # insert the detached signature
                    p = MIMEBase.MIMEBase("application", 'pgp-signature')
                    p.set_payload(sig.read())
                    payload.attach(p)
                    # it's just a trick to handle the no encryption case
                    payload_in = payload
                except errors.GPGMEError, ex:
                    self.error = "GPG error: %s" % ex.getstring()
                    return False
            ############################################
            #                  encrypt                 #
            ############################################
            if encrypt:
                core.check_version(None)
                plain = core.Data(payload_in.as_string())
                cipher = core.Data()
                c = core.Context()
                c.set_armor(1)
                # collect the public keys for encryption
                recipients = []
                rec = to[:]
                if cc:
                    rec.extend(cc)
                if bcc:
                    rec.extend(bcc)
                for addr in rec:
                    c.op_keylist_start(addr, 0)
                    r = c.op_keylist_next()
                    if r is None:
                        self.error = 'No key for [%s]' % addr
                        return False
                    recipients.append(r)
                try:
                    # make the encryption
                    c.op_encrypt(recipients, 1, plain, cipher)
                    cipher.seek(0, 0)
                    # make it a part of the email
                    payload = MIMEMultipart.MIMEMultipart('encrypted',
                                                          boundary=None,
                                                          _subparts=None,
                                                          **dict(protocol="application/pgp-encrypted"))
                    p = MIMEBase.MIMEBase("application", 'pgp-encrypted')
                    p.set_payload("Version: 1\r\n")
                    payload.attach(p)
                    p = MIMEBase.MIMEBase("application", 'octet-stream')
                    p.set_payload(cipher.read())
                    payload.attach(p)
                except errors.GPGMEError, ex:
                    self.error = "GPG error: %s" % ex.getstring()
                    return False
        #######################################################
        #                       X.509                         #
        #######################################################
        elif cipher_type == 'x509':
            if not sign and not encrypt:
                self.error = "No sign and no encrypt is set but cipher type to x509"
                return False
            x509_sign_keyfile = self.settings.x509_sign_keyfile
            if self.settings.x509_sign_certfile:
                x509_sign_certfile = self.settings.x509_sign_certfile
            else:
                # if there is no sign certfile we'll assume the
                # cert is in keyfile
                x509_sign_certfile = self.settings.x509_sign_keyfile
            # crypt certfiles could be a string or a list
            x509_crypt_certfiles = self.settings.x509_crypt_certfiles
            x509_nocerts = self.settings.x509_nocerts

            # need m2crypto
            try:
                from M2Crypto import BIO, SMIME, X509
            except Exception, e:
                self.error = "Can't load M2Crypto module"
                return False
            msg_bio = BIO.MemoryBuffer(payload_in.as_string())
            s = SMIME.SMIME()

            #                   SIGN
            if sign:
                #key for signing
                try:
                    s.load_key(x509_sign_keyfile, x509_sign_certfile,
                               callback=lambda x: sign_passphrase)
                except Exception, e:
                    self.error = "Something went wrong on certificate / private key loading: <%s>" % str(e)
                    return False
                try:
                    if x509_nocerts:
                        flags = SMIME.PKCS7_NOCERTS
                    else:
                        flags = 0
                    if not encrypt:
                        flags += SMIME.PKCS7_DETACHED
                    p7 = s.sign(msg_bio, flags=flags)
                    msg_bio = BIO.MemoryBuffer(payload_in.as_string(
                    ))  # Recreate coz sign() has consumed it.
                except Exception, e:
                    self.error = "Something went wrong on signing: <%s> %s" % (
                        str(e), str(flags))
                    return False

            #                   ENCRYPT
            if encrypt:
                try:
                    sk = X509.X509_Stack()
                    if not isinstance(x509_crypt_certfiles, (list, tuple)):
                        x509_crypt_certfiles = [x509_crypt_certfiles]

                    # make an encryption cert's stack
                    for x in x509_crypt_certfiles:
                        sk.push(X509.load_cert(x))
                    s.set_x509_stack(sk)

                    s.set_cipher(SMIME.Cipher('des_ede3_cbc'))
                    tmp_bio = BIO.MemoryBuffer()
                    if sign:
                        s.write(tmp_bio, p7)
                    else:
                        tmp_bio.write(payload_in.as_string())
                    p7 = s.encrypt(tmp_bio)
                except Exception, e:
                    self.error = "Something went wrong on encrypting: <%s>" % str(e)
                    return False

            #                 Final stage in sign and encryption
            out = BIO.MemoryBuffer()
            if encrypt:
                s.write(out, p7)
            else:
                if sign:
                    s.write(out, p7, msg_bio, SMIME.PKCS7_DETACHED)
                else:
                    out.write('\r\n')
                    out.write(payload_in.as_string())
            out.close()
            st = str(out.read())
            payload = message_from_string(st)
        else:
            # no cryptography process as usual
            payload = payload_in

        payload['From'] = encoded_or_raw(sender.decode(encoding))
        origTo = to[:]
        if to:
            payload['To'] = encoded_or_raw(', '.join(to).decode(encoding))
        if reply_to:
            payload['Reply-To'] = encoded_or_raw(reply_to.decode(encoding))
        if cc:
            payload['Cc'] = encoded_or_raw(', '.join(cc).decode(encoding))
            to.extend(cc)
        if bcc:
            to.extend(bcc)
        payload['Subject'] = encoded_or_raw(subject.decode(encoding))
        payload['Date'] = time.strftime("%a, %d %b %Y %H:%M:%S +0000",
                                        time.gmtime())
        for k, v in headers.iteritems():
            payload[k] = encoded_or_raw(v.decode(encoding))
        result = {}
        try:
            if self.settings.server == 'logging':
                logger.warn('email not sent\n%s\nFrom: %s\nTo: %s\nSubject: %s\n\n%s\n%s\n' %
                            ('-' * 40, sender,
                             ', '.join(to), subject,
                             text or html, '-' * 40))
            elif self.settings.server == 'gae':
                xcc = dict()
                if cc:
                    xcc['cc'] = cc
                if bcc:
                    xcc['bcc'] = bcc
                if reply_to:
                    xcc['reply_to'] = reply_to
                from google.appengine.api import mail
                attachments = attachments and [(a.my_filename, a.my_payload) for a in attachments if not raw]
                if attachments:
                    result = mail.send_mail(
                        sender=sender, to=origTo,
                        subject=subject, body=text, html=html,
                        attachments=attachments, **xcc)
                elif html and (not raw):
                    result = mail.send_mail(
                        sender=sender, to=origTo,
                        subject=subject, body=text, html=html, **xcc)
                else:
                    result = mail.send_mail(
                        sender=sender, to=origTo,
                        subject=subject, body=text, **xcc)
            else:
                smtp_args = self.settings.server.split(':')
                if self.settings.ssl:
                    server = smtplib.SMTP_SSL(*smtp_args)
                else:
                    server = smtplib.SMTP(*smtp_args)
                if self.settings.tls and not self.settings.ssl:
                    server.ehlo(self.settings.hostname)
                    server.starttls()
                    server.ehlo(self.settings.hostname)
                if self.settings.login:
                    server.login(*self.settings.login.split(':', 1))
                result = server.sendmail(
                    sender, to, payload.as_string())
                server.quit()
        except Exception, e:
            logger.warn('Mail.send failure:%s' % e)
            self.result = result
            self.error = e
            return False
        self.result = result
        self.error = None
        return True


class Recaptcha(DIV):

    """
    Usage:

        form = FORM(Recaptcha(public_key='...',private_key='...'))

    or

        form = SQLFORM(...)
        form.append(Recaptcha(public_key='...',private_key='...'))
    """

    API_SSL_SERVER = 'https://www.google.com/recaptcha/api'
    API_SERVER = 'http://www.google.com/recaptcha/api'
    VERIFY_SERVER = 'http://www.google.com/recaptcha/api/verify'

    def __init__(
        self,
        request=None,
        public_key='',
        private_key='',
        use_ssl=False,
        error=None,
        error_message='invalid',
        label='Verify:',
        options=''
    ):
        self.request_vars = request and request.vars or current.request.vars
        self.remote_addr = request.env.remote_addr
        self.public_key = public_key
        self.private_key = private_key
        self.use_ssl = use_ssl
        self.error = error
        self.errors = Storage()
        self.error_message = error_message
        self.components = []
        self.attributes = {}
        self.label = label
        self.options = options
        self.comment = ''

    def _validate(self):

        # for local testing:

        recaptcha_challenge_field = \
            self.request_vars.recaptcha_challenge_field
        recaptcha_response_field = \
            self.request_vars.recaptcha_response_field
        private_key = self.private_key
        remoteip = self.remote_addr
        if not (recaptcha_response_field and recaptcha_challenge_field
                and len(recaptcha_response_field)
                and len(recaptcha_challenge_field)):
            self.errors['captcha'] = self.error_message
            return False
        params = urllib.urlencode({
            'privatekey': private_key,
            'remoteip': remoteip,
            'challenge': recaptcha_challenge_field,
            'response': recaptcha_response_field,
        })
        request = urllib2.Request(
            url=self.VERIFY_SERVER,
            data=params,
            headers={'Content-type': 'application/x-www-form-urlencoded',
                     'User-agent': 'reCAPTCHA Python'})
        httpresp = urllib2.urlopen(request)
        return_values = httpresp.read().splitlines()
        httpresp.close()
        return_code = return_values[0]
        if return_code == 'true':
            del self.request_vars.recaptcha_challenge_field
            del self.request_vars.recaptcha_response_field
            self.request_vars.captcha = ''
            return True
        else:
            # In case we get an error code, store it so we can get an error message
            # from the /api/challenge URL as described in the reCAPTCHA api docs.
            self.error = return_values[1]
            self.errors['captcha'] = self.error_message
            return False

    def xml(self):
        public_key = self.public_key
        use_ssl = self.use_ssl
        error_param = ''
        if self.error:
            error_param = '&error=%s' % self.error
        if use_ssl:
            server = self.API_SSL_SERVER
        else:
            server = self.API_SERVER
        captcha = DIV(
            SCRIPT("var RecaptchaOptions = {%s};" % self.options),
            SCRIPT(_type="text/javascript",
                   _src="%s/challenge?k=%s%s" % (server, public_key, error_param)),
            TAG.noscript(
                IFRAME(
                    _src="%s/noscript?k=%s%s" % (
                        server, public_key, error_param),
                    _height="300", _width="500", _frameborder="0"), BR(),
                INPUT(
                    _type='hidden', _name='recaptcha_response_field',
                    _value='manual_challenge')), _id='recaptcha')
        if not self.errors.captcha:
            return XML(captcha).xml()
        else:
            captcha.append(DIV(self.errors['captcha'], _class='error'))
            return XML(captcha).xml()


def addrow(form, a, b, c, style, _id, position=-1):
    if style == "divs":
        form[0].insert(position, DIV(DIV(LABEL(a), _class='w2p_fl'),
                                     DIV(b, _class='w2p_fw'),
                                     DIV(c, _class='w2p_fc'),
                                     _id=_id))
    elif style == "table2cols":
        form[0].insert(position, TR(TD(LABEL(a), _class='w2p_fl'),
                                    TD(c, _class='w2p_fc')))
        form[0].insert(position + 1, TR(TD(b, _class='w2p_fw'),
                                        _colspan=2, _id=_id))
    elif style == "ul":
        form[0].insert(position, LI(DIV(LABEL(a), _class='w2p_fl'),
                                    DIV(b, _class='w2p_fw'),
                                    DIV(c, _class='w2p_fc'),
                                    _id=_id))
    elif style == "bootstrap":
        form[0].insert(position, DIV(LABEL(a, _class='control-label'),
                                     DIV(b, SPAN(c, _class='inline-help'),
                                         _class='controls'),
                                     _class='control-group', _id=_id))
    else:
        form[0].insert(position, TR(TD(LABEL(a), _class='w2p_fl'),
                                    TD(b, _class='w2p_fw'),
                                    TD(c, _class='w2p_fc'), _id=_id))


class Auth(object):

    default_settings = dict(
        hideerror=False,
        password_min_length=4,
        cas_maps=None,
        reset_password_requires_verification=False,
        registration_requires_verification=False,
        registration_requires_approval=False,
        login_after_registration=False,
        login_after_password_change=True,
        alternate_requires_registration=False,
        create_user_groups="user_%(id)s",
        everybody_group_id=None,
        manager_actions={},
        auth_manager_role=None,
        login_captcha=None,
        register_captcha=None,
        retrieve_username_captcha=None,
        retrieve_password_captcha=None,
        captcha=None,
        expiration=3600,            # one hour
        long_expiration=3600 * 30 * 24,  # one month
        remember_me_form=True,
        allow_basic_login=False,
        allow_basic_login_only=False,
        on_failed_authentication=lambda x: redirect(x),
        formstyle="table3cols",
        label_separator=": ",
        logging_enabled = True,
        allow_delete_accounts=False,
        password_field='password',
        table_user_name='auth_user',
        table_group_name='auth_group',
        table_membership_name='auth_membership',
        table_permission_name='auth_permission',
        table_event_name='auth_event',
        table_cas_name='auth_cas',
        table_user=None,
        table_group=None,
        table_membership=None,
        table_permission=None,
        table_event=None,
        table_cas=None,
        showid=False,
        use_username=False,
        login_email_validate=True,
        login_userfield=None,
        logout_onlogout=None,
        register_fields=None,
        register_verify_password=True,
        profile_fields=None,
        email_case_sensitive=True,
        username_case_sensitive=True,
        update_fields = ['email'],
        ondelete="CASCADE",
        client_side = True,
        keep_session_onlogin=True,
        keep_session_onlogout=False,
        wiki = Settings(),
    )
        # ## these are messages that can be customized
    default_messages = dict(
        login_button='Login',
        register_button='Register',
        password_reset_button='Request reset password',
        password_change_button='Change password',
        profile_save_button='Apply changes',
        submit_button='Submit',
        verify_password='Verify Password',
        delete_label='Check to delete',
        function_disabled='Function disabled',
        access_denied='Insufficient privileges',
        registration_verifying='Registration needs verification',
        registration_pending='Registration is pending approval',
        login_disabled='Login disabled by administrator',
        logged_in='Logged in',
        email_sent='Email sent',
        unable_to_send_email='Unable to send email',
        email_verified='Email verified',
        logged_out='Logged out',
        registration_successful='Registration successful',
        invalid_email='Invalid email',
        unable_send_email='Unable to send email',
        invalid_login='Invalid login',
        invalid_user='Invalid user',
        invalid_password='Invalid password',
        is_empty="Cannot be empty",
        mismatched_password="Password fields don't match",
        verify_email='Click on the link %(link)s to verify your email',
        verify_email_subject='Email verification',
        username_sent='Your username was emailed to you',
        new_password_sent='A new password was emailed to you',
        password_changed='Password changed',
        retrieve_username='Your username is: %(username)s',
        retrieve_username_subject='Username retrieve',
        retrieve_password='Your password is: %(password)s',
        retrieve_password_subject='Password retrieve',
        reset_password=
        'Click on the link %(link)s to reset your password',
        reset_password_subject='Password reset',
        invalid_reset_password='Invalid reset password',
        profile_updated='Profile updated',
        new_password='New password',
        old_password='Old password',
        group_description='Group uniquely assigned to user %(id)s',
        register_log='User %(id)s Registered',
        login_log='User %(id)s Logged-in',
        login_failed_log=None,
        logout_log='User %(id)s Logged-out',
        profile_log='User %(id)s Profile updated',
        verify_email_log='User %(id)s Verification email sent',
        retrieve_username_log='User %(id)s Username retrieved',
        retrieve_password_log='User %(id)s Password retrieved',
        reset_password_log='User %(id)s Password reset',
        change_password_log='User %(id)s Password changed',
        add_group_log='Group %(group_id)s created',
        del_group_log='Group %(group_id)s deleted',
        add_membership_log=None,
        del_membership_log=None,
        has_membership_log=None,
        add_permission_log=None,
        del_permission_log=None,
        has_permission_log=None,
        impersonate_log='User %(id)s is impersonating %(other_id)s',
        label_first_name='First name',
        label_last_name='Last name',
        label_username='Username',
        label_email='E-mail',
        label_password='Password',
        label_registration_key='Registration key',
        label_reset_password_key='Reset Password key',
        label_registration_id='Registration identifier',
        label_role='Role',
        label_description='Description',
        label_user_id='User ID',
        label_group_id='Group ID',
        label_name='Name',
        label_table_name='Object or table name',
        label_record_id='Record ID',
        label_time_stamp='Timestamp',
        label_client_ip='Client IP',
        label_origin='Origin',
        label_remember_me="Remember me (for 30 days)",
        verify_password_comment='please input your password again',
    )

    """
    Class for authentication, authorization, role based access control.

    Includes:

    - registration and profile
    - login and logout
    - username and password retrieval
    - event logging
    - role creation and assignment
    - user defined group/role based permission

    Authentication Example:

        from contrib.utils import *
        mail=Mail()
        mail.settings.server='smtp.gmail.com:587'
        mail.settings.sender='you@somewhere.com'
        mail.settings.login='username:password'
        auth=Auth(db)
        auth.settings.mailer=mail
        # auth.settings....=...
        auth.define_tables()
        def authentication():
            return dict(form=auth())

    exposes:

    - http://.../{application}/{controller}/authentication/login
    - http://.../{application}/{controller}/authentication/logout
    - http://.../{application}/{controller}/authentication/register
    - http://.../{application}/{controller}/authentication/verify_email
    - http://.../{application}/{controller}/authentication/retrieve_username
    - http://.../{application}/{controller}/authentication/retrieve_password
    - http://.../{application}/{controller}/authentication/reset_password
    - http://.../{application}/{controller}/authentication/profile
    - http://.../{application}/{controller}/authentication/change_password

    On registration a group with role=new_user.id is created
    and user is given membership of this group.

    You can create a group with:

        group_id=auth.add_group('Manager', 'can access the manage action')
        auth.add_permission(group_id, 'access to manage')

    Here \"access to manage\" is just a user defined string.
    You can give access to a user:

        auth.add_membership(group_id, user_id)

    If user id is omitted, the logged in user is assumed

    Then you can decorate any action:

        @auth.requires_permission('access to manage')
        def manage():
            return dict()

    You can restrict a permission to a specific table:

        auth.add_permission(group_id, 'edit', db.sometable)
        @auth.requires_permission('edit', db.sometable)

    Or to a specific record:

        auth.add_permission(group_id, 'edit', db.sometable, 45)
        @auth.requires_permission('edit', db.sometable, 45)

    If authorization is not granted calls:

        auth.settings.on_failed_authorization

    Other options:

        auth.settings.mailer=None
        auth.settings.expiration=3600 # seconds

        ...

        ### these are messages that can be customized
        ...
    """

    @staticmethod
    def get_or_create_key(filename=None, alg='sha512'):
        request = current.request
        if not filename:
            filename = os.path.join(request.folder, 'private', 'auth.key')
        if os.path.exists(filename):
            key = open(filename, 'r').read().strip()
        else:
            key = alg + ':' + web2py_uuid()
            open(filename, 'w').write(key)
        return key

    def url(self, f=None, args=None, vars=None, scheme=False):
        if args is None:
            args = []
        if vars is None:
            vars = {}
        return URL(c=self.settings.controller,
                   f=f, args=args, vars=vars, scheme=scheme)

    def here(self):
        return current.request.env.request_uri

    def __init__(self, environment=None, db=None, mailer=True,
                 hmac_key=None, controller='default', function='user',
                 cas_provider=None, signature=True, secure=False):
        """
        auth=Auth(db)

        - environment is there for legacy but unused (awful)
        - db has to be the database where to create tables for authentication
        - mailer=Mail(...) or None (no mailed) or True (make a mailer)
        - hmac_key can be a hmac_key or hmac_key=Auth.get_or_create_key()
        - controller (where is the user action?)
        - cas_provider (delegate authentication to the URL, CAS2)
        """
        ## next two lines for backward compatibility
        if not db and environment and isinstance(environment, DAL):
            db = environment
        self.db = db
        self.environment = current
        request = current.request
        session = current.session
        auth = session.auth
        self.user_groups = auth and auth.user_groups or {}
        if secure:
            request.requires_https()
        if auth and auth.last_visit and auth.last_visit + \
                datetime.timedelta(days=0, seconds=auth.expiration) > request.now:
            self.user = auth.user
            # this is a trick to speed up sessions
            if (request.now - auth.last_visit).seconds > (auth.expiration / 10):
                auth.last_visit = request.now
        else:
            self.user = None
            if session.auth:
                del session.auth
        # ## what happens after login?

        url_index = URL(controller, 'index')
        url_login = URL(controller, function, args='login')
        # ## what happens after registration?

        settings = self.settings = Settings()
        settings.update(Auth.default_settings)
        settings.update(
            cas_domains=[request.env.http_host],
            cas_provider=cas_provider,
            cas_actions=dict(login='login',
                             validate='validate',
                             servicevalidate='serviceValidate',
                             proxyvalidate='proxyValidate',
                             logout='logout'),
            extra_fields={},
            actions_disabled=[],
            controller=controller,
            function=function,
            login_url=url_login,
            logged_url=URL(controller, function, args='profile'),
            download_url=URL(controller, 'download'),
            mailer=(mailer == True) and Mail() or mailer,
            on_failed_authorization =
            URL(controller, function, args='not_authorized'),
            login_next = url_index,
            login_onvalidation = [],
            login_onaccept = [],
            login_onfail = [],
            login_methods = [self],
            login_form = self,
            logout_next = url_index,
            logout_onlogout = None,
            register_next = url_index,
            register_onvalidation = [],
            register_onaccept = [],
            verify_email_next = url_login,
            verify_email_onaccept = [],
            profile_next = url_index,
            profile_onvalidation = [],
            profile_onaccept = [],
            retrieve_username_next = url_index,
            retrieve_password_next = url_index,
            request_reset_password_next = url_login,
            reset_password_next = url_index,
            change_password_next = url_index,
            change_password_onvalidation = [],
            change_password_onaccept = [],
            retrieve_password_onvalidation = [],
            reset_password_onvalidation = [],
            reset_password_onaccept = [],
            hmac_key = hmac_key,
        )
        settings.lock_keys = True

        # ## these are messages that can be customized
        messages = self.messages = Messages(current.T)
        messages.update(Auth.default_messages)
        messages.update(ajax_failed_authentication=DIV(H4('NOT AUTHORIZED'),
            'Please ',
            A('login',
              _href=self.settings.login_url +
              ('?_next=' + urllib.quote(current.request.env.http_web2py_component_location))
              if current.request.env.http_web2py_component_location else ''),
            ' to view this content.',
            _class='not-authorized alert alert-block'))
        messages.lock_keys = True

        # for "remember me" option
        response = current.response
        if auth and auth.remember:
            # when user wants to be logged in for longer
            response.session_cookie_expires = auth.expiration
        if signature:
            self.define_signature()
        else:
            self.signature = None

    def get_vars_next(self):
        next = current.request.vars._next
        if isinstance(next, (list, tuple)):
            next = next[0]
        return next

    def _get_user_id(self):
        "accessor for auth.user_id"
        return self.user and self.user.id or None

    user_id = property(_get_user_id, doc="user.id or None")

    def table_user(self):
        return self.db[self.settings.table_user_name]

    def table_group(self):
        return self.db[self.settings.table_group_name]

    def table_membership(self):
        return self.db[self.settings.table_membership_name]

    def table_permission(self):
        return self.db[self.settings.table_permission_name]

    def table_event(self):
        return self.db[self.settings.table_event_name]

    def table_cas(self):
        return self.db[self.settings.table_cas_name]

    def _HTTP(self, *a, **b):
        """
        only used in lambda: self._HTTP(404)
        """

        raise HTTP(*a, **b)

    def __call__(self):
        """
        usage:

        def authentication(): return dict(form=auth())
        """

        request = current.request
        args = request.args
        if not args:
            redirect(self.url(args='login', vars=request.vars))
        elif args[0] in self.settings.actions_disabled:
            raise HTTP(404)
        if args[0] in ('login', 'logout', 'register', 'verify_email',
                       'retrieve_username', 'retrieve_password',
                       'reset_password', 'request_reset_password',
                       'change_password', 'profile', 'groups',
                       'impersonate', 'not_authorized'):
            if len(request.args) >= 2 and args[0] == 'impersonate':
                return getattr(self, args[0])(request.args[1])
            else:
                return getattr(self, args[0])()
        elif args[0] == 'cas' and not self.settings.cas_provider:
            if args(1) == self.settings.cas_actions['login']:
                return self.cas_login(version=2)
            elif args(1) == self.settings.cas_actions['validate']:
                return self.cas_validate(version=1)
            elif args(1) == self.settings.cas_actions['servicevalidate']:
                return self.cas_validate(version=2, proxy=False)
            elif args(1) == self.settings.cas_actions['proxyvalidate']:
                return self.cas_validate(version=2, proxy=True)
            elif args(1) == self.settings.cas_actions['logout']:
                return self.logout(next=request.vars.service or DEFAULT)
        else:
            raise HTTP(404)

<<<<<<< HEAD
    def navbar(self, mode='Default', action=None, prefix='Welcome', referrer_actions=DEFAULT, user_identifier=DEFAULT):
        """Navbar with support for more templates
=======
    def navbar(self, mode='Default', action=None, prefix='Welcome',
               referrer_actions=DEFAULT, user_identifier=DEFAULT):
        """ Navbar with support for more templates
>>>>>>> db2469f1
        This uses some code from the old navbar.

        Keyword arguments:
        mode -- see options for list of

        """
<<<<<<< HEAD
        items = [] #Hold all menu items in a list
        self.bar = '' #The final 
=======
        items = []  # Hold all menu items in a list
        self.bar = ''  # The final
>>>>>>> db2469f1
        T = current.T
        referrer_actions = [] if not referrer_actions else referrer_actions
        if not action:
            action = self.url(self.settings.function)
<<<<<<< HEAD
        
=======

>>>>>>> db2469f1
        request = current.request
        if URL() == action:
            next = ''
        else:
            next = '?_next=' + urllib.quote(URL(args=request.args,
                                                vars=request.get_vars))
<<<<<<< HEAD
        href = lambda function: '%s/%s%s' % (action, function,
                                             next if referrer_actions is DEFAULT or function in referrer_actions else '')
=======
        href = lambda function: '%s/%s%s' % (action, function, next
                                             if referrer_actions is DEFAULT
                                             or function in referrer_actions
                                             else '')
>>>>>>> db2469f1
        if isinstance(prefix, str):
            prefix = T(prefix)
        if prefix:
            prefix = prefix.strip() + ' '

<<<<<<< HEAD
        def Anr(*a,**b):
            b['_rel']='nofollow'
            return A(*a,**b)
        
        if self.user_id: #User is logged in
            items.append({'name': T('Logout'), 'href': '%s/logout?_next=%s' % (action, urllib.quote(self.settings.logout_next)), 'icon': 'icon-off'})
            if not 'profile' in self.settings.actions_disabled:
                items.append({'name': T('Profile'), 'href': href('profile'), 'icon': 'icon-user'})
            if not 'change_password' in self.settings.actions_disabled:
                items.append({'name': T('Password'), 'href': href('change_password'), 'icon': 'icon-lock'})
=======
        def Anr(*a, **b):
            b['_rel'] = 'nofollow'
            return A(*a, **b)

        if self.user_id:  # User is logged in
            logout_next = self.settings.logout_next
            items.append({'name': T('Logout'),
                          'href': '%s/logout?_next=%s' % (action,
                                                          urllib.quote(
                                                          logout_next)),
                          'icon': 'icon-off'})
            if not 'profile' in self.settings.actions_disabled:
                items.append({'name': T('Profile'), 'href': href('profile'),
                              'icon': 'icon-user'})
            if not 'change_password' in self.settings.actions_disabled:
                items.append({'name': T('Password'),
                              'href': href('change_password'),
                              'icon': 'icon-lock'})
>>>>>>> db2469f1

            if user_identifier is DEFAULT:
                user_identifier = '%(first_name)s'
            if callable(user_identifier):
                user_identifier = user_identifier(self.user)
            elif ((isinstance(user_identifier, str) or
                  type(user_identifier).__name__ == 'lazyT') and
                  re.search(r'%\(.+\)s', user_identifier)):
                user_identifier = user_identifier % self.user
            if not user_identifier:
                user_identifier = ''
<<<<<<< HEAD
        else: #User is not logged in
            items.append({'name': T('Login'), 'href': href('login'), 'icon': 'icon-off'})
            if not 'register' in self.settings.actions_disabled:
                items.append({'name': T('Register'), 'href': href('register'), 'icon': 'icon-user'})
            if not 'request_reset_password' in self.settings.actions_disabled:
                items.append({'name': T('Lost password?'), 'href': href('request_reset_password'), 'icon': 'icon-lock'})
            if self.settings.use_username and not 'retrieve_username' in self.settings.actions_disabled:
                items.append({'name': T('Forgot username?'), 'href': href('retrieve_username'), 'icon': 'icon-edit'})
        
        def menu(): #For inclusion in MENU
=======
        else:  # User is not logged in
            items.append({'name': T('Login'), 'href': href('login'),
                          'icon': 'icon-off'})
            if not 'register' in self.settings.actions_disabled:
                items.append({'name': T('Register'), 'href': href('register'),
                              'icon': 'icon-user'})
            if not 'request_reset_password' in self.settings.actions_disabled:
                items.append({'name': T('Lost password?'),
                              'href': href('request_reset_password'),
                              'icon': 'icon-lock'})
            if (self.settings.use_username and not
                    'retrieve_username' in self.settings.actions_disabled):
                items.append({'name': T('Forgot username?'),
                             'href': href('retrieve_username'),
                             'icon': 'icon-edit'})

        def menu():  # For inclusion in MENU
>>>>>>> db2469f1
            self.bar = [(items[0]['name'], False, items[0]['href'], [])]
            del items[0]
            for item in items:
                self.bar[0][3].append((item['name'], False, item['href']))

<<<<<<< HEAD
        def bootstrap(): #Default web2py scaffolding
            self.bar = UL(LI(Anr(I(_class=items[0]['icon']), ' ' + items[0]['name'], _href=items[0]['href'])), _class='dropdown-menu')
            del items[0]
            for item in items:
                self.bar.insert(-1, LI(Anr(I(_class=item['icon']), ' ' + item['name'], _href=item['href'])))
            self.bar.insert(-1, LI('', _class='divider'))
            if self.user_id:
                self.bar = LI(Anr(prefix, user_identifier, _href='#'), self.bar, _class='dropdown')
            else:
                self.bar = LI(Anr(T('Login'), _href='#'), self.bar, _class='dropdown')

        options = {'asmenu' : menu,
            'dropdown' : bootstrap
        } #Define custom modes.
        try:
            options[mode]()
        except KeyError: #KeyError if mode is not in options (do Default)
            if self.user_id:
                self.bar = SPAN(prefix, user_identifier, '[', Anr(items[0]['name'], _href=items[0]['href']), ']', _class='auth_navbar')
            else:
                self.bar = SPAN('[', Anr(items[0]['name'], _href=items[0]['href']), ']', _class='auth_navbar')
=======
        def bootstrap():  # Default web2py scaffolding
            self.bar = UL(LI(Anr(I(_class=items[0]['icon']),
                                 ' ' + items[0]['name'],
                                 _href=items[0]['href'])),
                          _class='dropdown-menu')
            del items[0]
            for item in items:
                self.bar.insert(-1, LI(Anr(I(_class=item['icon']),
                                           ' ' + item['name'],
                                           _href=item['href'])))
            self.bar.insert(-1, LI('', _class='divider'))
            if self.user_id:
                self.bar = LI(Anr(prefix, user_identifier, _href='#'),
                              self.bar,
                              _class='dropdown')
            else:
                self.bar = LI(Anr(T('Login'), _href='#'), self.bar,
                              _class='dropdown')

        def bare():
            """ In order to do advanced customization we only need the
            prefix, the user_identifier and the href attribute of items

            Example:

            # in module custom_layout.py
            from gluon import *
            def navbar(auth_navbar):
                bar = auth_navbar
                user = bar["user"]

                if not user:
                    btn_login = A(current.T("Login"),
                                  _href=bar["login"],
                                  _class="btn btn-success",
                                  _rel="nofollow")
                    btn_register = A(current.T("Sign up"),
                                     _href=bar["register"],
                                     _class="btn btn-primary",
                                     _rel="nofollow")
                    return DIV(btn_register, btn_login, _class="btn-group")
                else:
                    toggletext = "%s back %s" % (bar["prefix"], user)
                    toggle = A(toggletext,
                               _href="#",
                               _class="dropdown-toggle",
                               _rel="nofollow",
                               **{"_data-toggle": "dropdown"})
                    li_profile = LI(A(I(_class="icon-user"), ' ',
                                      current.T("Account details"),
                                      _href=bar["profile"], _rel="nofollow"))
                    li_custom = LI(A(I(_class="icon-book"), ' ',
                                     current.T("My Agenda"),
                                     _href="#", rel="nofollow"))
                    li_logout = LI(A(I(_class="icon-off"), ' ',
                                     current.T("logout"),
                                     _href=bar["logout"], _rel="nofollow"))
                    dropdown = UL(li_profile,
                                  li_custom,
                                  LI('', _class="divider"),
                                  li_logout,
                                  _class="dropdown-menu", _role="menu")

                    return LI(toggle, dropdown, _class="dropdown")

            # in models db.py
            import custom_layout as custom

            # in layout.html
            <ul id="navbar" class="nav pull-right">
                {{='auth' in globals() and \
                  custom.navbar(auth.navbar(mode='bare')) or ''}}</ul>

            """
            bare = {}

            bare['prefix'] = prefix
            bare['user'] = user_identifier if self.user_id else None

            for i in items:
                if i['name'] == T('Login'):
                    k = 'login'
                elif i['name'] == T('Register'):
                    k = 'register'
                elif i['name'] == T('Lost password?'):
                    k = 'request_reset_password'
                elif i['name'] == T('Forgot username?'):
                    k = 'retrieve_username'
                elif i['name'] == T('Logout'):
                    k = 'logout'
                elif i['name'] == T('Profile'):
                    k = 'profile'
                elif i['name'] == T('Password'):
                    k = 'change_password'

                bare[k] = i['href']

            self.bar = bare

        options = {'asmenu': menu,
                   'dropdown': bootstrap,
                   'bare': bare
                   }  # Define custom modes.

        try:
            options[mode]()
        except KeyError:  # KeyError if mode is not in options (do Default)
            if self.user_id:
                self.bar = SPAN(prefix, user_identifier, '[',
                                Anr(items[0]['name'],
                                _href=items[0]['href']), ']',
                                _class='auth_navbar')
            else:
                self.bar = SPAN('[', Anr(items[0]['name'],
                                _href=items[0]['href']), ']',
                                _class='auth_navbar')
>>>>>>> db2469f1
            del items[0]
            for item in items:
                self.bar.insert(-1, ']')
                self.bar.insert(-1, Anr(item['name'], _href=item['href']))

        return self.bar

    def __get_migrate(self, tablename, migrate=True):

        if type(migrate).__name__ == 'str':
            return (migrate + tablename + '.table')
        elif migrate == False:
            return False
        else:
            return True

    def enable_record_versioning(self,
                                 tables,
                                 archive_db=None,
                                 archive_names='%(tablename)s_archive',
                                 current_record='current_record'):
        """
        to enable full record versioning (including auth tables):

        auth = Auth(db)
        auth.define_tables(signature=True)
        # define our own tables
        db.define_table('mything',Field('name'),auth.signature)
        auth.enable_record_versioning(tables=db)

        tables can be the db (all table) or a list of tables.
        only tables with modified_by and modified_on fiels (as created
        by auth.signature) will have versioning. Old record versions will be
        in table 'mything_archive' automatically defined.

        when you enable enable_record_versioning, records are never
        deleted but marked with is_active=False.

        enable_record_versioning enables a common_filter for
        every table that filters out records with is_active = False

        Important: If you use auth.enable_record_versioning,
        do not use auth.archive or you will end up with duplicates.
        auth.archive does explicitly what enable_record_versioning
        does automatically.

        """
        for table in tables:
            fieldnames = table.fields()
            if ('id' in fieldnames and 
                'modified_on' in fieldnames and 
                not current_record in fieldnames):
                table._enable_record_versioning(
                    archive_db=archive_db,
                    archive_name=archive_names,
                    current_record=current_record)

    def define_signature(self):
        db = self.db
        settings = self.settings
        request = current.request
        T = current.T
        reference_user = 'reference %s' % settings.table_user_name

        def lazy_user(auth=self):
            return auth.user_id

        def represent(id, record=None, s=settings):
            try:
                user = s.table_user(id)
                return '%s %s' % (user.get("first_name", user.get("email")),
                                  user.get("last_name", ''))
            except:
                return id
        ondelete = self.settings.ondelete
        self.signature = db.Table(
            self.db, 'auth_signature',
            Field('is_active', 'boolean',
                  default=True,
                  readable=False, writable=False,
                  label=T('Is Active')),
            Field('created_on', 'datetime',
                  default=request.now,
                  writable=False, readable=False,
                  label=T('Created On')),
            Field('created_by',
                  reference_user,
                  default=lazy_user, represent=represent,
                  writable=False, readable=False,
                  label=T('Created By'), ondelete=ondelete),
            Field('modified_on', 'datetime',
                  update=request.now, default=request.now,
                  writable=False, readable=False,
                  label=T('Modified On')),
            Field('modified_by',
                  reference_user, represent=represent,
                  default=lazy_user, update=lazy_user,
                  writable=False, readable=False,
                  label=T('Modified By'),  ondelete=ondelete))

    def define_tables(self, username=None, signature=None,
                      migrate=None, fake_migrate=None):
        """
        to be called unless tables are defined manually

        usages:

            # defines all needed tables and table files
            # 'myprefix_auth_user.table', ...
            auth.define_tables(migrate='myprefix_')

            # defines all needed tables without migration/table files
            auth.define_tables(migrate=False)

        """

        db = self.db
        if migrate is None: migrate = db._migrate
        if fake_migrate is None: fake_migrate = db._fake_migrate
        settings = self.settings
        if username is None:
            username = settings.use_username
        else:
            settings.use_username = username
        if not self.signature:
            self.define_signature()
        if signature == True:
            signature_list = [self.signature]
        elif not signature:
            signature_list = []
        elif isinstance(signature, self.db.Table):
            signature_list = [signature]
        else:
            signature_list = signature
        is_not_empty = IS_NOT_EMPTY(error_message=self.messages.is_empty)
        is_crypted = CRYPT(key=settings.hmac_key,
                           min_length=settings.password_min_length)
        is_unique_email = [
            IS_EMAIL(error_message=self.messages.invalid_email),
            IS_NOT_IN_DB(db, '%s.email' % settings.table_user_name)]
        if not settings.email_case_sensitive:
            is_unique_email.insert(1, IS_LOWER())
        if not settings.table_user_name in db.tables:
            passfield = settings.password_field
            extra_fields = settings.extra_fields.get(
                settings.table_user_name, []) + signature_list
            if username or settings.cas_provider:
                is_unique_username = \
                    [IS_MATCH('[\w\.\-]+', strict=True),
                     IS_NOT_IN_DB(db, '%s.username' % settings.table_user_name)]
                if not settings.username_case_sensitive:
                    is_unique_username.insert(1, IS_LOWER())
                db.define_table(
                    settings.table_user_name,
                    Field('first_name', length=128, default='',
                          label=self.messages.label_first_name,
                          requires=is_not_empty),
                    Field('last_name', length=128, default='',
                          label=self.messages.label_last_name,
                          requires=is_not_empty),
                    Field('email', length=512, default='',
                          label=self.messages.label_email,
                          requires=is_unique_email),
                    Field('username', length=128, default='',
                          label=self.messages.label_username,
                          requires=is_unique_username),
                    Field(passfield, 'password', length=512,
                          readable=False, label=self.messages.label_password,
                          requires=[is_crypted]),
                    Field('registration_key', length=512,
                          writable=False, readable=False, default='',
                          label=self.messages.label_registration_key),
                    Field('reset_password_key', length=512,
                          writable=False, readable=False, default='',
                          label=self.messages.label_reset_password_key),
                    Field('registration_id', length=512,
                          writable=False, readable=False, default='',
                          label=self.messages.label_registration_id),
                    *extra_fields,
                    **dict(
                        migrate=self.__get_migrate(settings.table_user_name,
                                                   migrate),
                        fake_migrate=fake_migrate,
                        format='%(username)s'))
            else:
                db.define_table(
                    settings.table_user_name,
                    Field('first_name', length=128, default='',
                          label=self.messages.label_first_name,
                          requires=is_not_empty),
                    Field('last_name', length=128, default='',
                          label=self.messages.label_last_name,
                          requires=is_not_empty),
                    Field('email', length=512, default='',
                          label=self.messages.label_email,
                          requires=is_unique_email),
                    Field(passfield, 'password', length=512,
                          readable=False, label=self.messages.label_password,
                          requires=[is_crypted]),
                    Field('registration_key', length=512,
                          writable=False, readable=False, default='',
                          label=self.messages.label_registration_key),
                    Field('reset_password_key', length=512,
                          writable=False, readable=False, default='',
                          label=self.messages.label_reset_password_key),
                    Field('registration_id', length=512,
                          writable=False, readable=False, default='',
                          label=self.messages.label_registration_id),
                    *extra_fields,
                    **dict(
                        migrate=self.__get_migrate(settings.table_user_name,
                                                   migrate),
                        fake_migrate=fake_migrate,
                        format='%(first_name)s %(last_name)s (%(id)s)'))
        reference_table_user = 'reference %s' % settings.table_user_name
        if not settings.table_group_name in db.tables:
            extra_fields = settings.extra_fields.get(
                settings.table_group_name, []) + signature_list
            db.define_table(
                settings.table_group_name,
                Field('role', length=512, default='',
                      label=self.messages.label_role,
                      requires=IS_NOT_IN_DB(
                      db, '%s.role' % settings.table_group_name)),
                Field('description', 'text',
                      label=self.messages.label_description),
                *extra_fields,
                **dict(
                    migrate=self.__get_migrate(
                        settings.table_group_name, migrate),
                    fake_migrate=fake_migrate,
                    format='%(role)s (%(id)s)'))
        reference_table_group = 'reference %s' % settings.table_group_name
        if not settings.table_membership_name in db.tables:
            extra_fields = settings.extra_fields.get(
                settings.table_membership_name, []) + signature_list
            db.define_table(
                settings.table_membership_name,
                Field('user_id', reference_table_user,
                      label=self.messages.label_user_id),
                Field('group_id', reference_table_group,
                      label=self.messages.label_group_id),
                *extra_fields,
                **dict(
                    migrate=self.__get_migrate(
                        settings.table_membership_name, migrate),
                    fake_migrate=fake_migrate))
        if not settings.table_permission_name in db.tables:
            extra_fields = settings.extra_fields.get(
                settings.table_permission_name, []) + signature_list
            db.define_table(
                settings.table_permission_name,
                Field('group_id', reference_table_group,
                      label=self.messages.label_group_id),
                Field('name', default='default', length=512,
                      label=self.messages.label_name,
                      requires=is_not_empty),
                Field('table_name', length=512,
                      label=self.messages.label_table_name),
                Field('record_id', 'integer', default=0,
                      label=self.messages.label_record_id,
                      requires=IS_INT_IN_RANGE(0, 10 ** 9)),
                *extra_fields,
                **dict(
                    migrate=self.__get_migrate(
                        settings.table_permission_name, migrate),
                    fake_migrate=fake_migrate))
        if not settings.table_event_name in db.tables:
            db.define_table(
                settings.table_event_name,
                Field('time_stamp', 'datetime',
                      default=current.request.now,
                      label=self.messages.label_time_stamp),
                Field('client_ip',
                      default=current.request.client,
                      label=self.messages.label_client_ip),
                Field('user_id', reference_table_user, default=None,
                      label=self.messages.label_user_id),
                Field('origin', default='auth', length=512,
                      label=self.messages.label_origin,
                      requires=is_not_empty),
                Field('description', 'text', default='',
                      label=self.messages.label_description,
                      requires=is_not_empty),
                *settings.extra_fields.get(settings.table_event_name, []),
                **dict(
                    migrate=self.__get_migrate(
                        settings.table_event_name, migrate),
                    fake_migrate=fake_migrate))
        now = current.request.now
        if settings.cas_domains:
            if not settings.table_cas_name in db.tables:
                db.define_table(
                    settings.table_cas_name,
                    Field('user_id', reference_table_user, default=None,
                          label=self.messages.label_user_id),
                    Field('created_on', 'datetime', default=now),
                    Field('service', requires=IS_URL()),
                    Field('ticket'),
                    Field('renew', 'boolean', default=False),
                    *settings.extra_fields.get(settings.table_cas_name, []),
                    **dict(
                        migrate=self.__get_migrate(
                            settings.table_cas_name, migrate),
                        fake_migrate=fake_migrate))
        if not db._lazy_tables:
            settings.table_user = db[settings.table_user_name]
            settings.table_group = db[settings.table_group_name]
            settings.table_membership = db[settings.table_membership_name]
            settings.table_permission = db[settings.table_permission_name]
            settings.table_event = db[settings.table_event_name]
            if settings.cas_domains:
                settings.table_cas = db[settings.table_cas_name]

        if settings.cas_provider:  # THIS IS NOT LAZY
            settings.actions_disabled = \
                ['profile', 'register', 'change_password',
                 'request_reset_password', 'retrieve_username']
            from gluon.contrib.login_methods.cas_auth import CasAuth
            maps = settings.cas_maps
            if not maps:
                table_user = self.table_user()
                maps = dict((name, lambda v, n=name: v.get(n, None)) for name in
                            table_user.fields if name != 'id'
                            and table_user[name].readable)
                maps['registration_id'] = \
                    lambda v, p=settings.cas_provider: '%s/%s' % (p, v['user'])
            actions = [settings.cas_actions['login'],
                       settings.cas_actions['servicevalidate'],
                       settings.cas_actions['logout']]
            settings.login_form = CasAuth(
                casversion=2,
                urlbase=settings.cas_provider,
                actions=actions,
                maps=maps)
        return self

    def log_event(self, description, vars=None, origin='auth'):
        """
        usage:

            auth.log_event(description='this happened', origin='auth')
        """
        if not self.settings.logging_enabled or not description:
            return
        elif self.is_logged_in():
            user_id = self.user.id
        else:
            user_id = None  # user unknown
        vars = vars or {}
        # log messages should not be translated
        if type(description).__name__ == 'lazyT':
            description = description.m
        self.table_event().insert(
            description=str(description % vars),
            origin=origin, user_id=user_id)

    def get_or_create_user(self, keys, update_fields=['email'],
                           login=True, get=True):
        """
        Used for alternate login methods:
            If the user exists already then password is updated.
            If the user doesn't yet exist, then they are created.
        """
        table_user = self.table_user()
        user = None
        checks = []
        # make a guess about who this user is
        for fieldname in ['registration_id', 'username', 'email']:
            if fieldname in table_user.fields() and \
                    keys.get(fieldname, None):
                checks.append(fieldname)
                value = keys[fieldname]
                user = table_user(**{fieldname: value})
                if user:
                    break
        if not checks:
            return None
        if not 'registration_id' in keys:
            keys['registration_id'] = keys[checks[0]]
        # if we think we found the user but registration_id does not match,
        # make new user
        if 'registration_id' in checks \
                and user \
                and user.registration_id \
                and ('registration_id' not in keys or user.registration_id != str(keys['registration_id'])):
            user = None  # THINK MORE ABOUT THIS? DO WE TRUST OPENID PROVIDER?
        if user:
            if not get:
                # added for register_bare to avoid overwriting users
                return None
            update_keys = dict(registration_id=keys['registration_id'])
            for key in update_fields:
                if key in keys:
                    update_keys[key] = keys[key]
            user.update_record(**update_keys)
        elif checks:
            if not 'first_name' in keys and 'first_name' in table_user.fields:
                guess = keys.get('email', 'anonymous').split('@')[0]
                keys['first_name'] = keys.get('username', guess)
            user_id = table_user.insert(**table_user._filter_fields(keys))
            user = table_user[user_id]
            print user
            if self.settings.create_user_groups:
                group_id = self.add_group(
                    self.settings.create_user_groups % user)
                self.add_membership(group_id, user_id)
            if self.settings.everybody_group_id:
                self.add_membership(self.settings.everybody_group_id, user_id)
            if login:
                self.user = user
        return user

    def basic(self, basic_auth_realm=False):
        """
        perform basic login.

        :param basic_auth_realm: optional basic http authentication realm.
        :type basic_auth_realm: str or unicode or function or callable or boolean.

        reads current.request.env.http_authorization
        and returns basic_allowed,basic_accepted,user.

        if basic_auth_realm is defined is a callable it's return value
        is used to set the basic authentication realm, if it's a string
        its content is used instead.  Otherwise basic authentication realm
        is set to the application name.
        If basic_auth_realm is None or False (the default) the behavior
        is to skip sending any challenge.

        """
        if not self.settings.allow_basic_login:
            return (False, False, False)
        basic = current.request.env.http_authorization
        if basic_auth_realm:
            if callable(basic_auth_realm):
                basic_auth_realm = basic_auth_realm()
            elif isinstance(basic_auth_realm, (unicode, str)):
                basic_realm = unicode(basic_auth_realm)
            elif basic_auth_realm is True:
                basic_realm = u'' + current.request.application
            http_401 = HTTP(401, u'Not Authorized',
                       **{'WWW-Authenticate': u'Basic realm="' + basic_realm + '"'})
        if not basic or not basic[:6].lower() == 'basic ':
            if basic_auth_realm:
                raise http_401
            return (True, False, False)
        (username, sep, password) = base64.b64decode(basic[6:]).partition(':')
        is_valid_user = sep and self.login_bare(username, password)
        if not is_valid_user and basic_auth_realm:
            raise http_401
        return (True, True, is_valid_user)

    def login_user(self, user):
        """
        login the user = db.auth_user(id)
        """
        from gluon.settings import global_settings
        if global_settings.web2py_runtime_gae:
            user = Row(self.settings.table_user._filter_fields(user, id=True))
            delattr(user,'password')
        else:
            user = Row(user)
            for key, value in user.items():
                if callable(value) or key=='password':
                    delattr(user,key)
        current.session.renew(clear_session=not self.settings.keep_session_onlogin)
        current.session.auth = Storage(
            user = user,
            last_visit=current.request.now,
            expiration=self.settings.expiration,
            hmac_key=web2py_uuid())
        self.user = user
        self.update_groups()

    def _get_login_settings(self):
        table_user = self.table_user()
        if self.settings.login_userfield:
            userfield = self.settings.login_userfield
        elif 'username' in table_user.fields:
            userfield = 'username'
        else:
            userfield = 'email'
        passfield = self.settings.password_field
        return Storage({"table_user": table_user,
                        "userfield": userfield,
                        "passfield": passfield})

    def login_bare(self, username, password):
        """
        logins user as specified by username (or email) and password
        """
        settings = self._get_login_settings()
        user = settings.table_user(**{settings.userfield: \
                       username})
        if user and user.get(settings.passfield, False):
            password = settings.table_user[
                settings.passfield].validate(password)[0]
            if not user.registration_key and password == \
                user[settings.passfield]:
                self.login_user(user)
                return user
        else:
            # user not in database try other login methods
            for login_method in self.settings.login_methods:
                if login_method != self and \
                    login_method(username, password):
                    self.user = username
                    return username
        return False

    def register_bare(self, **fields):
        """
        registers a user as specified by username (or email)
        and a raw password.
        """
        settings = self._get_login_settings()
        if not fields.get(settings.passfield):
            raise ValueError("register_bare: " +
                             "password not provided or invalid")
        elif not fields.get(settings.userfield):
            raise ValueError("register_bare: " +
                             "userfield not provided or invalid")
        fields[settings.passfield
            ] = settings.table_user[settings.passfield].validate(
                    fields[settings.passfield])[0]
        user = self.get_or_create_user(fields, login=False,
                   get=False,
                   update_fields=self.settings.update_fields)
        if not user:
            # get or create did not create a user (it ignores
            # duplicate records)
            return False
        return user


    def cas_login(
        self,
        next=DEFAULT,
        onvalidation=DEFAULT,
        onaccept=DEFAULT,
        log=DEFAULT,
        version=2,
    ):
        request = current.request
        response = current.response
        session = current.session
        db, table = self.db, self.table_cas()
        session._cas_service = request.vars.service or session._cas_service
        if not request.env.http_host in self.settings.cas_domains or \
                not session._cas_service:
            raise HTTP(403, 'not authorized')

        def allow_access(interactivelogin=False):
            row = table(service=session._cas_service, user_id=self.user.id)
            if row:
                ticket = row.ticket
            else:
                ticket = 'ST-' + web2py_uuid()
                table.insert(service=session._cas_service,
                             user_id=self.user.id,
                             ticket=ticket,
                             created_on=request.now,
                             renew=interactivelogin)
            service = session._cas_service
            query_sep = '&' if '?' in service else '?'
            del session._cas_service
            if 'warn' in request.vars and not interactivelogin:
                response.headers[
                    'refresh'] = "5;URL=%s" % service + query_sep + "ticket=" + ticket
                return A("Continue to %s" % service,
                         _href=service + query_sep + "ticket=" + ticket)
            else:
                redirect(service + query_sep + "ticket=" + ticket)
        if self.is_logged_in() and not 'renew' in request.vars:
            return allow_access()
        elif not self.is_logged_in() and 'gateway' in request.vars:
            redirect(service)

        def cas_onaccept(form, onaccept=onaccept):
            if not onaccept is DEFAULT:
                onaccept(form)
            return allow_access(interactivelogin=True)
        return self.login(next, onvalidation, cas_onaccept, log)

    def cas_validate(self, version=2, proxy=False):
        request = current.request
        db, table = self.db, self.table_cas()
        current.response.headers['Content-Type'] = 'text'
        ticket = request.vars.ticket
        renew = 'renew' in request.vars
        row = table(ticket=ticket)
        success = False
        if row:
            if self.settings.login_userfield:
                userfield = self.settings.login_userfield
            elif 'username' in table.fields:
                userfield = 'username'
            else:
                userfield = 'email'
            # If ticket is a service Ticket and RENEW flag respected
            if ticket[0:3] == 'ST-' and \
                    not ((row.renew and renew) ^ renew):
                user = self.table_user()(row.user_id)
                row.delete_record()
                success = True

        def build_response(body):
            return '<?xml version="1.0" encoding="UTF-8"?>\n' +\
                TAG['cas:serviceResponse'](
                    body, **{'_xmlns:cas': 'http://www.yale.edu/tp/cas'}).xml()
        if success:
            if version == 1:
                message = 'yes\n%s' % user[userfield]
            else:  # assume version 2
                username = user.get('username', user[userfield])
                message = build_response(
                    TAG['cas:authenticationSuccess'](
                        TAG['cas:user'](username),
                        *[TAG['cas:' + field.name](user[field.name])
                          for field in self.table_user()
                          if field.readable]))
        else:
            if version == 1:
                message = 'no\n'
            elif row:
                message = build_response(TAG['cas:authenticationFailure']())
            else:
                message = build_response(
                    TAG['cas:authenticationFailure'](
                        'Ticket %s not recognized' % ticket,
                        _code='INVALID TICKET'))
        raise HTTP(200, message)

    def login(
        self,
        next=DEFAULT,
        onvalidation=DEFAULT,
        onaccept=DEFAULT,
        log=DEFAULT,
    ):
        """
        returns a login form

        method: Auth.login([next=DEFAULT [, onvalidation=DEFAULT
            [, onaccept=DEFAULT [, log=DEFAULT]]]])

        """

        table_user = self.table_user()
        if self.settings.login_userfield:
            username = self.settings.login_userfield
        elif 'username' in table_user.fields:
            username = 'username'
        else:
            username = 'email'
        if 'username' in table_user.fields or \
                not self.settings.login_email_validate:
            tmpvalidator = IS_NOT_EMPTY(error_message=self.messages.is_empty)
        else:
            tmpvalidator = IS_EMAIL(error_message=self.messages.invalid_email)
        old_requires = table_user[username].requires
        table_user[username].requires = tmpvalidator

        request = current.request
        response = current.response
        session = current.session

        passfield = self.settings.password_field
        try:
            table_user[passfield].requires[-1].min_length = 0
        except:
            pass

        ### use session for federated login        
        snext = self.get_vars_next()
        if snext:
            session._auth_next = snext
        elif session._auth_next:
            snext = session._auth_next
        ### pass

        if next is DEFAULT:
            # important for security
            next = self.settings.login_next
            user_next = snext
            if user_next:
                external = user_next.split('://')
                if external[0].lower() in ['http', 'https', 'ftp']:
                    host_next = user_next.split('//', 1)[-1].split('/')[0]
                    if host_next in self.settings.cas_domains:
                        next = user_next
                else:
                    next = user_next
        if onvalidation is DEFAULT:
            onvalidation = self.settings.login_onvalidation
        if onaccept is DEFAULT:
            onaccept = self.settings.login_onaccept
        if log is DEFAULT:
            log = self.messages['login_log']

        onfail = self.settings.login_onfail

        user = None  # default

        # do we use our own login form, or from a central source?
        if self.settings.login_form == self:
            form = SQLFORM(
                table_user,
                fields=[username, passfield],
                hidden=dict(_next=next),
                showid=self.settings.showid,
                submit_button=self.messages.login_button,
                delete_label=self.messages.delete_label,
                formstyle=self.settings.formstyle,
                separator=self.settings.label_separator
            )

            if self.settings.remember_me_form:
                ## adds a new input checkbox "remember me for longer"
                if self.settings.formstyle != 'bootstrap':
                    addrow(form, XML("&nbsp;"),
                           DIV(XML("&nbsp;"),
                               INPUT(_type='checkbox',
                                     _class='checkbox',
                                     _id="auth_user_remember",
                                         _name="remember",
                                     ),
                               XML("&nbsp;&nbsp;"),
                               LABEL(
                               self.messages.label_remember_me,
                               _for="auth_user_remember",
                               )), "",
                           self.settings.formstyle,
                           'auth_user_remember__row')
                elif self.settings.formstyle == 'bootstrap':
                    addrow(form,
                           "",
                           LABEL(
                               INPUT(_type='checkbox',
                                     _id="auth_user_remember",
                                     _name="remember"),
                               self.messages.label_remember_me,
                               _class="checkbox"),
                           "",
                           self.settings.formstyle,
                           'auth_user_remember__row')

            captcha = self.settings.login_captcha or \
                (self.settings.login_captcha != False and self.settings.captcha)
            if captcha:
                addrow(form, captcha.label, captcha, captcha.comment,
                       self.settings.formstyle, 'captcha__row')
            accepted_form = False

            if form.accepts(request, session,
                            formname='login', dbio=False,
                            onvalidation=onvalidation,
                            hideerror=self.settings.hideerror):

                accepted_form = True
                # check for username in db
                user = table_user(**{username: form.vars[username]})
                if user:
                    # user in db, check if registration pending or disabled
                    temp_user = user
                    if temp_user.registration_key == 'pending':
                        response.flash = self.messages.registration_pending
                        return form
                    elif temp_user.registration_key in ('disabled', 'blocked'):
                        response.flash = self.messages.login_disabled
                        return form
                    elif not temp_user.registration_key is None and \
                            temp_user.registration_key.strip():
                        response.flash = \
                            self.messages.registration_verifying
                        return form
                    # try alternate logins 1st as these have the
                    # current version of the password
                    user = None
                    for login_method in self.settings.login_methods:
                        if login_method != self and \
                                login_method(request.vars[username],
                                             request.vars[passfield]):
                            if not self in self.settings.login_methods:
                                # do not store password in db
                                form.vars[passfield] = None
                            user = self.get_or_create_user(
                                form.vars, self.settings.update_fields)
                            break
                    if not user:
                        # alternates have failed, maybe because service inaccessible
                        if self.settings.login_methods[0] == self:
                            # try logging in locally using cached credentials
                            if form.vars.get(passfield, '') == temp_user[passfield]:
                                # success
                                user = temp_user
                else:
                    # user not in db
                    if not self.settings.alternate_requires_registration:
                        # we're allowed to auto-register users from external systems
                        for login_method in self.settings.login_methods:
                            if login_method != self and \
                                    login_method(request.vars[username],
                                                 request.vars[passfield]):
                                if not self in self.settings.login_methods:
                                    # do not store password in db
                                    form.vars[passfield] = None
                                user = self.get_or_create_user(
                                    form.vars, self.settings.update_fields)
                                break
                if not user:
                    self.log_event(self.messages['login_failed_log'],
                                   request.post_vars)
                    # invalid login
                    session.flash = self.messages.invalid_login
                    callback(onfail, None)
                    redirect(
                        self.url(args=request.args, vars=request.get_vars),
                        client_side=self.settings.client_side)

        else:
            # use a central authentication server
            cas = self.settings.login_form
            cas_user = cas.get_user()

            if cas_user:
                cas_user[passfield] = None
                user = self.get_or_create_user(
                    table_user._filter_fields(cas_user),
                    self.settings.update_fields)
            elif hasattr(cas, 'login_form'):
                return cas.login_form()
            else:
                # we need to pass through login again before going on
                next = self.url(self.settings.function, args='login')
                redirect(cas.login_url(next),
                         client_side=self.settings.client_side)

        # process authenticated users
        if user:
            user = Row(table_user._filter_fields(user, id=True))
            # process authenticated users
            # user wants to be logged in for longer
            self.login_user(user)
            session.auth.expiration = \
                request.vars.get('remember', False) and \
                self.settings.long_expiration or \
                self.settings.expiration
            session.auth.remember = 'remember' in request.vars
            self.log_event(log, user)
            session.flash = self.messages.logged_in

        # how to continue
        if self.settings.login_form == self:
            if accepted_form:
                callback(onaccept, form)
                if next == session._auth_next:
                    session._auth_next = None
                next = replace_id(next, form)
                redirect(next, client_side=self.settings.client_side)

            table_user[username].requires = old_requires
            return form
        elif user:
            callback(onaccept, None)

        if next == session._auth_next:
            del session._auth_next
        redirect(next, client_side=self.settings.client_side)

    def logout(self, next=DEFAULT, onlogout=DEFAULT, log=DEFAULT):
        """
        logout and redirects to login

        method: Auth.logout ([next=DEFAULT[, onlogout=DEFAULT[,
            log=DEFAULT]]])

        """

        if next is DEFAULT:
            next = self.settings.logout_next
        if onlogout is DEFAULT:
            onlogout = self.settings.logout_onlogout
        if onlogout:
            onlogout(self.user)
        if log is DEFAULT:
            log = self.messages['logout_log']
        if self.user:
            self.log_event(log, self.user)
        if self.settings.login_form != self:
            cas = self.settings.login_form
            cas_user = cas.get_user()
            if cas_user:
                next = cas.logout_url(next)

        current.session.auth = None
        current.session.flash = self.messages.logged_out
        current.session.renew(clear_session=not self.settings.keep_session_onlogout)
        if not next is None:
            redirect(next)

    def register(
        self,
        next=DEFAULT,
        onvalidation=DEFAULT,
        onaccept=DEFAULT,
        log=DEFAULT,
    ):
        """
        returns a registration form

        method: Auth.register([next=DEFAULT [, onvalidation=DEFAULT
            [, onaccept=DEFAULT [, log=DEFAULT]]]])

        """

        table_user = self.table_user()
        request = current.request
        response = current.response
        session = current.session
        if self.is_logged_in():
            redirect(self.settings.logged_url,
                     client_side=self.settings.client_side)
        if next is DEFAULT:
            next = self.get_vars_next() or self.settings.register_next
        if onvalidation is DEFAULT:
            onvalidation = self.settings.register_onvalidation
        if onaccept is DEFAULT:
            onaccept = self.settings.register_onaccept
        if log is DEFAULT:
            log = self.messages['register_log']

        table_user = self.table_user()
        if self.settings.login_userfield:
            username = self.settings.login_userfield
        elif 'username' in table_user.fields:
            username = 'username'
        else:
            username = 'email'

        # Ensure the username field is unique.
        unique_validator = IS_NOT_IN_DB(self.db, table_user[username])
        if not table_user[username].requires:
            table_user[username].requires = unique_validator
        elif isinstance(table_user[username].requires, (list, tuple)):
            if not any([isinstance(validator, IS_NOT_IN_DB) for validator in
                        table_user[username].requires]):
                if isinstance(table_user[username].requires, list):
                    table_user[username].requires.append(unique_validator)
                else:
                    table_user[username].requires += (unique_validator, )
        elif not isinstance(table_user[username].requires, IS_NOT_IN_DB):
            table_user[username].requires = [table_user[username].requires,
                                             unique_validator]

        passfield = self.settings.password_field
        formstyle = self.settings.formstyle
        form = SQLFORM(table_user,
                       fields=self.settings.register_fields,
                       hidden=dict(_next=next),
                       showid=self.settings.showid,
                       submit_button=self.messages.register_button,
                       delete_label=self.messages.delete_label,
                       formstyle=formstyle,
                       separator=self.settings.label_separator
                       )
        if self.settings.register_verify_password:
            for i, row in enumerate(form[0].components):
                item = row.element('input', _name=passfield)
                if item:
                    form.custom.widget.password_two = \
                        INPUT(_name="password_two", _type="password",
                              requires=IS_EXPR(
                              'value==%s' %
                              repr(request.vars.get(passfield, None)),
                              error_message=self.messages.mismatched_password))

                    if formstyle == 'bootstrap':
                        form.custom.widget.password_two[
                            '_class'] = 'span4'

                    addrow(
                        form, self.messages.verify_password +
                        self.settings.label_separator,
                        form.custom.widget.password_two,
                        self.messages.verify_password_comment,
                           formstyle,
                           '%s_%s__row' % (table_user, 'password_two'),
                           position=i + 1)
                    break
        captcha = self.settings.register_captcha or self.settings.captcha
        if captcha:
            addrow(form, captcha.label, captcha,
                   captcha.comment, self.settings.formstyle, 'captcha__row')

        table_user.registration_key.default = key = web2py_uuid()
        if form.accepts(request, session, formname='register',
                        onvalidation=onvalidation, hideerror=self.settings.hideerror):
            description = self.messages.group_description % form.vars
            if self.settings.create_user_groups:
                group_id = self.add_group(
                    self.settings.create_user_groups % form.vars, description)
                self.add_membership(group_id, form.vars.id)
            if self.settings.everybody_group_id:
                self.add_membership(
                    self.settings.everybody_group_id, form.vars.id)
            if self.settings.registration_requires_verification:
                link = self.url(
                    self.settings.function, args=('verify_email', key), scheme=True)

                if not self.settings.mailer or \
                   not self.settings.mailer.send(
                    to=form.vars.email,
                    subject=self.messages.verify_email_subject,
                    message=self.messages.verify_email
                        % dict(key=key, link=link)):
                    self.db.rollback()
                    response.flash = self.messages.unable_send_email
                    return form
                session.flash = self.messages.email_sent
            if self.settings.registration_requires_approval and \
               not self.settings.registration_requires_verification:
                table_user[form.vars.id] = dict(registration_key='pending')
                session.flash = self.messages.registration_pending
            elif (not self.settings.registration_requires_verification or
                      self.settings.login_after_registration):
                if not self.settings.registration_requires_verification:
                    table_user[form.vars.id] = dict(registration_key='')
                session.flash = self.messages.registration_successful
                user = table_user(**{username: form.vars[username]})
                self.login_user(user)
                session.flash = self.messages.logged_in
            self.log_event(log, form.vars)
            callback(onaccept, form)
            if not next:
                next = self.url(args=request.args)
            else:
                next = replace_id(next, form)
            redirect(next, client_side=self.settings.client_side)
        return form

    def is_logged_in(self):
        """
        checks if the user is logged in and returns True/False.
        if so user is in auth.user as well as in session.auth.user
        """

        if self.user:
            return True
        return False

    def verify_email(
        self,
        next=DEFAULT,
        onaccept=DEFAULT,
        log=DEFAULT,
        ):
        """
        action user to verify the registration email, XXXXXXXXXXXXXXXX

        method: Auth.verify_email([next=DEFAULT [, onvalidation=DEFAULT
            [, onaccept=DEFAULT [, log=DEFAULT]]]])

        """

        key = getarg(-1)
        table_user = self.table_user()
        user = table_user(registration_key=key)
        if not user:
            redirect(self.settings.login_url)
        if self.settings.registration_requires_approval:
            user.update_record(registration_key='pending')
            current.session.flash = self.messages.registration_pending
        else:
            user.update_record(registration_key='')
            current.session.flash = self.messages.email_verified
        # make sure session has same user.registrato_key as db record
        if current.session.auth and current.session.auth.user:
            current.session.auth.user.registration_key = user.registration_key
        if log is DEFAULT:
            log = self.messages['verify_email_log']
        if next is DEFAULT:
            next = self.settings.verify_email_next
        if onaccept is DEFAULT:
            onaccept = self.settings.verify_email_onaccept
        self.log_event(log, user)
        callback(onaccept, user)
        redirect(next)

    def retrieve_username(
        self,
        next=DEFAULT,
        onvalidation=DEFAULT,
        onaccept=DEFAULT,
        log=DEFAULT,
        ):
        """
        returns a form to retrieve the user username
        (only if there is a username field)

        method: Auth.retrieve_username([next=DEFAULT
            [, onvalidation=DEFAULT [, onaccept=DEFAULT [, log=DEFAULT]]]])

        """

        table_user = self.table_user()
        if not 'username' in table_user.fields:
            raise HTTP(404)
        request = current.request
        response = current.response
        session = current.session
        captcha = self.settings.retrieve_username_captcha or \
                (self.settings.retrieve_username_captcha != False and self.settings.captcha)
        if not self.settings.mailer:
            response.flash = self.messages.function_disabled
            return ''
        if next is DEFAULT:
            next = self.get_vars_next() or self.settings.retrieve_username_next
        if onvalidation is DEFAULT:
            onvalidation = self.settings.retrieve_username_onvalidation
        if onaccept is DEFAULT:
            onaccept = self.settings.retrieve_username_onaccept
        if log is DEFAULT:
            log = self.messages['retrieve_username_log']
        old_requires = table_user.email.requires
        table_user.email.requires = [IS_IN_DB(self.db, table_user.email,
            error_message=self.messages.invalid_email)]
        form = SQLFORM(table_user,
                       fields=['email'],
                       hidden=dict(_next=next),
                       showid=self.settings.showid,
                       submit_button=self.messages.submit_button,
                       delete_label=self.messages.delete_label,
                       formstyle=self.settings.formstyle,
                       separator=self.settings.label_separator
                       )
        if captcha:
            addrow(form, captcha.label, captcha,
                   captcha.comment, self.settings.formstyle, 'captcha__row')

        if form.accepts(request, session,
                        formname='retrieve_username', dbio=False,
                        onvalidation=onvalidation, hideerror=self.settings.hideerror):
            user = table_user(email=form.vars.email)
            if not user:
                current.session.flash = \
                    self.messages.invalid_email
                redirect(self.url(args=request.args))
            username = user.username
            self.settings.mailer.send(to=form.vars.email,
                    subject=self.messages.retrieve_username_subject,
                    message=self.messages.retrieve_username
                     % dict(username=username))
            session.flash = self.messages.email_sent
            self.log_event(log, user)
            callback(onaccept, form)
            if not next:
                next = self.url(args=request.args)
            else:
                next = replace_id(next, form)
            redirect(next)
        table_user.email.requires = old_requires
        return form

    def random_password(self):
        import string
        import random
        password = ''
        specials = r'!#$*'
        for i in range(0, 3):
            password += random.choice(string.lowercase)
            password += random.choice(string.uppercase)
            password += random.choice(string.digits)
            password += random.choice(specials)
        return ''.join(random.sample(password, len(password)))

    def reset_password_deprecated(
        self,
        next=DEFAULT,
        onvalidation=DEFAULT,
        onaccept=DEFAULT,
        log=DEFAULT,
        ):
        """
        returns a form to reset the user password (deprecated)

        method: Auth.reset_password_deprecated([next=DEFAULT
            [, onvalidation=DEFAULT [, onaccept=DEFAULT [, log=DEFAULT]]]])

        """

        table_user = self.table_user()
        request = current.request
        response = current.response
        session = current.session
        if not self.settings.mailer:
            response.flash = self.messages.function_disabled
            return ''
        if next is DEFAULT:
            next = self.get_vars_next() or self.settings.retrieve_password_next
        if onvalidation is DEFAULT:
            onvalidation = self.settings.retrieve_password_onvalidation
        if onaccept is DEFAULT:
            onaccept = self.settings.retrieve_password_onaccept
        if log is DEFAULT:
            log = self.messages['retrieve_password_log']
        old_requires = table_user.email.requires
        table_user.email.requires = [IS_IN_DB(self.db, table_user.email,
            error_message=self.messages.invalid_email)]
        form = SQLFORM(table_user,
                       fields=['email'],
                       hidden=dict(_next=next),
                       showid=self.settings.showid,
                       submit_button=self.messages.submit_button,
                       delete_label=self.messages.delete_label,
                       formstyle=self.settings.formstyle,
                       separator=self.settings.label_separator
                       )
        if form.accepts(request, session,
                        formname='retrieve_password', dbio=False,
                        onvalidation=onvalidation, hideerror=self.settings.hideerror):
            user = table_user(email=form.vars.email)
            if not user:
                current.session.flash = \
                    self.messages.invalid_email
                redirect(self.url(args=request.args))
            elif user.registration_key in ('pending', 'disabled', 'blocked'):
                current.session.flash = \
                    self.messages.registration_pending
                redirect(self.url(args=request.args))
            password = self.random_password()
            passfield = self.settings.password_field
            d = {
                passfield: str(table_user[passfield].validate(password)[0]),
                'registration_key': ''
                }
            user.update_record(**d)
            if self.settings.mailer and \
               self.settings.mailer.send(to=form.vars.email,
                        subject=self.messages.retrieve_password_subject,
                        message=self.messages.retrieve_password
                        % dict(password=password)):
                session.flash = self.messages.email_sent
            else:
                session.flash = self.messages.unable_to_send_email
            self.log_event(log, user)
            callback(onaccept, form)
            if not next:
                next = self.url(args=request.args)
            else:
                next = replace_id(next, form)
            redirect(next)
        table_user.email.requires = old_requires
        return form

    def reset_password(
        self,
        next=DEFAULT,
        onvalidation=DEFAULT,
        onaccept=DEFAULT,
        log=DEFAULT,
        ):
        """
        returns a form to reset the user password

        method: Auth.reset_password([next=DEFAULT
            [, onvalidation=DEFAULT [, onaccept=DEFAULT [, log=DEFAULT]]]])

        """

        table_user = self.table_user()
        request = current.request
        # response = current.response
        session = current.session

        if next is DEFAULT:
            next = self.get_vars_next() or self.settings.reset_password_next
        try:
            key = request.vars.key or getarg(-1)
            t0 = int(key.split('-')[0])
            if time.time() - t0 > 60 * 60 * 24:
                raise Exception
            user = table_user(reset_password_key=key)
            if not user:
                raise Exception
        except Exception:
            session.flash = self.messages.invalid_reset_password
            redirect(next, client_side=self.settings.client_side)
        passfield = self.settings.password_field
        form = SQLFORM.factory(
            Field('new_password', 'password',
                  label=self.messages.new_password,
                  requires=self.table_user()[passfield].requires),
            Field('new_password2', 'password',
                  label=self.messages.verify_password,
                  requires=[IS_EXPR(
                      'value==%s' % repr(request.vars.new_password),
                                    self.messages.mismatched_password)]),
            submit_button=self.messages.password_reset_button,
            hidden=dict(_next=next),
            formstyle=self.settings.formstyle,
            separator=self.settings.label_separator
        )
        if form.accepts(request, session,
                        hideerror=self.settings.hideerror):
            user.update_record(
                **{passfield: str(form.vars.new_password),
                   'registration_key': '',
                   'reset_password_key': ''})
            session.flash = self.messages.password_changed
            if self.settings.login_after_password_change:
                self.login_user(user)
            redirect(next, client_side=self.settings.client_side)
        return form

    def request_reset_password(
        self,
        next=DEFAULT,
        onvalidation=DEFAULT,
        onaccept=DEFAULT,
        log=DEFAULT,
        ):
        """
        returns a form to reset the user password

        method: Auth.reset_password([next=DEFAULT
            [, onvalidation=DEFAULT [, onaccept=DEFAULT [, log=DEFAULT]]]])

        """
        table_user = self.table_user()
        request = current.request
        response = current.response
        session = current.session
        captcha = self.settings.retrieve_password_captcha or \
                (self.settings.retrieve_password_captcha != False and self.settings.captcha)

        if next is DEFAULT:
            next = self.get_vars_next() or self.settings.request_reset_password_next
        if not self.settings.mailer:
            response.flash = self.messages.function_disabled
            return ''
        if onvalidation is DEFAULT:
            onvalidation = self.settings.reset_password_onvalidation
        if onaccept is DEFAULT:
            onaccept = self.settings.reset_password_onaccept
        if log is DEFAULT:
            log = self.messages['reset_password_log']
        table_user.email.requires = [
            IS_EMAIL(error_message=self.messages.invalid_email),
            IS_IN_DB(self.db, table_user.email,
                     error_message=self.messages.invalid_email)]
        form = SQLFORM(table_user,
                       fields=['email'],
                       hidden=dict(_next=next),
                       showid=self.settings.showid,
                       submit_button=self.messages.password_reset_button,
                       delete_label=self.messages.delete_label,
                       formstyle=self.settings.formstyle,
                       separator=self.settings.label_separator
                       )
        if captcha:
            addrow(form, captcha.label, captcha,
                   captcha.comment, self.settings.formstyle, 'captcha__row')
        if form.accepts(request, session,
                        formname='reset_password', dbio=False,
                        onvalidation=onvalidation,
                        hideerror=self.settings.hideerror):
            user = table_user(email=form.vars.email)
            if not user:
                session.flash = self.messages.invalid_email
                redirect(self.url(args=request.args),
                         client_side=self.settings.client_side)
            elif user.registration_key in ('pending', 'disabled', 'blocked'):
                session.flash = self.messages.registration_pending
                redirect(self.url(args=request.args),
                         client_side=self.settings.client_side)
            if self.email_reset_password(user):
                session.flash = self.messages.email_sent
            else:
                session.flash = self.messages.unable_to_send_email
            self.log_event(log, user)
            callback(onaccept, form)
            if not next:
                next = self.url(args=request.args)
            else:
                next = replace_id(next, form)
            redirect(next, client_side=self.settings.client_side)
        # old_requires = table_user.email.requires
        return form

    def email_reset_password(self, user):
        reset_password_key = str(int(time.time())) + '-' + web2py_uuid()
        link = self.url(self.settings.function,
                        args=('reset_password', reset_password_key),
                        scheme=True)
        if self.settings.mailer.send(
            to=user.email,
            subject=self.messages.reset_password_subject,
            message=self.messages.reset_password %
                dict(key=reset_password_key, link=link)):
            user.update_record(reset_password_key=reset_password_key)
            return True
        return False

    def retrieve_password(
        self,
        next=DEFAULT,
        onvalidation=DEFAULT,
        onaccept=DEFAULT,
        log=DEFAULT,
        ):
        if self.settings.reset_password_requires_verification:
            return self.request_reset_password(next, onvalidation, onaccept, log)
        else:
            return self.reset_password_deprecated(next, onvalidation, onaccept, log)

    def change_password(
        self,
        next=DEFAULT,
        onvalidation=DEFAULT,
        onaccept=DEFAULT,
        log=DEFAULT,
        ):
        """
        returns a form that lets the user change password

        method: Auth.change_password([next=DEFAULT[, onvalidation=DEFAULT[,
            onaccept=DEFAULT[, log=DEFAULT]]]])
        """

        if not self.is_logged_in():
            redirect(self.settings.login_url,
                     client_side=self.settings.client_side)
        db = self.db
        table_user = self.table_user()
        s = db(table_user.id == self.user.id)

        request = current.request
        session = current.session
        if next is DEFAULT:
            next = self.get_vars_next() or self.settings.change_password_next
        if onvalidation is DEFAULT:
            onvalidation = self.settings.change_password_onvalidation
        if onaccept is DEFAULT:
            onaccept = self.settings.change_password_onaccept
        if log is DEFAULT:
            log = self.messages['change_password_log']
        passfield = self.settings.password_field
        form = SQLFORM.factory(
            Field('old_password', 'password',
                label=self.messages.old_password,
                requires=table_user[passfield].requires),
            Field('new_password', 'password',
                label=self.messages.new_password,
                requires=table_user[passfield].requires),
            Field('new_password2', 'password',
                label=self.messages.verify_password,
                requires=[IS_EXPR(
                    'value==%s' % repr(request.vars.new_password),
                              self.messages.mismatched_password)]),
            submit_button=self.messages.password_change_button,
            hidden=dict(_next=next),
            formstyle=self.settings.formstyle,
            separator=self.settings.label_separator
        )
        if form.accepts(request, session,
                        formname='change_password',
                        onvalidation=onvalidation,
                        hideerror=self.settings.hideerror):

            if not form.vars['old_password'] == s.select(limitby=(0,1), orderby_on_limitby=False).first()[passfield]:
                form.errors['old_password'] = self.messages.invalid_password
            else:
                d = {passfield: str(form.vars.new_password)}
                s.update(**d)
                session.flash = self.messages.password_changed
                self.log_event(log, self.user)
                callback(onaccept, form)
                if not next:
                    next = self.url(args=request.args)
                else:
                    next = replace_id(next, form)
                redirect(next, client_side=self.settings.client_side)
        return form

    def profile(
        self,
        next=DEFAULT,
        onvalidation=DEFAULT,
        onaccept=DEFAULT,
        log=DEFAULT,
        ):
        """
        returns a form that lets the user change his/her profile

        method: Auth.profile([next=DEFAULT [, onvalidation=DEFAULT
            [, onaccept=DEFAULT [, log=DEFAULT]]]])

        """

        table_user = self.table_user()
        if not self.is_logged_in():
            redirect(self.settings.login_url,
                     client_side=self.settings.client_side)
        passfield = self.settings.password_field
        table_user[passfield].writable = False
        request = current.request
        session = current.session
        if next is DEFAULT:
            next = self.get_vars_next() or self.settings.profile_next
        if onvalidation is DEFAULT:
            onvalidation = self.settings.profile_onvalidation
        if onaccept is DEFAULT:
            onaccept = self.settings.profile_onaccept
        if log is DEFAULT:
            log = self.messages['profile_log']
        form = SQLFORM(
            table_user,
            self.user.id,
            fields=self.settings.profile_fields,
            hidden=dict(_next=next),
            showid=self.settings.showid,
            submit_button=self.messages.profile_save_button,
            delete_label=self.messages.delete_label,
            upload=self.settings.download_url,
            formstyle=self.settings.formstyle,
            separator=self.settings.label_separator,
            deletable=self.settings.allow_delete_accounts,
            )
        if form.accepts(request, session,
                        formname='profile',
                        onvalidation=onvalidation,
                        hideerror=self.settings.hideerror):
            self.user.update(table_user._filter_fields(form.vars))
            session.flash = self.messages.profile_updated
            self.log_event(log, self.user)
            callback(onaccept, form)
            if form.deleted:
                return self.logout()
            if not next:
                next = self.url(args=request.args)
            else:
                next = replace_id(next, form)
            redirect(next, client_side=self.settings.client_side)
        return form

    def is_impersonating(self):
        return self.is_logged_in() and 'impersonator' in current.session.auth

    def impersonate(self, user_id=DEFAULT):
        """
        usage: POST TO http://..../impersonate request.post_vars.user_id=<id>
        set request.post_vars.user_id to 0 to restore original user.

        requires impersonator is logged in and
        has_permission('impersonate', 'auth_user', user_id)
        """
        request = current.request
        session = current.session
        auth = session.auth
        table_user = self.table_user()
        if not self.is_logged_in():
            raise HTTP(401, "Not Authorized")
        current_id = auth.user.id
        requested_id = user_id
        if user_id is DEFAULT:
            user_id = current.request.post_vars.user_id
        if user_id and user_id != self.user.id and user_id != '0':
            if not self.has_permission('impersonate',
                                       self.settings.table_user_name,
                                       user_id):
                raise HTTP(403, "Forbidden")
            user = table_user(user_id)
            if not user:
                raise HTTP(401, "Not Authorized")
            auth.impersonator = cPickle.dumps(session)
            auth.user.update(
                table_user._filter_fields(user, True))
            self.user = auth.user
            self.update_groups()
            onaccept = self.settings.login_onaccept
            log = self.messages['impersonate_log']
            self.log_event(log, dict(id=current_id, other_id=auth.user.id))
            if onaccept:
                form = Storage(dict(vars=self.user))
                if not isinstance(onaccept,(list, tuple)):
                    onaccept = [onaccept]
                for callback in onaccept:
                    callback(form)
        elif user_id in (0, '0'):
            if self.is_impersonating():
                session.clear()
                session.update(cPickle.loads(auth.impersonator))
                self.user = session.auth.user
                self.update_groups()
            return None
        if requested_id is DEFAULT and not request.post_vars:
            return SQLFORM.factory(Field('user_id', 'integer'))
        return SQLFORM(table_user, user.id, readonly=True)

    def update_groups(self):
        if not self.user:
            return
        user_groups = self.user_groups = {}
        if current.session.auth:
            current.session.auth.user_groups = self.user_groups
        table_group = self.table_group()
        table_membership = self.table_membership()
        memberships = self.db(
            table_membership.user_id == self.user.id).select()
        for membership in memberships:
            group = table_group(membership.group_id)
            if group:
                user_groups[membership.group_id] = group.role

    def groups(self):
        """
        displays the groups and their roles for the logged in user
        """

        if not self.is_logged_in():
            redirect(self.settings.login_url)
        table_membership = self.table_membership()
        memberships = self.db(
            table_membership.user_id == self.user.id).select()
        table = TABLE()
        for membership in memberships:
            table_group = self.db[self.settings.table_group_name]
            groups = self.db(table_group.id == membership.group_id).select()
            if groups:
                group = groups[0]
                table.append(TR(H3(group.role, '(%s)' % group.id)))
                table.append(TR(P(group.description)))
        if not memberships:
            return None
        return table

    def not_authorized(self):
        """
        you can change the view for this page to make it look as you like
        """
        if current.request.ajax:
            raise HTTP(403, 'ACCESS DENIED')
        return 'ACCESS DENIED'

    def requires(self, condition, requires_login=True, otherwise=None):
        """
        decorator that prevents access to action if not logged in
        """

        def decorator(action):

            def f(*a, **b):

                basic_allowed, basic_accepted, user = self.basic()
                user = user or self.user
                if requires_login:
                    if not user:
                        if current.request.ajax:
                            raise HTTP(401, self.messages.ajax_failed_authentication)
                        elif not otherwise is None:
                            if callable(otherwise):
                                return otherwise()
                            redirect(otherwise)
                        elif self.settings.allow_basic_login_only or \
                                basic_accepted or current.request.is_restful:
                            raise HTTP(403, "Not authorized")
                        else:
                            next = self.here()
                            current.session.flash = current.response.flash
                            return call_or_redirect(
                                self.settings.on_failed_authentication,
                                self.settings.login_url +
                                    '?_next=' + urllib.quote(next))

                if callable(condition):
                    flag = condition()
                else:
                    flag = condition
                if not flag:
                    current.session.flash = self.messages.access_denied
                    return call_or_redirect(
                        self.settings.on_failed_authorization)
                return action(*a, **b)
            f.__doc__ = action.__doc__
            f.__name__ = action.__name__
            f.__dict__.update(action.__dict__)
            return f

        return decorator

    def requires_login(self, otherwise=None):
        """
        decorator that prevents access to action if not logged in
        """
        return self.requires(True, otherwise=otherwise)

    def requires_membership(self, role=None, group_id=None, otherwise=None):
        """
        decorator that prevents access to action if not logged in or
        if user logged in is not a member of group_id.
        If role is provided instead of group_id then the
        group_id is calculated.
        """
        def has_membership(self=self, group_id=group_id, role=role):
            return self.has_membership(group_id=group_id, role=role)
        return self.requires(has_membership, otherwise=otherwise)

    def requires_permission(self, name, table_name='', record_id=0,
                            otherwise=None):
        """
        decorator that prevents access to action if not logged in or
        if user logged in is not a member of any group (role) that
        has 'name' access to 'table_name', 'record_id'.
        """
        def has_permission(self=self, name=name, table_name=table_name, record_id=record_id):
            return self.has_permission(name, table_name, record_id)
        return self.requires(has_permission, otherwise=otherwise)

    def requires_signature(self, otherwise=None, hash_vars=True):
        """
        decorator that prevents access to action if not logged in or
        if user logged in is not a member of group_id.
        If role is provided instead of group_id then the
        group_id is calculated.
        """
        def verify():
            return URL.verify(current.request, user_signature=True, hash_vars=hash_vars)
        return self.requires(verify, otherwise)

    def add_group(self, role, description=''):
        """
        creates a group associated to a role
        """

        group_id = self.table_group().insert(
            role=role, description=description)
        self.log_event(self.messages['add_group_log'],
                       dict(group_id=group_id, role=role))
        return group_id

    def del_group(self, group_id):
        """
        deletes a group
        """
        self.db(self.table_group().id == group_id).delete()
        self.db(self.table_membership().group_id == group_id).delete()
        self.db(self.table_permission().group_id == group_id).delete()
        self.update_groups()
        self.log_event(self.messages.del_group_log, dict(group_id=group_id))

    def id_group(self, role):
        """
        returns the group_id of the group specified by the role
        """
        rows = self.db(self.table_group().role == role).select()
        if not rows:
            return None
        return rows[0].id

    def user_group(self, user_id=None):
        """
        returns the group_id of the group uniquely associated to this user
        i.e. role=user:[user_id]
        """
        return self.id_group(self.user_group_role(user_id))

    def user_group_role(self, user_id=None):
        if not self.settings.create_user_groups:
            return None
        if user_id:
            user = self.table_user()[user_id]
        else:
            user = self.user
        return self.settings.create_user_groups % user

    def has_membership(self, group_id=None, user_id=None, role=None):
        """
        checks if user is member of group_id or role
        """

        group_id = group_id or self.id_group(role)
        try:
            group_id = int(group_id)
        except:
            group_id = self.id_group(group_id)  # interpret group_id as a role
        if not user_id and self.user:
            user_id = self.user.id
        membership = self.table_membership()
        if group_id and user_id and self.db((membership.user_id == user_id)
                    & (membership.group_id == group_id)).select():
            r = True
        else:
            r = False
        self.log_event(self.messages['has_membership_log'],
                       dict(user_id=user_id, group_id=group_id, check=r))
        return r

    def add_membership(self, group_id=None, user_id=None, role=None):
        """
        gives user_id membership of group_id or role
        if user is None than user_id is that of current logged in user
        """

        group_id = group_id or self.id_group(role)
        try:
            group_id = int(group_id)
        except:
            group_id = self.id_group(group_id)  # interpret group_id as a role
        if not user_id and self.user:
            user_id = self.user.id
        membership = self.table_membership()
        record = membership(user_id=user_id, group_id=group_id)
        if record:
            return record.id
        else:
            id = membership.insert(group_id=group_id, user_id=user_id)
        self.update_groups()
        self.log_event(self.messages['add_membership_log'],
                       dict(user_id=user_id, group_id=group_id))
        return id

    def del_membership(self, group_id=None, user_id=None, role=None):
        """
        revokes membership from group_id to user_id
        if user_id is None than user_id is that of current logged in user
        """

        group_id = group_id or self.id_group(role)
        if not user_id and self.user:
            user_id = self.user.id
        membership = self.table_membership()
        self.log_event(self.messages['del_membership_log'],
                       dict(user_id=user_id, group_id=group_id))
        ret = self.db(membership.user_id
                      == user_id)(membership.group_id
                                  == group_id).delete()
        self.update_groups()
        return ret

    def has_permission(
        self,
        name='any',
        table_name='',
        record_id=0,
        user_id=None,
        group_id=None,
        ):
        """
        checks if user_id or current logged in user is member of a group
        that has 'name' permission on 'table_name' and 'record_id'
        if group_id is passed, it checks whether the group has the permission
        """

        if not group_id and self.settings.everybody_group_id and \
                self.has_permission(
            name, table_name, record_id, user_id=None,
            group_id=self.settings.everybody_group_id):
                return True

        if not user_id and not group_id and self.user:
            user_id = self.user.id
        if user_id:
            membership = self.table_membership()
            rows = self.db(membership.user_id
                           == user_id).select(membership.group_id)
            groups = set([row.group_id for row in rows])
            if group_id and not group_id in groups:
                return False
        else:
            groups = set([group_id])
        permission = self.table_permission()
        rows = self.db(permission.name == name)(permission.table_name
                 == str(table_name))(permission.record_id
                 == record_id).select(permission.group_id)
        groups_required = set([row.group_id for row in rows])
        if record_id:
            rows = self.db(permission.name
                            == name)(permission.table_name
                     == str(table_name))(permission.record_id
                     == 0).select(permission.group_id)
            groups_required = groups_required.union(set([row.group_id
                    for row in rows]))
        if groups.intersection(groups_required):
            r = True
        else:
            r = False
        if user_id:
            self.log_event(self.messages['has_permission_log'],
                           dict(user_id=user_id, name=name,
                                table_name=table_name, record_id=record_id))
        return r

    def add_permission(
        self,
        group_id,
        name='any',
        table_name='',
        record_id=0,
        ):
        """
        gives group_id 'name' access to 'table_name' and 'record_id'
        """

        permission = self.table_permission()
        if group_id == 0:
            group_id = self.user_group()
        record = self.db(permission.group_id == group_id)(permission.name == name)(permission.table_name == str(table_name))(
                permission.record_id == long(record_id)).select(limitby=(0,1), orderby_on_limitby=False).first()
        if record:
            id = record.id
        else:
            id = permission.insert(group_id=group_id, name=name,
                                   table_name=str(table_name),
                                   record_id=long(record_id))
        self.log_event(self.messages['add_permission_log'],
                       dict(permission_id=id, group_id=group_id,
                            name=name, table_name=table_name,
                            record_id=record_id))
        return id

    def del_permission(
        self,
        group_id,
        name='any',
        table_name='',
        record_id=0,
        ):
        """
        revokes group_id 'name' access to 'table_name' and 'record_id'
        """

        permission = self.table_permission()
        self.log_event(self.messages['del_permission_log'],
                       dict(group_id=group_id, name=name,
                            table_name=table_name, record_id=record_id))
        return self.db(permission.group_id == group_id)(permission.name
                 == name)(permission.table_name
                           == str(table_name))(permission.record_id
                 == long(record_id)).delete()

    def accessible_query(self, name, table, user_id=None):
        """
        returns a query with all accessible records for user_id or
        the current logged in user
        this method does not work on GAE because uses JOIN and IN

        example:

           db(auth.accessible_query('read', db.mytable)).select(db.mytable.ALL)

        """
        if not user_id:
            user_id = self.user_id
        db = self.db
        if isinstance(table, str) and table in self.db.tables():
            table = self.db[table]
        elif isinstance(table, (Set, Query)):
            # experimental: build a chained query for all tables
            if isinstance(table, Set):
                cquery = table.query
            else:
                cquery = table
            tablenames = db._adapter.tables(cquery)
            for tablename in tablenames:
                cquery &= self.accessible_query(name, tablename,
                                                user_id=user_id)
            return cquery
        if not isinstance(table, str) and\
                self.has_permission(name, table, 0, user_id):
            return table.id > 0
        membership = self.table_membership()
        permission = self.table_permission()
        query = table.id.belongs(
            db(membership.user_id == user_id)
                (membership.group_id == permission.group_id)
                (permission.name == name)
                (permission.table_name == table)
                ._select(permission.record_id))
        if self.settings.everybody_group_id:
            query |= table.id.belongs(
                db(permission.group_id == self.settings.everybody_group_id)
                    (permission.name == name)
                    (permission.table_name == table)
                    ._select(permission.record_id))
        return query

    @staticmethod
    def archive(form,
                archive_table=None,
                current_record='current_record',
                archive_current=False,
                fields=None):
        """
        If you have a table (db.mytable) that needs full revision history you can just do:

            form=crud.update(db.mytable,myrecord,onaccept=auth.archive)

        or

            form=SQLFORM(db.mytable,myrecord).process(onaccept=auth.archive)

        crud.archive will define a new table "mytable_archive" and store
        a copy of the current record (if archive_current=True)
        or a copy of the previous record (if archive_current=False)
        in the newly created table including a reference
        to the current record.

        fields allows to specify extra fields that need to be archived.

        If you want to access such table you need to define it yourself
        in a model:

            db.define_table('mytable_archive',
                Field('current_record',db.mytable),
                db.mytable)

        Notice such table includes all fields of db.mytable plus one: current_record.
        crud.archive does not timestamp the stored record unless your original table
        has a fields like:

            db.define_table(...,
                Field('saved_on','datetime',
                     default=request.now,update=request.now,writable=False),
                Field('saved_by',auth.user,
                     default=auth.user_id,update=auth.user_id,writable=False),

        there is nothing special about these fields since they are filled before
        the record is archived.

        If you want to change the archive table name and the name of the reference field
        you can do, for example:

            db.define_table('myhistory',
                Field('parent_record',db.mytable),
                db.mytable)

        and use it as:

            form=crud.update(db.mytable,myrecord,
                             onaccept=lambda form:crud.archive(form,
                             archive_table=db.myhistory,
                             current_record='parent_record'))

        """
        if not archive_current and not form.record:
            return None
        table = form.table
        if not archive_table:
            archive_table_name = '%s_archive' % table
            if not archive_table_name in table._db:
                table._db.define_table(
                    archive_table_name,
                    Field(current_record, table),
                    *[field.clone(unique=False) for field in table])
            archive_table = table._db[archive_table_name]
        new_record = {current_record: form.vars.id}
        for fieldname in archive_table.fields:
            if not fieldname in ['id', current_record]:
                if archive_current and fieldname in form.vars:
                    new_record[fieldname] = form.vars[fieldname]
                elif form.record and fieldname in form.record:
                    new_record[fieldname] = form.record[fieldname]
        if fields:
            new_record.update(fields)
        id = archive_table.insert(**new_record)
        return id

    def wiki(self,
             slug=None,
             env=None,
             render='markmin',
             manage_permissions=False,
             force_prefix='',
             restrict_search=False,
             resolve=True,
             extra=None,
             menu_groups=None,
             templates=None,
             migrate=True,
             controller=None,
             function=None):

        if controller and function: resolve = False

        if not hasattr(self, '_wiki'):
            self._wiki = Wiki(self, render=render,
                              manage_permissions=manage_permissions,
                              force_prefix=force_prefix,
                              restrict_search=restrict_search,
                              env=env, extra=extra or {},
                              menu_groups=menu_groups,
                              templates=templates,
                              migrate=migrate,
                              controller=controller,
                              function=function)
        else:
            self._wiki.env.update(env or {})

        # if resolve is set to True, process request as wiki call
        # resolve=False allows initial setup without wiki redirection
        wiki = None
        if resolve:
            action = str(current.request.args(0)).startswith("_")
            if slug and not action:
                wiki = self._wiki.read(slug)
                if isinstance(wiki, dict) and wiki.has_key('content'):
                    # We don't want to return a dict object, just the wiki
                    wiki = wiki['content']
            else:
                wiki = self._wiki()
            if isinstance(wiki, basestring):
                wiki = XML(wiki)
            return wiki

    def wikimenu(self):
        """to be used in menu.py for app wide wiki menus"""
        if (hasattr(self, "_wiki") and
            self._wiki.settings.controller and
            self._wiki.settings.function):
            self._wiki.automenu()


class Crud(object):

    def url(self, f=None, args=None, vars=None):
        """
        this should point to the controller that exposes
        download and crud
        """
        if args is None:
            args = []
        if vars is None:
            vars = {}
        return URL(c=self.settings.controller, f=f, args=args, vars=vars)

    def __init__(self, environment, db=None, controller='default'):
        self.db = db
        if not db and environment and isinstance(environment, DAL):
            self.db = environment
        elif not db:
            raise SyntaxError("must pass db as first or second argument")
        self.environment = current
        settings = self.settings = Settings()
        settings.auth = None
        settings.logger = None

        settings.create_next = None
        settings.update_next = None
        settings.controller = controller
        settings.delete_next = self.url()
        settings.download_url = self.url('download')
        settings.create_onvalidation = StorageList()
        settings.update_onvalidation = StorageList()
        settings.delete_onvalidation = StorageList()
        settings.create_onaccept = StorageList()
        settings.update_onaccept = StorageList()
        settings.update_ondelete = StorageList()
        settings.delete_onaccept = StorageList()
        settings.update_deletable = True
        settings.showid = False
        settings.keepvalues = False
        settings.create_captcha = None
        settings.update_captcha = None
        settings.captcha = None
        settings.formstyle = 'table3cols'
        settings.label_separator = ': '
        settings.hideerror = False
        settings.detect_record_change = True
        settings.hmac_key = None
        settings.lock_keys = True

        messages = self.messages = Messages(current.T)
        messages.submit_button = 'Submit'
        messages.delete_label = 'Check to delete'
        messages.record_created = 'Record Created'
        messages.record_updated = 'Record Updated'
        messages.record_deleted = 'Record Deleted'

        messages.update_log = 'Record %(id)s updated'
        messages.create_log = 'Record %(id)s created'
        messages.read_log = 'Record %(id)s read'
        messages.delete_log = 'Record %(id)s deleted'

        messages.lock_keys = True

    def __call__(self):
        args = current.request.args
        if len(args) < 1:
            raise HTTP(404)
        elif args[0] == 'tables':
            return self.tables()
        elif len(args) > 1 and not args(1) in self.db.tables:
            raise HTTP(404)
        table = self.db[args(1)]
        if args[0] == 'create':
            return self.create(table)
        elif args[0] == 'select':
            return self.select(table, linkto=self.url(args='read'))
        elif args[0] == 'search':
            form, rows = self.search(table, linkto=self.url(args='read'))
            return DIV(form, SQLTABLE(rows))
        elif args[0] == 'read':
            return self.read(table, args(2))
        elif args[0] == 'update':
            return self.update(table, args(2))
        elif args[0] == 'delete':
            return self.delete(table, args(2))
        else:
            raise HTTP(404)

    def log_event(self, message, vars):
        if self.settings.logger:
            self.settings.logger.log_event(message, vars, origin='crud')

    def has_permission(self, name, table, record=0):
        if not self.settings.auth:
            return True
        try:
            record_id = record.id
        except:
            record_id = record
        return self.settings.auth.has_permission(name, str(table), record_id)

    def tables(self):
        return TABLE(*[TR(A(name,
                            _href=self.url(args=('select', name))))
                           for name in self.db.tables])

    @staticmethod
    def archive(form, archive_table=None, current_record='current_record'):
        return Auth.archive(form, archive_table=archive_table,
                            current_record=current_record)

    def update(
        self,
        table,
        record,
        next=DEFAULT,
        onvalidation=DEFAULT,
        onaccept=DEFAULT,
        ondelete=DEFAULT,
        log=DEFAULT,
        message=DEFAULT,
        deletable=DEFAULT,
        formname=DEFAULT,
        **attributes
        ):
        """
        method: Crud.update(table, record, [next=DEFAULT
            [, onvalidation=DEFAULT [, onaccept=DEFAULT [, log=DEFAULT
            [, message=DEFAULT[, deletable=DEFAULT]]]]]])

        """
        if not (isinstance(table, self.db.Table) or table in self.db.tables) \
                or (isinstance(record, str) and not str(record).isdigit()):
            raise HTTP(404)
        if not isinstance(table, self.db.Table):
            table = self.db[table]
        try:
            record_id = record.id
        except:
            record_id = record or 0
        if record_id and not self.has_permission('update', table, record_id):
            redirect(self.settings.auth.settings.on_failed_authorization)
        if not record_id and not self.has_permission('create', table, record_id):
            redirect(self.settings.auth.settings.on_failed_authorization)

        request = current.request
        response = current.response
        session = current.session
        if request.extension == 'json' and request.vars.json:
            request.vars.update(json_parser.loads(request.vars.json))
        if next is DEFAULT:
            next = request.get_vars._next \
                or request.post_vars._next \
                or self.settings.update_next
        if onvalidation is DEFAULT:
            onvalidation = self.settings.update_onvalidation
        if onaccept is DEFAULT:
            onaccept = self.settings.update_onaccept
        if ondelete is DEFAULT:
            ondelete = self.settings.update_ondelete
        if log is DEFAULT:
            log = self.messages['update_log']
        if deletable is DEFAULT:
            deletable = self.settings.update_deletable
        if message is DEFAULT:
            message = self.messages.record_updated
        if not 'hidden' in attributes:
            attributes['hidden'] = {}
        attributes['hidden']['_next'] = next
        form = SQLFORM(
            table,
            record,
            showid=self.settings.showid,
            submit_button=self.messages.submit_button,
            delete_label=self.messages.delete_label,
            deletable=deletable,
            upload=self.settings.download_url,
            formstyle=self.settings.formstyle,
            separator=self.settings.label_separator,
            **attributes # contains hidden
            )
        self.accepted = False
        self.deleted = False
        captcha = self.settings.update_captcha or self.settings.captcha
        if record and captcha:
            addrow(form, captcha.label, captcha, captcha.comment,
                         self.settings.formstyle, 'captcha__row')
        captcha = self.settings.create_captcha or self.settings.captcha
        if not record and captcha:
            addrow(form, captcha.label, captcha, captcha.comment,
                         self.settings.formstyle, 'captcha__row')
        if not request.extension in ('html', 'load'):
            (_session, _formname) = (None, None)
        else:
            (_session, _formname) = (
                session, '%s/%s' % (table._tablename, form.record_id))
        if not formname is DEFAULT:
            _formname = formname
        keepvalues = self.settings.keepvalues
        if request.vars.delete_this_record:
            keepvalues = False
        if isinstance(onvalidation, StorageList):
            onvalidation = onvalidation.get(table._tablename, [])
        if form.accepts(request, _session, formname=_formname,
                        onvalidation=onvalidation, keepvalues=keepvalues,
                        hideerror=self.settings.hideerror,
                        detect_record_change=self.settings.detect_record_change):
            self.accepted = True
            response.flash = message
            if log:
                self.log_event(log, form.vars)
            if request.vars.delete_this_record:
                self.deleted = True
                message = self.messages.record_deleted
                callback(ondelete, form, table._tablename)
            response.flash = message
            callback(onaccept, form, table._tablename)
            if not request.extension in ('html', 'load'):
                raise HTTP(200, 'RECORD CREATED/UPDATED')
            if isinstance(next, (list, tuple)):  # fix issue with 2.6
                next = next[0]
            if next:  # Only redirect when explicit
                next = replace_id(next, form)
                session.flash = response.flash
                redirect(next)
        elif not request.extension in ('html', 'load'):
            raise HTTP(401, serializers.json(dict(errors=form.errors)))
        return form

    def create(
        self,
        table,
        next=DEFAULT,
        onvalidation=DEFAULT,
        onaccept=DEFAULT,
        log=DEFAULT,
        message=DEFAULT,
        formname=DEFAULT,
        **attributes
        ):
        """
        method: Crud.create(table, [next=DEFAULT [, onvalidation=DEFAULT
            [, onaccept=DEFAULT [, log=DEFAULT[, message=DEFAULT]]]]])
        """

        if next is DEFAULT:
            next = self.settings.create_next
        if onvalidation is DEFAULT:
            onvalidation = self.settings.create_onvalidation
        if onaccept is DEFAULT:
            onaccept = self.settings.create_onaccept
        if log is DEFAULT:
            log = self.messages['create_log']
        if message is DEFAULT:
            message = self.messages.record_created
        return self.update(
            table,
            None,
            next=next,
            onvalidation=onvalidation,
            onaccept=onaccept,
            log=log,
            message=message,
            deletable=False,
            formname=formname,
            **attributes
            )

    def read(self, table, record):
        if not (isinstance(table, self.db.Table) or table in self.db.tables) \
                or (isinstance(record, str) and not str(record).isdigit()):
            raise HTTP(404)
        if not isinstance(table, self.db.Table):
            table = self.db[table]
        if not self.has_permission('read', table, record):
            redirect(self.settings.auth.settings.on_failed_authorization)
        form = SQLFORM(
            table,
            record,
            readonly=True,
            comments=False,
            upload=self.settings.download_url,
            showid=self.settings.showid,
            formstyle=self.settings.formstyle,
            separator=self.settings.label_separator
            )
        if not current.request.extension in ('html', 'load'):
            return table._filter_fields(form.record, id=True)
        return form

    def delete(
        self,
        table,
        record_id,
        next=DEFAULT,
        message=DEFAULT,
        ):
        """
        method: Crud.delete(table, record_id, [next=DEFAULT
            [, message=DEFAULT]])
        """
        if not (isinstance(table, self.db.Table) or table in self.db.tables):
            raise HTTP(404)
        if not isinstance(table, self.db.Table):
            table = self.db[table]
        if not self.has_permission('delete', table, record_id):
            redirect(self.settings.auth.settings.on_failed_authorization)
        request = current.request
        session = current.session
        if next is DEFAULT:
            next = request.get_vars._next \
                or request.post_vars._next \
                or self.settings.delete_next
        if message is DEFAULT:
            message = self.messages.record_deleted
        record = table[record_id]
        if record:
            callback(self.settings.delete_onvalidation, record)
            del table[record_id]
            callback(self.settings.delete_onaccept, record, table._tablename)
            session.flash = message
        redirect(next)

    def rows(
        self,
        table,
        query=None,
        fields=None,
        orderby=None,
        limitby=None,
        ):
        if not (isinstance(table, self.db.Table) or table in self.db.tables):
            raise HTTP(404)
        if not self.has_permission('select', table):
            redirect(self.settings.auth.settings.on_failed_authorization)
        #if record_id and not self.has_permission('select', table):
        #    redirect(self.settings.auth.settings.on_failed_authorization)
        if not isinstance(table, self.db.Table):
            table = self.db[table]
        if not query:
            query = table.id > 0
        if not fields:
            fields = [field for field in table if field.readable]
        else:
            fields = [table[f] if isinstance(f, str) else f for f in fields]
        rows = self.db(query).select(*fields, **dict(orderby=orderby,
                                                    limitby=limitby))
        return rows

    def select(
        self,
        table,
        query=None,
        fields=None,
        orderby=None,
        limitby=None,
        headers=None,
        **attr
        ):
        headers = headers or {}
        rows = self.rows(table, query, fields, orderby, limitby)
        if not rows:
            return None  # Nicer than an empty table.
        if not 'upload' in attr:
            attr['upload'] = self.url('download')
        if not current.request.extension in ('html', 'load'):
            return rows.as_list()
        if not headers:
            if isinstance(table, str):
                table = self.db[table]
            headers = dict((str(k), k.label) for k in table)
        return SQLTABLE(rows, headers=headers, **attr)

    def get_format(self, field):
        rtable = field._db[field.type[10:]]
        format = rtable.get('_format', None)
        if format and isinstance(format, str):
            return format[2:-2]
        return field.name

    def get_query(self, field, op, value, refsearch=False):
        try:
            if refsearch:
                format = self.get_format(field)
            if op == 'equals':
                if not refsearch:
                    return field == value
                else:
                    return lambda row: row[field.name][format] == value
            elif op == 'not equal':
                if not refsearch:
                    return field != value
                else:
                    return lambda row: row[field.name][format] != value
            elif op == 'greater than':
                if not refsearch:
                    return field > value
                else:
                    return lambda row: row[field.name][format] > value
            elif op == 'less than':
                if not refsearch:
                    return field < value
                else:
                    return lambda row: row[field.name][format] < value
            elif op == 'starts with':
                if not refsearch:
                    return field.like(value + '%')
                else:
                    return lambda row: str(row[field.name][format]).startswith(value)
            elif op == 'ends with':
                if not refsearch:
                    return field.like('%' + value)
                else:
                    return lambda row: str(row[field.name][format]).endswith(value)
            elif op == 'contains':
                if not refsearch:
                    return field.like('%' + value + '%')
                else:
                    return lambda row: value in row[field.name][format]
        except:
            return None

    def search(self, *tables, **args):
        """
        Creates a search form and its results for a table
        Example usage:
        form, results = crud.search(db.test,
                               queries = ['equals', 'not equal', 'contains'],
                               query_labels={'equals':'Equals',
                                             'not equal':'Not equal'},
                               fields = ['id','children'],
                               field_labels = {
                                   'id':'ID','children':'Children'},
                               zero='Please choose',
                               query = (db.test.id > 0)&(db.test.id != 3) )
        """
        table = tables[0]
        fields = args.get('fields', table.fields)
        validate = args.get('validate',True)
        request = current.request
        db = self.db
        if not (isinstance(table, db.Table) or table in db.tables):
            raise HTTP(404)
        attributes = {}
        for key in ('orderby', 'groupby', 'left', 'distinct', 'limitby', 'cache'):
            if key in args:
                attributes[key] = args[key]
        tbl = TABLE()
        selected = []
        refsearch = []
        results = []
        showall = args.get('showall', False)
        if showall:
            selected = fields
        chkall = args.get('chkall', False)
        if chkall:
            for f in fields:
                request.vars['chk%s' % f] = 'on'
        ops = args.get('queries', [])
        zero = args.get('zero', '')
        if not ops:
            ops = ['equals', 'not equal', 'greater than',
                   'less than', 'starts with',
                   'ends with', 'contains']
        ops.insert(0, zero)
        query_labels = args.get('query_labels', {})
        query = args.get('query', table.id > 0)
        field_labels = args.get('field_labels', {})
        for field in fields:
            field = table[field]
            if not field.readable:
                continue
            fieldname = field.name
            chkval = request.vars.get('chk' + fieldname, None)
            txtval = request.vars.get('txt' + fieldname, None)
            opval = request.vars.get('op' + fieldname, None)
            row = TR(TD(INPUT(_type="checkbox", _name="chk" + fieldname,
                              _disabled=(field.type == 'id'),
                              value=(field.type == 'id' or chkval == 'on'))),
                     TD(field_labels.get(fieldname, field.label)),
                     TD(SELECT([OPTION(query_labels.get(op, op),
                                       _value=op) for op in ops],
                               _name="op" + fieldname,
                               value=opval)),
                     TD(INPUT(_type="text", _name="txt" + fieldname,
                              _value=txtval, _id='txt' + fieldname,
                              _class=str(field.type))))
            tbl.append(row)
            if request.post_vars and (chkval or field.type == 'id'):
                if txtval and opval != '':
                    if field.type[0:10] == 'reference ':
                        refsearch.append(self.get_query(field,
                                    opval, txtval, refsearch=True))
                    elif validate:
                        value, error = field.validate(txtval)
                        if not error:
                            ### TODO deal with 'starts with', 'ends with', 'contains' on GAE
                            query &= self.get_query(field, opval, value)
                        else:
                            row[3].append(DIV(error, _class='error'))
                    else:
                        query &= self.get_query(field, opval, txtval)
                selected.append(field)
        form = FORM(tbl, INPUT(_type="submit"))
        if selected:
            try:
                results = db(query).select(*selected, **attributes)
                for r in refsearch:
                    results = results.find(r)
            except:  # hmmm, we should do better here
                results = None
        return form, results


urllib2.install_opener(urllib2.build_opener(urllib2.HTTPCookieProcessor()))


def fetch(url, data=None, headers=None,
          cookie=Cookie.SimpleCookie(),
          user_agent='Mozilla/5.0'):
    headers = headers or {}
    if not data is None:
        data = urllib.urlencode(data)
    if user_agent:
        headers['User-agent'] = user_agent
    headers['Cookie'] = ' '.join(
        ['%s=%s;' % (c.key, c.value) for c in cookie.values()])
    try:
        from google.appengine.api import urlfetch
    except ImportError:
        req = urllib2.Request(url, data, headers)
        html = urllib2.urlopen(req).read()
    else:
        method = ((data is None) and urlfetch.GET) or urlfetch.POST
        while url is not None:
            response = urlfetch.fetch(url=url, payload=data,
                                      method=method, headers=headers,
                                      allow_truncated=False, follow_redirects=False,
                                      deadline=10)
            # next request will be a get, so no need to send the data again
            data = None
            method = urlfetch.GET
            # load cookies from the response
            cookie.load(response.headers.get('set-cookie', ''))
            url = response.headers.get('location')
        html = response.content
    return html

regex_geocode = \
    re.compile(r"""<geometry>[\W]*?<location>[\W]*?<lat>(?P<la>[^<]*)</lat>[\W]*?<lng>(?P<lo>[^<]*)</lng>[\W]*?</location>""")


def geocode(address):
    try:
        a = urllib.quote(address)
        txt = fetch('http://maps.googleapis.com/maps/api/geocode/xml?sensor=false&address=%s'
                     % a)
        item = regex_geocode.search(txt)
        (la, lo) = (float(item.group('la')), float(item.group('lo')))
        return (la, lo)
    except:
        return (0.0, 0.0)


def universal_caller(f, *a, **b):
    c = f.func_code.co_argcount
    n = f.func_code.co_varnames[:c]

    defaults = f.func_defaults or []
    pos_args = n[0:-len(defaults)]
    named_args = n[-len(defaults):]

    arg_dict = {}

    # Fill the arg_dict with name and value for the submitted, positional values
    for pos_index, pos_val in enumerate(a[:c]):
        arg_dict[n[pos_index]
            ] = pos_val    # n[pos_index] is the name of the argument

    # There might be pos_args left, that are sent as named_values. Gather them as well.
    # If a argument already is populated with values we simply replaces them.
    for arg_name in pos_args[len(arg_dict):]:
        if arg_name in b:
            arg_dict[arg_name] = b[arg_name]

    if len(arg_dict) >= len(pos_args):
        # All the positional arguments is found. The function may now be called.
        # However, we need to update the arg_dict with the values from the named arguments as well.
        for arg_name in named_args:
            if arg_name in b:
                arg_dict[arg_name] = b[arg_name]

        return f(**arg_dict)

    # Raise an error, the function cannot be called.
    raise HTTP(404, "Object does not exist")


class Service(object):

    def __init__(self, environment=None):
        self.run_procedures = {}
        self.csv_procedures = {}
        self.xml_procedures = {}
        self.rss_procedures = {}
        self.json_procedures = {}
        self.jsonrpc_procedures = {}
        self.jsonrpc2_procedures = {}
        self.xmlrpc_procedures = {}
        self.amfrpc_procedures = {}
        self.amfrpc3_procedures = {}
        self.soap_procedures = {}

    def run(self, f):
        """
        example:

            service = Service()
            @service.run
            def myfunction(a, b):
                return a + b
            def call():
                return service()

        Then call it with:

            wget http://..../app/default/call/run/myfunction?a=3&b=4

        """
        self.run_procedures[f.__name__] = f
        return f

    def csv(self, f):
        """
        example:

            service = Service()
            @service.csv
            def myfunction(a, b):
                return a + b
            def call():
                return service()

        Then call it with:

            wget http://..../app/default/call/csv/myfunction?a=3&b=4

        """
        self.run_procedures[f.__name__] = f
        return f

    def xml(self, f):
        """
        example:

            service = Service()
            @service.xml
            def myfunction(a, b):
                return a + b
            def call():
                return service()

        Then call it with:

            wget http://..../app/default/call/xml/myfunction?a=3&b=4

        """
        self.run_procedures[f.__name__] = f
        return f

    def rss(self, f):
        """
        example:

            service = Service()
            @service.rss
            def myfunction():
                return dict(title=..., link=..., description=...,
                    created_on=..., entries=[dict(title=..., link=...,
                        description=..., created_on=...])
            def call():
                return service()

        Then call it with:

            wget http://..../app/default/call/rss/myfunction

        """
        self.rss_procedures[f.__name__] = f
        return f

    def json(self, f):
        """
        example:

            service = Service()
            @service.json
            def myfunction(a, b):
                return [{a: b}]
            def call():
                return service()

        Then call it with:

            wget http://..../app/default/call/json/myfunction?a=hello&b=world

        """
        self.json_procedures[f.__name__] = f
        return f

    def jsonrpc(self, f):
        """
        example:

            service = Service()
            @service.jsonrpc
            def myfunction(a, b):
                return a + b
            def call():
                return service()

        Then call it with:

            wget http://..../app/default/call/jsonrpc/myfunction?a=hello&b=world

        """
        self.jsonrpc_procedures[f.__name__] = f
        return f

    def jsonrpc2(self, f):
        """
        example:

            service = Service()
            @service.jsonrpc2
            def myfunction(a, b):
                return a + b
            def call():
                return service()

        Then call it with:

            wget --post-data '{"jsonrpc": "2.0", "id": 1, "method": "myfunction", "params": {"a": 1, "b": 2}}' http://..../app/default/call/jsonrpc2

        """
        self.jsonrpc2_procedures[f.__name__] = f
        return f

    def xmlrpc(self, f):
        """
        example:

            service = Service()
            @service.xmlrpc
            def myfunction(a, b):
                return a + b
            def call():
                return service()

        The call it with:

            wget http://..../app/default/call/xmlrpc/myfunction?a=hello&b=world

        """
        self.xmlrpc_procedures[f.__name__] = f
        return f

    def amfrpc(self, f):
        """
        example:

            service = Service()
            @service.amfrpc
            def myfunction(a, b):
                return a + b
            def call():
                return service()

        The call it with:

            wget http://..../app/default/call/amfrpc/myfunction?a=hello&b=world

        """
        self.amfrpc_procedures[f.__name__] = f
        return f

    def amfrpc3(self, domain='default'):
        """
        example:

            service = Service()
            @service.amfrpc3('domain')
            def myfunction(a, b):
                return a + b
            def call():
                return service()

        The call it with:

            wget http://..../app/default/call/amfrpc3/myfunction?a=hello&b=world

        """
        if not isinstance(domain, str):
            raise SyntaxError("AMF3 requires a domain for function")

        def _amfrpc3(f):
            if domain:
                self.amfrpc3_procedures[domain + '.' + f.__name__] = f
            else:
                self.amfrpc3_procedures[f.__name__] = f
            return f
        return _amfrpc3

    def soap(self, name=None, returns=None, args=None, doc=None):
        """
        example:

            service = Service()
            @service.soap('MyFunction',returns={'result':int},args={'a':int,'b':int,})
            def myfunction(a, b):
                return a + b
            def call():
                return service()

        The call it with:

            from gluon.contrib.pysimplesoap.client import SoapClient
            client = SoapClient(wsdl="http://..../app/default/call/soap?WSDL")
            response = client.MyFunction(a=1,b=2)
            return response['result']

        Exposes online generated documentation and xml example messages at:
        - http://..../app/default/call/soap
        """

        def _soap(f):
            self.soap_procedures[name or f.__name__] = f, returns, args, doc
            return f
        return _soap

    def serve_run(self, args=None):
        request = current.request
        if not args:
            args = request.args
        if args and args[0] in self.run_procedures:
            return str(universal_caller(self.run_procedures[args[0]],
                                        *args[1:], **dict(request.vars)))
        self.error()

    def serve_csv(self, args=None):
        request = current.request
        response = current.response
        response.headers['Content-Type'] = 'text/x-csv'
        if not args:
            args = request.args

        def none_exception(value):
            if isinstance(value, unicode):
                return value.encode('utf8')
            if hasattr(value, 'isoformat'):
                return value.isoformat()[:19].replace('T', ' ')
            if value is None:
                return '<NULL>'
            return value
        if args and args[0] in self.run_procedures:
            import types
            r = universal_caller(self.run_procedures[args[0]],
                                 *args[1:], **dict(request.vars))
            s = cStringIO.StringIO()
            if hasattr(r, 'export_to_csv_file'):
                r.export_to_csv_file(s)
            elif r and not isinstance(r, types.GeneratorType) and isinstance(r[0], (dict, Storage)):
                import csv
                writer = csv.writer(s)
                writer.writerow(r[0].keys())
                for line in r:
                    writer.writerow([none_exception(v)
                                     for v in line.values()])
            else:
                import csv
                writer = csv.writer(s)
                for line in r:
                    writer.writerow(line)
            return s.getvalue()
        self.error()

    def serve_xml(self, args=None):
        request = current.request
        response = current.response
        response.headers['Content-Type'] = 'text/xml'
        if not args:
            args = request.args
        if args and args[0] in self.run_procedures:
            s = universal_caller(self.run_procedures[args[0]],
                                 *args[1:], **dict(request.vars))
            if hasattr(s, 'as_list'):
                s = s.as_list()
            return serializers.xml(s, quote=False)
        self.error()

    def serve_rss(self, args=None):
        request = current.request
        response = current.response
        if not args:
            args = request.args
        if args and args[0] in self.rss_procedures:
            feed = universal_caller(self.rss_procedures[args[0]],
                                    *args[1:], **dict(request.vars))
        else:
            self.error()
        response.headers['Content-Type'] = 'application/rss+xml'
        return serializers.rss(feed)

    def serve_json(self, args=None):
        request = current.request
        response = current.response
        response.headers['Content-Type'] = 'application/json; charset=utf-8'
        if not args:
            args = request.args
        d = dict(request.vars)
        if args and args[0] in self.json_procedures:
            s = universal_caller(self.json_procedures[args[0]], *args[1:], **d)
            if hasattr(s, 'as_list'):
                s = s.as_list()
            return response.json(s)
        self.error()

    class JsonRpcException(Exception):
        def __init__(self, code, info):
            jrpc_error = Service.jsonrpc_errors.get(code)
            if jrpc_error:
                self.message, self.description = jrpc_error
            self.code, self.info = code, info

    # jsonrpc 2.0 error types.  records the following structure {code: (message,meaning)}
    jsonrpc_errors = {
        -32700:        ("Parse error. Invalid JSON was received by the server.",  "An error occurred on the server while parsing the JSON text."),
        -32600: ("Invalid Request", "The JSON sent is not a valid Request object."),
        -32601: ("Method not found", "The method does not exist / is not available."),
        -32602: ("Invalid params", "Invalid method parameter(s)."),
        -32603: ("Internal error", "Internal JSON-RPC error."),
        -32099: ("Server error", "Reserved for implementation-defined server-errors.")}


    def serve_jsonrpc(self):
        def return_response(id, result):
            return serializers.json({'version': '1.1',
                'id': id, 'result': result, 'error': None})

        def return_error(id, code, message, data=None):
            error = {'name': 'JSONRPCError',
                     'code': code, 'message': message}
            if data is not None:
                error['data'] = data
            return serializers.json({'id': id,
                                     'version': '1.1',
                                     'error': error,
                                     })

        request = current.request
        response = current.response
        response.headers['Content-Type'] = 'application/json; charset=utf-8'
        methods = self.jsonrpc_procedures
        data = json_parser.loads(request.body.read())
        jsonrpc_2 = data.get('jsonrpc')
        if jsonrpc_2: #hand over to version 2 of the protocol
            return self.serve_jsonrpc2(data)
        id, method, params = data.get('id'), data.get('method'), data.get('params', [])
        if id is None:
            return return_error(0, 100, 'missing id')
        if not method in methods:
            return return_error(id, 100, 'method "%s" does not exist' % method)
        try:
            if isinstance(params,dict):
                s = methods[method](**params)
            else:
                s = methods[method](*params)
            if hasattr(s, 'as_list'):
                s = s.as_list()
            return return_response(id, s)
        except Service.JsonRpcException, e:
            return return_error(id, e.code, e.info)
        except:
            etype, eval, etb = sys.exc_info()
            message = '%s: %s' % (etype.__name__, eval)
            data = request.is_local and traceback.format_tb(etb)
            logger.warning('jsonrpc exception %s\n%s' % (message, traceback.format_tb(etb)))
            return return_error(id, 100, message, data)

    def serve_jsonrpc2(self, data=None, batch_element=False):

        def return_response(id, result):
            if not must_respond:
                return None
            return serializers.json({'jsonrpc': '2.0',
                'id': id, 'result': result})

        def return_error(id, code, message=None, data=None):
            error = {'code': code}
            if message is None:
                error['message'] =  Service.jsonrpc_errors[code][0]
            else:
                error['message'] = message
            if data is None:
                error['data'] = Service.jsonrpc_errors[code][1]
            else:
                error['data'] = data
            return serializers.json({'jsonrpc': '2.0',
                                     'id': id,
                                     'error': error})

        def validate(data):
            """
            Validate request as defined in: http://www.jsonrpc.org/specification#request_object.

            :param data: The json object.
            :type name: str.

            :returns:
                - True -- if successful
                - False -- if no error should be reported (i.e. data is missing 'id' member)

            :raises: JsonRPCException

            """

            iparms = set(data.keys())
            mandatory_args = set(['jsonrpc', 'method'])
            missing_args = mandatory_args - iparms

            if missing_args:
                raise Service.JsonRpcException(-32600, 'Missing arguments %s.' % list(missing_args))
            if data['jsonrpc'] != '2.0':
                raise Service.JsonRpcException(-32603, 'Unsupported jsonrpc version "%s"' % data['jsonrpc'])
            if 'id' not in iparms:
                 return False

            return True



        request = current.request
        response = current.response
        if not data:
            response.headers['Content-Type'] = 'application/json; charset=utf-8'
            try:
                data = json_parser.loads(request.body.read())
            except ValueError: # decoding error in json lib
                return return_error(None, -32700)

        # Batch handling
        if isinstance(data, list) and not batch_element:
            retlist = []
            for c in data:
                retstr = self.serve_jsonrpc2(c, batch_element=True)
                if retstr: # do not add empty responses
                    retlist.append(retstr)
            if len(retlist) == 0: # return nothing
                return ''
            else:
                return "[" + ','.join(retlist) + "]"
        methods = self.jsonrpc2_procedures
        methods.update(self.jsonrpc_procedures)

        try:
            must_respond = validate(data)
        except Service.JsonRpcException, e:
            return return_error(None, e.code, e.info)

        id, method, params = data.get('id'), data['method'], data.get('params', '')
        if not method in methods:
            return return_error(id, -32601, data='Method "%s" does not exist' % method)
        try:
            if isinstance(params,dict):
                s = methods[method](**params)
            else:
                s = methods[method](*params)
            if hasattr(s, 'as_list'):
                s = s.as_list()
            if must_respond:
                return return_response(id, s)
            else:
                return ''
        except HTTP, e:
            raise e
        except Service.JsonRpcException, e:
            return return_error(id, e.code, e.info)
        except:
            etype, eval, etb = sys.exc_info()
            data = '%s: %s\n' % (etype.__name__, eval) + str(request.is_local and traceback.format_tb(etb))
            logger.warning('%s: %s\n%s' % (etype.__name__, eval, traceback.format_tb(etb)))
            return return_error(id, -32099, data=data)


    def serve_xmlrpc(self):
        request = current.request
        response = current.response
        services = self.xmlrpc_procedures.values()
        return response.xmlrpc(request, services)

    def serve_amfrpc(self, version=0):
        try:
            import pyamf
            import pyamf.remoting.gateway
        except:
            return "pyamf not installed or not in Python sys.path"
        request = current.request
        response = current.response
        if version == 3:
            services = self.amfrpc3_procedures
            base_gateway = pyamf.remoting.gateway.BaseGateway(services)
            pyamf_request = pyamf.remoting.decode(request.body)
        else:
            services = self.amfrpc_procedures
            base_gateway = pyamf.remoting.gateway.BaseGateway(services)
            context = pyamf.get_context(pyamf.AMF0)
            pyamf_request = pyamf.remoting.decode(request.body, context)
        pyamf_response = pyamf.remoting.Envelope(pyamf_request.amfVersion)
        for name, message in pyamf_request:
            pyamf_response[name] = base_gateway.getProcessor(message)(message)
        response.headers['Content-Type'] = pyamf.remoting.CONTENT_TYPE
        if version == 3:
            return pyamf.remoting.encode(pyamf_response).getvalue()
        else:
            return pyamf.remoting.encode(pyamf_response, context).getvalue()

    def serve_soap(self, version="1.1"):
        try:
            from contrib.pysimplesoap.server import SoapDispatcher
        except:
            return "pysimplesoap not installed in contrib"
        request = current.request
        response = current.response
        procedures = self.soap_procedures

        location = "%s://%s%s" % (
                        request.env.wsgi_url_scheme,
                        request.env.http_host,
                        URL(r=request, f="call/soap", vars={}))
        namespace = 'namespace' in response and response.namespace or location
        documentation = response.description or ''
        dispatcher = SoapDispatcher(
            name=response.title,
            location=location,
            action=location,  # SOAPAction
            namespace=namespace,
            prefix='pys',
            documentation=documentation,
            ns=True)
        for method, (function, returns, args, doc) in procedures.iteritems():
            dispatcher.register_function(method, function, returns, args, doc)
        if request.env.request_method == 'POST':
            # Process normal Soap Operation
            response.headers['Content-Type'] = 'text/xml'
            return dispatcher.dispatch(request.body.read())
        elif 'WSDL' in request.vars:
            # Return Web Service Description
            response.headers['Content-Type'] = 'text/xml'
            return dispatcher.wsdl()
        elif 'op' in request.vars:
            # Return method help webpage
            response.headers['Content-Type'] = 'text/html'
            method = request.vars['op']
            sample_req_xml, sample_res_xml, doc = dispatcher.help(method)
            body = [H1("Welcome to Web2Py SOAP webservice gateway"),
                    A("See all webservice operations",
                      _href=URL(r=request, f="call/soap", vars={})),
                    H2(method),
                    P(doc),
                    UL(LI("Location: %s" % dispatcher.location),
                       LI("Namespace: %s" % dispatcher.namespace),
                       LI("SoapAction: %s" % dispatcher.action),
                    ),
                    H3("Sample SOAP XML Request Message:"),
                    CODE(sample_req_xml, language="xml"),
                    H3("Sample SOAP XML Response Message:"),
                    CODE(sample_res_xml, language="xml"),
                    ]
            return {'body': body}
        else:
            # Return general help and method list webpage
            response.headers['Content-Type'] = 'text/html'
            body = [H1("Welcome to Web2Py SOAP webservice gateway"),
                    P(response.description),
                    P("The following operations are available"),
                    A("See WSDL for webservice description",
                      _href=URL(r=request, f="call/soap", vars={"WSDL":None})),
                    UL([LI(A("%s: %s" % (method, doc or ''),
                             _href=URL(r=request, f="call/soap", vars={'op': method})))
                        for method, doc in dispatcher.list_methods()]),
                    ]
            return {'body': body}

    def __call__(self):
        """
        register services with:
        service = Service()
        @service.run
        @service.rss
        @service.json
        @service.jsonrpc
        @service.xmlrpc
        @service.amfrpc
        @service.amfrpc3('domain')
        @service.soap('Method', returns={'Result':int}, args={'a':int,'b':int,})

        expose services with

        def call(): return service()

        call services with
        http://..../app/default/call/run?[parameters]
        http://..../app/default/call/rss?[parameters]
        http://..../app/default/call/json?[parameters]
        http://..../app/default/call/jsonrpc
        http://..../app/default/call/xmlrpc
        http://..../app/default/call/amfrpc
        http://..../app/default/call/amfrpc3
        http://..../app/default/call/soap
        """

        request = current.request
        if len(request.args) < 1:
            raise HTTP(404, "Not Found")
        arg0 = request.args(0)
        if arg0 == 'run':
            return self.serve_run(request.args[1:])
        elif arg0 == 'rss':
            return self.serve_rss(request.args[1:])
        elif arg0 == 'csv':
            return self.serve_csv(request.args[1:])
        elif arg0 == 'xml':
            return self.serve_xml(request.args[1:])
        elif arg0 == 'json':
            return self.serve_json(request.args[1:])
        elif arg0 == 'jsonrpc':
            return self.serve_jsonrpc()
        elif arg0 == 'jsonrpc2':
            return self.serve_jsonrpc2()
        elif arg0 == 'xmlrpc':
            return self.serve_xmlrpc()
        elif arg0 == 'amfrpc':
            return self.serve_amfrpc()
        elif arg0 == 'amfrpc3':
            return self.serve_amfrpc(3)
        elif arg0 == 'soap':
            return self.serve_soap()
        else:
            self.error()

    def error(self):
        raise HTTP(404, "Object does not exist")


def completion(callback):
    """
    Executes a task on completion of the called action. For example:

        from gluon.tools import completion
        @completion(lambda d: logging.info(repr(d)))
        def index():
            return dict(message='hello')

    It logs the output of the function every time input is called.
    The argument of completion is executed in a new thread.
    """
    def _completion(f):
        def __completion(*a, **b):
            d = None
            try:
                d = f(*a, **b)
                return d
            finally:
                thread.start_new_thread(callback, (d,))
        return __completion
    return _completion


def prettydate(d, T=lambda x: x):
    if isinstance(d, datetime.datetime):
        dt = datetime.datetime.now() - d
    elif isinstance(d, datetime.date):
        dt = datetime.date.today() - d
    elif not d:
        return ''
    else:
        return '[invalid date]'
    if dt.days < 0:
        suffix = ' from now'
        dt = -dt
    else:
        suffix = ' ago'
    if dt.days >= 2 * 365:
        return T('%d years' + suffix) % int(dt.days / 365)
    elif dt.days >= 365:
        return T('1 year' + suffix)
    elif dt.days >= 60:
        return T('%d months' + suffix) % int(dt.days / 30)
    elif dt.days > 21:
        return T('1 month' + suffix)
    elif dt.days >= 14:
        return T('%d weeks' + suffix) % int(dt.days / 7)
    elif dt.days >= 7:
        return T('1 week' + suffix)
    elif dt.days > 1:
        return T('%d days' + suffix) % dt.days
    elif dt.days == 1:
        return T('1 day' + suffix)
    elif dt.seconds >= 2 * 60 * 60:
        return T('%d hours' + suffix) % int(dt.seconds / 3600)
    elif dt.seconds >= 60 * 60:
        return T('1 hour' + suffix)
    elif dt.seconds >= 2 * 60:
        return T('%d minutes' + suffix) % int(dt.seconds / 60)
    elif dt.seconds >= 60:
        return T('1 minute' + suffix)
    elif dt.seconds > 1:
        return T('%d seconds' + suffix) % dt.seconds
    elif dt.seconds == 1:
        return T('1 second' + suffix)
    else:
        return T('now')


def test_thread_separation():
    def f():
        c = PluginManager()
        lock1.acquire()
        lock2.acquire()
        c.x = 7
        lock1.release()
        lock2.release()
    lock1 = thread.allocate_lock()
    lock2 = thread.allocate_lock()
    lock1.acquire()
    thread.start_new_thread(f, ())
    a = PluginManager()
    a.x = 5
    lock1.release()
    lock2.acquire()
    return a.x


class PluginManager(object):
    """

    Plugin Manager is similar to a storage object but it is a single level singleton
    this means that multiple instances within the same thread share the same attributes
    Its constructor is also special. The first argument is the name of the plugin you are defining.
    The named arguments are parameters needed by the plugin with default values.
    If the parameters were previous defined, the old values are used.

    For example:

    ### in some general configuration file:
    >>> plugins = PluginManager()
    >>> plugins.me.param1=3

    ### within the plugin model
    >>> _ = PluginManager('me',param1=5,param2=6,param3=7)

    ### where the plugin is used
    >>> print plugins.me.param1
    3
    >>> print plugins.me.param2
    6
    >>> plugins.me.param3 = 8
    >>> print plugins.me.param3
    8

    Here are some tests:

    >>> a=PluginManager()
    >>> a.x=6
    >>> b=PluginManager('check')
    >>> print b.x
    6
    >>> b=PluginManager() # reset settings
    >>> print b.x
    <Storage {}>
    >>> b.x=7
    >>> print a.x
    7
    >>> a.y.z=8
    >>> print b.y.z
    8
    >>> test_thread_separation()
    5
    >>> plugins=PluginManager('me',db='mydb')
    >>> print plugins.me.db
    mydb
    >>> print 'me' in plugins
    True
    >>> print plugins.me.installed
    True
    """
    instances = {}

    def __new__(cls, *a, **b):
        id = thread.get_ident()
        lock = thread.allocate_lock()
        try:
            lock.acquire()
            try:
                return cls.instances[id]
            except KeyError:
                instance = object.__new__(cls, *a, **b)
                cls.instances[id] = instance
                return instance
        finally:
            lock.release()

    def __init__(self, plugin=None, **defaults):
        if not plugin:
            self.__dict__.clear()
        settings = self.__getattr__(plugin)
        settings.installed = True
        settings.update(
            (k, v) for k, v in defaults.items() if not k in settings)

    def __getattr__(self, key):
        if not key in self.__dict__:
            self.__dict__[key] = Storage()
        return self.__dict__[key]

    def keys(self):
        return self.__dict__.keys()

    def __contains__(self, key):
        return key in self.__dict__


class Expose(object):
    def __init__(self, base=None, basename=None, extensions=None, allow_download=True):
        """
        Usage:

        def static():
            return dict(files=Expose())

        or

        def static():
            path = os.path.join(request.folder,'static','public')
            return dict(files=Expose(path,basename='public'))

        extensions:
        an optional list of file extensions for filtering displayed files:
        ['.py', '.jpg']
        allow_download: whether to allow downloading selected files
        """
        current.session.forget()
        base = base or os.path.join(current.request.folder, 'static')
        basename = basename or current.request.function
        self.basename = basename
        self.args = current.request.raw_args and \
            [arg for arg in current.request.raw_args.split('/') if arg] or []
        filename = os.path.join(base, *self.args)
        if not os.path.exists(filename):
            raise HTTP(404, "FILE NOT FOUND")
        if not os.path.normpath(filename).startswith(base):
            raise HTTP(401, "NOT AUTHORIZED")
        if allow_download and not os.path.isdir(filename):
            current.response.headers['Content-Type'] = contenttype(filename)
            raise HTTP(200, open(filename, 'rb'), **current.response.headers)
        self.path = path = os.path.join(filename, '*')
        self.folders = [f[len(path) - 1:] for f in sorted(glob.glob(path))
                            if os.path.isdir(f) and not self.isprivate(f)]
        self.filenames = [f[len(path) - 1:] for f in sorted(glob.glob(path))
                            if not os.path.isdir(f) and not self.isprivate(f)]
        if 'README' in self.filenames:
            readme = open(os.path.join(filename,'README')).read()
            self.paragraph = MARKMIN(readme)
        else:
            self.paragraph = None
        if extensions:
            self.filenames = [f for f in self.filenames
                              if os.path.splitext(f)[-1] in extensions]

    def breadcrumbs(self, basename):
        path = []
        span = SPAN()
        span.append(A(basename, _href=URL()))
        for arg in self.args:
            span.append('/')
            path.append(arg)
            span.append(A(arg, _href=URL(args='/'.join(path))))
        return span

    def table_folders(self):
        if self.folders:
            return SPAN(H3('Folders'), TABLE(
                    *[TR(TD(A(folder, _href=URL(args=self.args + [folder]))))
                      for folder in self.folders],
                     **dict(_class="table")))
        return ''

    @staticmethod
    def isprivate(f):
        return 'private' in f or f.startswith('.') or f.endswith('~')

    @staticmethod
    def isimage(f):
        return os.path.splitext(f)[-1].lower() in (
            '.png', '.jpg', '.jpeg', '.gif', '.tiff')

    def table_files(self, width=160):
        if self.filenames:
            return SPAN(H3('Files'),
                        TABLE(*[TR(TD(A(f, _href=URL(args=self.args + [f]))),
                                   TD(IMG(_src=URL(args=self.args + [f]),
                                          _style='max-width:%spx' % width)
                                      if width and self.isimage(f) else ''))
                                for f in self.filenames],
                               **dict(_class="table")))
        return ''

    def xml(self):
        return DIV(
            H2(self.breadcrumbs(self.basename)),
            self.paragraph or '',
            self.table_folders(),
            self.table_files()).xml()


class Wiki(object):
    everybody = 'everybody'
    rows_page = 25
    def markmin_base(self,body):
        return MARKMIN(body, extra=self.settings.extra,
                       url=True, environment=self.env,
                       autolinks=lambda link: expand_one(link, {})).xml()

    def render_tags(self, tags):
        return DIV(
            _class='w2p_wiki_tags',
            *[A(t.strip(), _href=URL(args='_search', vars=dict(q=t)))
              for t in tags or [] if t.strip()])

    def markmin_render(self, page):
        return self.markmin_base(page.body) + self.render_tags(page.tags).xml()

    def html_render(self, page):
        html = page.body
        # @///function -> http://..../function
        html = replace_at_urls(html, URL)
        # http://...jpg -> <img src="http://...jpg/> or embed
        html = replace_autolinks(html, lambda link: expand_one(link, {}))
        # @{component:name} -> <script>embed component name</script>
        html = replace_components(html, self.env)
        html = html + self.render_tags(page.tags).xml()
        return html

    @staticmethod
    def component(text):
        """
        In wiki docs allows @{component:controller/function/args}
        which renders as a LOAD(..., ajax=True)
        """
        items = text.split('/')
        controller, function, args = items[0], items[1], items[2:]
        return LOAD(controller, function, args=args, ajax=True).xml()

    def get_render(self):
        if isinstance(self.settings.render, basestring):
            r = getattr(self, "%s_render" % self.settings.render)
        elif callable(self.settings.render):
            r = self.settings.render
        else:
            raise ValueError("Invalid render type %s" % type(render))
        return r

    def __init__(self, auth, env=None, render='markmin',
                 manage_permissions=False, force_prefix='',
                 restrict_search=False, extra=None,
                 menu_groups=None, templates=None, migrate=True,
                 controller=None, function=None):

        settings = self.settings = auth.settings.wiki

        # render: "markmin", "html", ..., <function>
        settings.render = render
        perms = settings.manage_permissions = manage_permissions

        settings.force_prefix = force_prefix
        settings.restrict_search = restrict_search
        settings.extra = extra or {}
        settings.menu_groups = menu_groups
        settings.templates = templates
        settings.controller = controller
        settings.function = function

        db = auth.db
        self.env = env or {}
        self.env['component'] = Wiki.component
        self.auth = auth
        self.wiki_menu_items = None

        if self.auth.user:
            self.settings.force_prefix = force_prefix % self.auth.user
        else:
            self.settings.force_prefix = force_prefix

        self.host = current.request.env.http_host

        table_definitions = [
            ('wiki_page', {
                    'args':[
                        Field('slug',
                              requires=[IS_SLUG(),
                                        IS_NOT_IN_DB(db, 'wiki_page.slug')],
                              writable=False),
                        Field('title', length=255, unique=True),
                        Field('body', 'text', notnull=True),
                        Field('tags', 'list:string'),
                        Field('can_read', 'list:string',
                              writable=perms,
                              readable=perms,
                              default=[Wiki.everybody]),
                        Field('can_edit', 'list:string',
                              writable=perms, readable=perms,
                              default=[Wiki.everybody]),
                        Field('changelog'),
                        Field('html', 'text',
                              compute=self.get_render(),
                              readable=False, writable=False),
                        auth.signature],
                    'vars':{'format':'%(title)s', 'migrate':migrate}}),
            ('wiki_tag', {
                    'args':[
                        Field('name'),
                        Field('wiki_page', 'reference wiki_page'),
                        auth.signature],
                    'vars':{'format':'%(title)s', 'migrate':migrate}}),
            ('wiki_media', {
                    'args':[
                        Field('wiki_page', 'reference wiki_page'),
                        Field('title', required=True),
                        Field('filename', 'upload', required=True),
                        auth.signature],
                    'vars':{'format':'%(title)s', 'migrate':migrate}}),
            ]

        # define only non-existent tables
        for key, value in table_definitions:
            args = []
            if not key in db.tables():
                # look for wiki_ extra fields in auth.settings
                extra_fields = auth.settings.extra_fields
                if extra_fields:
                    if key in extra_fields:
                        if extra_fields[key]:
                            for field in extra_fields[key]:
                                args.append(field)
                args += value['args']
                db.define_table(key, *args, **value['vars'])

        if self.settings.templates is None and not \
           self.settings.manage_permissions:
            self.settings.templates = db.wiki_page.tags.contains('template')&\
                db.wiki_page.can_read.contains('everybody')

        def update_tags_insert(page, id, db=db):
            for tag in page.tags or []:
                tag = tag.strip().lower()
                if tag:
                    db.wiki_tag.insert(name=tag, wiki_page=id)

        def update_tags_update(dbset, page, db=db):
            page = dbset.select(limitby=(0,1)).first()
            db(db.wiki_tag.wiki_page == page.id).delete()
            for tag in page.tags or []:
                tag = tag.strip().lower()
                if tag:
                    db.wiki_tag.insert(name=tag, wiki_page=page.id)
        db.wiki_page._after_insert.append(update_tags_insert)
        db.wiki_page._after_update.append(update_tags_update)

        if (auth.user and
            check_credentials(current.request, gae_login=False) and
            not 'wiki_editor' in auth.user_groups.values()):
            group = db.auth_group(role='wiki_editor')
            gid = group.id if group else db.auth_group.insert(
                role='wiki_editor')
            auth.add_membership(gid)

        settings.lock_keys = True

    # WIKI ACCESS POLICY

    def not_authorized(self, page=None):
        raise HTTP(401)

    def can_read(self, page):
        if 'everybody' in page.can_read or not \
            self.settings.manage_permissions:
            return True
        elif self.auth.user:
            groups = self.auth.user_groups.values()
            if ('wiki_editor' in groups or
                set(groups).intersection(set(page.can_read + page.can_edit)) or
                page.created_by == self.auth.user.id):
                return True
        return False

    def can_edit(self, page=None):
        if not self.auth.user:
            redirect(self.auth.settings.login_url)
        groups = self.auth.user_groups.values()
        return ('wiki_editor' in groups or
                (page is None and 'wiki_author' in groups) or
                not page is None and (
                set(groups).intersection(set(page.can_edit)) or
                page.created_by == self.auth.user.id))

    def can_manage(self):
        if not self.auth.user:
            return False
        groups = self.auth.user_groups.values()
        return 'wiki_editor' in groups

    def can_search(self):
        return True

    def can_see_menu(self):
        if self.auth.user:
            if self.settings.menu_groups is None:
                return True
            else:
                groups = self.auth.user_groups.values()
                if any(t in self.settings.menu_groups for t in groups):
                    return True
        return False

    ### END POLICY

    def automenu(self):
        """adds the menu if not present"""
        if not self.wiki_menu_items and self.settings.controller and self.settings.function:
            self.wiki_menu_items = self.menu(self.settings.controller,
                                             self.settings.function)
            current.response.menu += self.wiki_menu_items

    def __call__(self):
        request = current.request
        settings = self.settings
        settings.controller = settings.controller or request.controller
        settings.function = settings.function or request.function
        self.automenu()

        zero = request.args(0) or 'index'
        if zero and zero.isdigit():
            return self.media(int(zero))
        elif not zero or not zero.startswith('_'):
            return self.read(zero)
        elif zero == '_edit':
            return self.edit(request.args(1) or 'index',request.args(2) or 0)
        elif zero == '_editmedia':
            return self.editmedia(request.args(1) or 'index')
        elif zero == '_create':
            return self.create()
        elif zero == '_pages':
            return self.pages()
        elif zero == '_search':
            return self.search()
        elif zero == '_recent':
            ipage = int(request.vars.page or 0)
            query = self.auth.db.wiki_page.created_by == request.args(
                1, cast=int)
            return self.search(query=query,
                               orderby=~self.auth.db.wiki_page.created_on,
                               limitby=(ipage * self.rows_page,
                                        (ipage + 1) * self.rows_page),
                               )
        elif zero == '_cloud':
            return self.cloud()
        elif zero == '_preview':
            return self.preview(self.get_render())

    def first_paragraph(self, page):
        if not self.can_read(page):
            mm = (page.body or '').replace('\r', '')
            ps = [p for p in mm.split('\n\n')
                      if not p.startswith('#') and p.strip()]
            if ps:
                return ps[0]
        return ''

    def fix_hostname(self, body):
        return (body or '').replace('://HOSTNAME', '://%s' % self.host)

    def read(self, slug):
        if slug in '_cloud':
            return self.cloud()
        elif slug in '_search':
            return self.search()
        page = self.auth.db.wiki_page(slug=slug)
        if not page:
            redirect(URL(args=('_create', slug)))
        if not self.can_read(page):
            return self.not_authorized(page)
        if current.request.extension == 'html':
            if not page:
                url = URL(args=('_edit', slug))
                return dict(content=A('Create page "%s"' % slug, _href=url, _class="btn"))
            else:
                return dict(title=page.title,
                            slug=page.slug,
                            page=page,
                            content=XML(self.fix_hostname(page.html)),
                            tags=page.tags,
                            created_on=page.created_on,
                            modified_on=page.modified_on)
        elif current.request.extension == 'load':
            return self.fix_hostname(page.html) if page else ''
        else:
            if not page:
                raise HTTP(404)
            else:
                return dict(title=page.title,
                            slug=page.slug,
                            page=page,
                            content=page.body,
                            tags=page.tags,
                            created_on=page.created_on,
                            modified_on=page.modified_on)

    def check_editor(self, role='wiki_editor', act=False):
        if not self.auth.user:
            if not act:
                return False
            redirect(self.auth.settings.login_url)
        elif not self.auth.has_membership(role):
            if not act:
                return False
            raise HTTP(401, "Not Authorized")
        return True

    def edit(self,slug,from_template=0):
        auth = self.auth
        db = auth.db
        page = db.wiki_page(slug=slug)
        if not self.can_edit(page):
            return self.not_authorized(page)
        title_guess = ' '.join(c.capitalize() for c in slug.split('-'))
        if not page:
            if not (self.can_manage() or
                    slug.startswith(self.settings.force_prefix)):
                current.session.flash = 'slug must have "%s" prefix' \
                    % self.settings.force_prefix
                redirect(URL(args=('_create')))
            db.wiki_page.can_read.default = [Wiki.everybody]
            db.wiki_page.can_edit.default = [auth.user_group_role()]
            db.wiki_page.title.default = title_guess
            db.wiki_page.slug.default = slug
            if slug == 'wiki-menu':
                db.wiki_page.body.default = \
                    '- Menu Item > @////index\n- - Submenu > http://web2py.com'
            else:
                db.wiki_page.body.default = db(db.wiki_page.id==from_template).select(db.wiki_page.body)[0].body if int(from_template) > 0 else '## %s\n\npage content' % title_guess
        vars = current.request.post_vars
        if vars.body:
            vars.body = vars.body.replace('://%s' % self.host, '://HOSTNAME')
        form = SQLFORM(db.wiki_page, page, deletable=True,
                       formstyle='table2cols', showid=False).process()
        if form.deleted:
            current.session.flash = 'page deleted'
            redirect(URL())
        elif form.accepted:
            current.session.flash = 'page created'
            redirect(URL(args=slug))
        script = """
        jQuery(function() {
            if (!jQuery('#wiki_page_body').length) return;
            var pagecontent = jQuery('#wiki_page_body');
            pagecontent.css('font-family',
                            'Monaco,Menlo,Consolas,"Courier New",monospace');
            var prevbutton = jQuery('<button class="btn nopreview">Preview</button>');
            var preview = jQuery('<div id="preview"></div>').hide();
            var previewmedia = jQuery('<div id="previewmedia"></div>');
            var form = pagecontent.closest('form');
            preview.insertBefore(form);
            prevbutton.insertBefore(form);
            if(%(link_media)s) {
              var mediabutton = jQuery('<button class="btn nopreview">Media</button>');
              mediabutton.insertBefore(form);
              previewmedia.insertBefore(form);
              mediabutton.toggle(function() {
                  web2py_component('%(urlmedia)s', 'previewmedia');
              }, function() {
                  previewmedia.empty();
              });
            }
            prevbutton.click(function(e) {
                e.preventDefault();
                if (prevbutton.hasClass('nopreview')) {
                    prevbutton.addClass('preview').removeClass(
                        'nopreview').html('Edit Source');
                    web2py_ajax_page('post', '%(url)s', {body : jQuery('#wiki_page_body').val()}, 'preview');
                    form.fadeOut('fast', function() {preview.fadeIn()});
                } else {
                    prevbutton.addClass(
                        'nopreview').removeClass('preview').html('Preview');
                    preview.fadeOut('fast', function() {form.fadeIn()});
                }
            })
        })
        """ % dict(url=URL(args=('_preview', slug)),link_media=('true' if page else 'false'),
                   urlmedia=URL(extension='load',
                                args=('_editmedia',slug),
                                vars=dict(embedded=1)))
        return dict(content=TAG[''](form, SCRIPT(script)))

    def editmedia(self, slug):
        auth = self.auth
        db = auth.db
        page = db.wiki_page(slug=slug)
        if not (page and self.can_edit(page)):
            return self.not_authorized(page)
        self.auth.db.wiki_media.id.represent = lambda id, row: \
            id if not row.filename else \
            SPAN('@////%i/%s.%s' %
                     (id, IS_SLUG.urlify(row.title.split('.')[0]),
                      row.filename.split('.')[-1]))
        self.auth.db.wiki_media.wiki_page.default = page.id
        self.auth.db.wiki_media.wiki_page.writable = False
        links = []
        csv = True
        create = True
        if current.request.vars.embedded:
            script = "var c = jQuery('#wiki_page_body'); c.val(c.val() + jQuery('%s').text()); return false;"
            fragment = self.auth.db.wiki_media.id.represent
            csv = False
            create = False
            links=[
                lambda row:
                    A('copy into source', _href='#', _onclick=script % (fragment(row.id, row)))
                    ]
        content = SQLFORM.grid(
            self.auth.db.wiki_media.wiki_page == page.id,
            orderby=self.auth.db.wiki_media.title,
            links = links,
            csv = csv,
            create = create,
            args=['_editmedia', slug],
            user_signature=False)
        return dict(content=content)

    def create(self):
        if not self.can_edit():
            return self.not_authorized()
        db = self.auth.db
        slugs=db(db.wiki_page.id>0).select(db.wiki_page.id,db.wiki_page.slug)
        options=[OPTION(row.slug,_value=row.id) for row in slugs]
        options.insert(0, OPTION('',_value=''))
        fields = [Field("slug", default=current.request.args(1) or
                        self.settings.force_prefix,
                        requires=(IS_SLUG(), IS_NOT_IN_DB(db,db.wiki_page.slug))),]
        if self.settings.templates:
            fields.append(
                Field("from_template", "reference wiki_page",
                      requires=IS_EMPTY_OR(
                                   IS_IN_DB(db(self.settings.templates),
                                            db.wiki_page._id,
                                            '%(slug)s')),
                      comment=current.T(
                        "Choose Template or empty for new Page")))
        form = SQLFORM.factory(*fields, **dict(_class="well"))
        form.element("[type=submit]").attributes["_value"] = \
            current.T("Create Page from Slug")

        if form.process().accepted:
             form.vars.from_template = 0 if not form.vars.from_template \
                 else form.vars.from_template
             redirect(URL(args=('_edit', form.vars.slug,form.vars.from_template or 0))) # added param
        return dict(content=form)

    def pages(self):
        if not self.can_manage():
            return self.not_authorized()
        self.auth.db.wiki_page.slug.represent = lambda slug, row: SPAN(
            '@////%s' % slug)
        self.auth.db.wiki_page.title.represent = lambda title, row: \
            A(title, _href=URL(args=row.slug))
        wiki_table = self.auth.db.wiki_page
        content = SQLFORM.grid(
            wiki_table,
            fields = [wiki_table.slug,
                      wiki_table.title, wiki_table.tags,
                      wiki_table.can_read, wiki_table.can_edit],
            links=[
                lambda row:
                    A('edit', _href=URL(args=('_edit', row.slug)),_class='btn'),
                lambda row:
                    A('media', _href=URL(args=('_editmedia', row.slug)),_class='btn')],
            details=False, editable=False, deletable=False, create=False,
            orderby=self.auth.db.wiki_page.title,
            args=['_pages'],
            user_signature=False)

        return dict(content=content)

    def media(self, id):
        request, response, db = current.request, current.response, self.auth.db
        media = db.wiki_media(id)
        if media:
            if self.settings.manage_permissions:
                page = db.wiki_page(media.wiki_page)
                if not self.can_read(page):
                    return self.not_authorized(page)
            request.args = [media.filename]
            m = response.download(request, db)
            current.session.forget() # get rid of the cookie
            response.headers['Last-Modified'] = \
                request.utcnow.strftime("%a, %d %b %Y %H:%M:%S GMT")
            if 'Content-Disposition' in response.headers:
                del response.headers['Content-Disposition']
            response.headers['Pragma'] = 'cache'
            response.headers['Cache-Control'] = 'private'
            return m
        else:
            raise HTTP(404)

    def menu(self, controller='default', function='index'):
        db = self.auth.db
        request = current.request
        menu_page = db.wiki_page(slug='wiki-menu')
        menu = []
        if menu_page:
            tree = {'': menu}
            regex = re.compile('[\r\n\t]*(?P<base>(\s*\-\s*)+)(?P<title>\w.*?)\s+\>\s+(?P<link>\S+)')
            for match in regex.finditer(self.fix_hostname(menu_page.body)):
                base = match.group('base').replace(' ', '')
                title = match.group('title')
                link = match.group('link')
                title_page = None
                if link.startswith('@'):
                    items = link[2:].split('/')
                    if len(items) > 3:
                        title_page = items[3]
                        link = URL(a=items[0] or None, c=items[1] or controller,
                                   f=items[2] or function, args=items[3:])
                parent = tree.get(base[1:], tree[''])
                subtree = []
                tree[base] = subtree
                parent.append((current.T(title),
                               request.args(0) == title_page,
                               link, subtree))
        if self.can_see_menu():
            submenu = []
            menu.append((current.T('[Wiki]'), None, None, submenu))
            if URL() == URL(controller, function):
                if not str(request.args(0)).startswith('_'):
                    slug = request.args(0) or 'index'
                    mode = 1
                elif request.args(0) == '_edit':
                    slug = request.args(1) or 'index'
                    mode = 2
                elif request.args(0) == '_editmedia':
                    slug = request.args(1) or 'index'
                    mode = 3
                else:
                    mode = 0
                if mode in (2, 3):
                    submenu.append((current.T('View Page'), None,
                    URL(controller, function, args=slug)))
                if mode in (1, 3):
                    submenu.append((current.T('Edit Page'), None,
                    URL(controller, function, args=('_edit', slug))))
                if mode in (1, 2):
                    submenu.append((current.T('Edit Page Media'), None,
                    URL(controller, function, args=('_editmedia', slug))))

            submenu.append((current.T('Create New Page'), None,
                            URL(controller, function, args=('_create'))))
            # Moved next if to inside self.auth.user check
            if self.can_manage():
                submenu.append((current.T('Manage Pages'), None,
                            URL(controller, function, args=('_pages'))))
                submenu.append((current.T('Edit Menu'), None,
                            URL(controller, function, args=('_edit', 'wiki-menu'))))
            # Also moved inside self.auth.user check
            submenu.append((current.T('Search Pages'), None,
                        URL(controller, function, args=('_search'))))
        return menu

    def search(self, tags=None, query=None, cloud=True, preview=True,
               limitby=(0, 100), orderby=None):
        if not self.can_search():
            return self.not_authorized()
        request = current.request
        content = CAT()
        if tags is None and query is None:
            form = FORM(INPUT(_name='q', requires=IS_NOT_EMPTY(),
                              value=request.vars.q),
                        INPUT(_type="submit", _value=current.T('Search')),
                        _method='GET')
            content.append(DIV(form, _class='w2p_wiki_form'))
            if request.vars.q:
                tags = [v.strip() for v in request.vars.q.split(',')]
                tags = [v.lower() for v in tags if v]
        if tags or not query is None:
            db = self.auth.db
            count = db.wiki_tag.wiki_page.count()
            fields = [db.wiki_page.id, db.wiki_page.slug,
                      db.wiki_page.title, db.wiki_page.tags,
                      db.wiki_page.can_read]
            if preview:
                fields.append(db.wiki_page.body)
            if query is None:
                query = (db.wiki_page.id == db.wiki_tag.wiki_page) &\
                    (db.wiki_tag.name.belongs(tags))
                query = query | db.wiki_page.title.contains(request.vars.q)
            if self.settings.restrict_search and not self.manage():
                query = query & (db.wiki_page.created_by == self.auth.user_id)
            pages = db(query).select(count,
                *fields, **dict(orderby=orderby or ~count,
                               groupby=reduce(lambda a, b: a | b, fields),
                               distinct=True,
                               limitby=limitby))
            if request.extension in ('html', 'load'):
                if not pages:
                    content.append(DIV(current.T("No results"),
                                       _class='w2p_wiki_form'))

                def link(t):
                    return A(t, _href=URL(args='_search', vars=dict(q=t)))
                items = [DIV(H3(A(p.wiki_page.title, _href=URL(
                                    args=p.wiki_page.slug))),
                             MARKMIN(self.first_paragraph(p.wiki_page))
                                 if preview else '',
                             DIV(_class='w2p_wiki_tags',
                                 *[link(t.strip()) for t in
                                       p.wiki_page.tags or [] if t.strip()]),
                             _class='w2p_wiki_search_item')
                         for p in pages]
                content.append(DIV(_class='w2p_wiki_pages', *items))
            else:
                cloud = False
                content = [p.wiki_page.as_dict() for p in pages]
        elif cloud:
            content.append(self.cloud()['content'])
        if request.extension == 'load':
            return content
        return dict(content=content)

    def cloud(self):
        db = self.auth.db
        count = db.wiki_tag.wiki_page.count(distinct=True)
        ids = db(db.wiki_tag).select(
            db.wiki_tag.name, count,
            distinct=True,
            groupby=db.wiki_tag.name,
            orderby=~count, limitby=(0, 20))
        if ids:
            a, b = ids[0](count), ids[-1](count)

        def style(c):
            STYLE = 'padding:0 0.2em;line-height:%.2fem;font-size:%.2fem'
            size = (1.5 * (c - b) / max(a - b, 1) + 1.3)
            return STYLE % (1.3, size)
        items = []
        for item in ids:
            items.append(A(item.wiki_tag.name,
                           _style=style(item(count)),
                           _href=URL(args='_search',
                                     vars=dict(q=item.wiki_tag.name))))
            items.append(' ')
        return dict(content=DIV(_class='w2p_cloud', *items))

    def preview(self, render):
        request = current.request
        return render(request.post_vars)


if __name__ == '__main__':
    import doctest
    doctest.testmod()<|MERGE_RESOLUTION|>--- conflicted
+++ resolved
@@ -1304,68 +1304,37 @@
         else:
             raise HTTP(404)
 
-<<<<<<< HEAD
-    def navbar(self, mode='Default', action=None, prefix='Welcome', referrer_actions=DEFAULT, user_identifier=DEFAULT):
-        """Navbar with support for more templates
-=======
     def navbar(self, mode='Default', action=None, prefix='Welcome',
                referrer_actions=DEFAULT, user_identifier=DEFAULT):
         """ Navbar with support for more templates
->>>>>>> db2469f1
         This uses some code from the old navbar.
 
         Keyword arguments:
         mode -- see options for list of
 
         """
-<<<<<<< HEAD
-        items = [] #Hold all menu items in a list
-        self.bar = '' #The final 
-=======
         items = []  # Hold all menu items in a list
         self.bar = ''  # The final
->>>>>>> db2469f1
         T = current.T
         referrer_actions = [] if not referrer_actions else referrer_actions
         if not action:
             action = self.url(self.settings.function)
-<<<<<<< HEAD
-        
-=======
-
->>>>>>> db2469f1
+
         request = current.request
         if URL() == action:
             next = ''
         else:
             next = '?_next=' + urllib.quote(URL(args=request.args,
                                                 vars=request.get_vars))
-<<<<<<< HEAD
-        href = lambda function: '%s/%s%s' % (action, function,
-                                             next if referrer_actions is DEFAULT or function in referrer_actions else '')
-=======
         href = lambda function: '%s/%s%s' % (action, function, next
                                              if referrer_actions is DEFAULT
                                              or function in referrer_actions
                                              else '')
->>>>>>> db2469f1
         if isinstance(prefix, str):
             prefix = T(prefix)
         if prefix:
             prefix = prefix.strip() + ' '
 
-<<<<<<< HEAD
-        def Anr(*a,**b):
-            b['_rel']='nofollow'
-            return A(*a,**b)
-        
-        if self.user_id: #User is logged in
-            items.append({'name': T('Logout'), 'href': '%s/logout?_next=%s' % (action, urllib.quote(self.settings.logout_next)), 'icon': 'icon-off'})
-            if not 'profile' in self.settings.actions_disabled:
-                items.append({'name': T('Profile'), 'href': href('profile'), 'icon': 'icon-user'})
-            if not 'change_password' in self.settings.actions_disabled:
-                items.append({'name': T('Password'), 'href': href('change_password'), 'icon': 'icon-lock'})
-=======
         def Anr(*a, **b):
             b['_rel'] = 'nofollow'
             return A(*a, **b)
@@ -1384,7 +1353,6 @@
                 items.append({'name': T('Password'),
                               'href': href('change_password'),
                               'icon': 'icon-lock'})
->>>>>>> db2469f1
 
             if user_identifier is DEFAULT:
                 user_identifier = '%(first_name)s'
@@ -1396,18 +1364,6 @@
                 user_identifier = user_identifier % self.user
             if not user_identifier:
                 user_identifier = ''
-<<<<<<< HEAD
-        else: #User is not logged in
-            items.append({'name': T('Login'), 'href': href('login'), 'icon': 'icon-off'})
-            if not 'register' in self.settings.actions_disabled:
-                items.append({'name': T('Register'), 'href': href('register'), 'icon': 'icon-user'})
-            if not 'request_reset_password' in self.settings.actions_disabled:
-                items.append({'name': T('Lost password?'), 'href': href('request_reset_password'), 'icon': 'icon-lock'})
-            if self.settings.use_username and not 'retrieve_username' in self.settings.actions_disabled:
-                items.append({'name': T('Forgot username?'), 'href': href('retrieve_username'), 'icon': 'icon-edit'})
-        
-        def menu(): #For inclusion in MENU
-=======
         else:  # User is not logged in
             items.append({'name': T('Login'), 'href': href('login'),
                           'icon': 'icon-off'})
@@ -1425,35 +1381,11 @@
                              'icon': 'icon-edit'})
 
         def menu():  # For inclusion in MENU
->>>>>>> db2469f1
             self.bar = [(items[0]['name'], False, items[0]['href'], [])]
             del items[0]
             for item in items:
                 self.bar[0][3].append((item['name'], False, item['href']))
 
-<<<<<<< HEAD
-        def bootstrap(): #Default web2py scaffolding
-            self.bar = UL(LI(Anr(I(_class=items[0]['icon']), ' ' + items[0]['name'], _href=items[0]['href'])), _class='dropdown-menu')
-            del items[0]
-            for item in items:
-                self.bar.insert(-1, LI(Anr(I(_class=item['icon']), ' ' + item['name'], _href=item['href'])))
-            self.bar.insert(-1, LI('', _class='divider'))
-            if self.user_id:
-                self.bar = LI(Anr(prefix, user_identifier, _href='#'), self.bar, _class='dropdown')
-            else:
-                self.bar = LI(Anr(T('Login'), _href='#'), self.bar, _class='dropdown')
-
-        options = {'asmenu' : menu,
-            'dropdown' : bootstrap
-        } #Define custom modes.
-        try:
-            options[mode]()
-        except KeyError: #KeyError if mode is not in options (do Default)
-            if self.user_id:
-                self.bar = SPAN(prefix, user_identifier, '[', Anr(items[0]['name'], _href=items[0]['href']), ']', _class='auth_navbar')
-            else:
-                self.bar = SPAN('[', Anr(items[0]['name'], _href=items[0]['href']), ']', _class='auth_navbar')
-=======
         def bootstrap():  # Default web2py scaffolding
             self.bar = UL(LI(Anr(I(_class=items[0]['icon']),
                                  ' ' + items[0]['name'],
@@ -1570,7 +1502,6 @@
                 self.bar = SPAN('[', Anr(items[0]['name'],
                                 _href=items[0]['href']), ']',
                                 _class='auth_navbar')
->>>>>>> db2469f1
             del items[0]
             for item in items:
                 self.bar.insert(-1, ']')
