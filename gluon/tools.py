#!/bin/python
# -*- coding: utf-8 -*-

"""
| This file is part of the web2py Web Framework
| Copyrighted by Massimo Di Pierro <mdipierro@cs.depaul.edu>
| License: LGPLv3 (http://www.gnu.org/licenses/lgpl.html)

Auth, Mail, PluginManager and various utilities
------------------------------------------------
"""

import base64
from functools import reduce
from gluon._compat import pickle, thread, urllib2, Cookie, StringIO, configparser, MIMEBase, MIMEMultipart, \
                          MIMEText, Encoders, Charset, long, urllib_quote, iteritems, to_bytes, to_native, add_charset, \
                          charset_QP, basestring, unicodeT, to_unicode
import datetime
import logging
import sys
import glob
import os
import re
import time
import fnmatch
import traceback
import smtplib
import urllib
import email.utils
import random
import hmac
import hashlib
import json

from email import message_from_string

from gluon.contenttype import contenttype
from gluon.storage import Storage, StorageList, Settings, Messages
from gluon.utils import web2py_uuid, compare
from gluon.fileutils import read_file, check_credentials
from gluon import *
from gluon.contrib.autolinks import expand_one
from gluon.contrib.markmin.markmin2html import \
    replace_at_urls, replace_autolinks, replace_components
from pydal.objects import Row, Set, Query

import gluon.serializers as serializers

Table = DAL.Table
Field = DAL.Field

__all__ = ['Mail', 'Auth', 'Recaptcha', 'Recaptcha2', 'Crud', 'Service', 'Wiki',
           'PluginManager', 'fetch', 'geocode', 'reverse_geocode', 'prettydate']

### mind there are two loggers here (logger and crud.settings.logger)!
logger = logging.getLogger("web2py")

DEFAULT = lambda: None


def getarg(position, default=None):
    args = current.request.args
    if position < 0 and len(args) >= -position:
        return args[position]
    elif position >= 0 and len(args) > position:
        return args[position]
    else:
        return default


def callback(actions, form, tablename=None):
    if actions:
        if tablename and isinstance(actions, dict):
            actions = actions.get(tablename, [])
        if not isinstance(actions, (list, tuple)):
            actions = [actions]
        [action(form) for action in actions]


def validators(*a):
    b = []
    for item in a:
        if isinstance(item, (list, tuple)):
            b = b + list(item)
        else:
            b.append(item)
    return b


def call_or_redirect(f, *args):
    if callable(f):
        redirect(f(*args))
    else:
        redirect(f)


def replace_id(url, form):
    if url:
        url = url.replace('[id]', str(form.vars.id))
        if url[0] == '/' or url[:4] == 'http':
            return url
    return URL(url)


class Mail(object):
    """
    Class for configuring and sending emails with alternative text / html
    body, multiple attachments and encryption support

    Works with SMTP and Google App Engine.

    Args:
        server: SMTP server address in address:port notation
        sender: sender email address
        login: sender login name and password in login:password notation
            or None if no authentication is required
        tls: enables/disables encryption (True by default)

    In Google App Engine use ::

        server='gae'

    For sake of backward compatibility all fields are optional and default
    to None, however, to be able to send emails at least server and sender
    must be specified. They are available under following fields::

        mail.settings.server
        mail.settings.sender
        mail.settings.login
        mail.settings.timeout = 60 # seconds (default)

    When server is 'logging', email is logged but not sent (debug mode)

    Optionally you can use PGP encryption or X509::

        mail.settings.cipher_type = None
        mail.settings.gpg_home = None
        mail.settings.sign = True
        mail.settings.sign_passphrase = None
        mail.settings.encrypt = True
        mail.settings.x509_sign_keyfile = None
        mail.settings.x509_sign_certfile = None
        mail.settings.x509_sign_chainfile = None
        mail.settings.x509_nocerts = False
        mail.settings.x509_crypt_certfiles = None

        cipher_type       : None
                            gpg - need a python-pyme package and gpgme lib
                            x509 - smime
        gpg_home          : you can set a GNUPGHOME environment variable
                            to specify home of gnupg
        sign              : sign the message (True or False)
        sign_passphrase   : passphrase for key signing
        encrypt           : encrypt the message (True or False). It defaults
                            to True
                         ... x509 only ...
        x509_sign_keyfile : the signers private key filename or
                            string containing the key. (PEM format)
        x509_sign_certfile: the signers certificate filename or
                            string containing the cert. (PEM format)
        x509_sign_chainfile: sets the optional all-in-one file where you
                             can assemble the certificates of Certification
                             Authorities (CA) which form the certificate
                             chain of email certificate. It can be a
                             string containing the certs to. (PEM format)
        x509_nocerts      : if True then no attached certificate in mail
        x509_crypt_certfiles: the certificates file or strings to encrypt
                              the messages with can be a file name /
                              string or a list of file names /
                              strings (PEM format)

    Examples:
        Create Mail object with authentication data for remote server::

            mail = Mail('example.com:25', 'me@example.com', 'me:password')

    Notice for GAE users:
        attachments have an automatic content_id='attachment-i' where i is progressive number
        in this way the can be referenced from the HTML as <img src="cid:attachment-0" /> etc.
    """

    class Attachment(MIMEBase):
        """
        Email attachment

        Args:
            payload: path to file or file-like object with read() method
            filename: name of the attachment stored in message; if set to
                None, it will be fetched from payload path; file-like
                object payload must have explicit filename specified
            content_id: id of the attachment; automatically contained within
                `<` and `>`
            content_type: content type of the attachment; if set to None,
                it will be fetched from filename using gluon.contenttype
                module
            encoding: encoding of all strings passed to this function (except
                attachment body)

        Content ID is used to identify attachments within the html body;
        in example, attached image with content ID 'photo' may be used in
        html message as a source of img tag `<img src="cid:photo" />`.

        Example::
            Create attachment from text file::

                attachment = Mail.Attachment('/path/to/file.txt')

                Content-Type: text/plain
                MIME-Version: 1.0
                Content-Disposition: attachment; filename="file.txt"
                Content-Transfer-Encoding: base64

                SOMEBASE64CONTENT=

            Create attachment from image file with custom filename and cid::

                attachment = Mail.Attachment('/path/to/file.png',
                                                 filename='photo.png',
                                                 content_id='photo')

                Content-Type: image/png
                MIME-Version: 1.0
                Content-Disposition: attachment; filename="photo.png"
                Content-Id: <photo>
                Content-Transfer-Encoding: base64

                SOMEOTHERBASE64CONTENT=
        """

        def __init__(
            self,
            payload,
            filename=None,
            content_id=None,
            content_type=None,
                encoding='utf-8'):
            if isinstance(payload, str):
                if filename is None:
                    filename = os.path.basename(payload)
                payload = read_file(payload, 'rb')
            else:
                if filename is None:
                    raise Exception('Missing attachment name')
                payload = payload.read()
            #FIXME PY3 can be used to_native?
            filename = filename.encode(encoding)
            if content_type is None:
                content_type = contenttype(filename)
            self.my_filename = filename
            self.my_payload = payload
            MIMEBase.__init__(self, *content_type.split('/', 1))
            self.set_payload(payload)
            self['Content-Disposition'] = 'attachment; filename="%s"' % to_native(filename, encoding)
            if content_id is not None:
                self['Content-Id'] = '<%s>' % to_native(content_id, encoding)
            Encoders.encode_base64(self)

    def __init__(self, server=None, sender=None, login=None, tls=True):

        settings = self.settings = Settings()
        settings.server = server
        settings.sender = sender
        settings.login = login
        settings.tls = tls
        settings.timeout = 60  # seconds
        settings.hostname = None
        settings.ssl = False
        settings.cipher_type = None
        settings.gpg_home = None
        settings.sign = True
        settings.sign_passphrase = None
        settings.encrypt = True
        settings.x509_sign_keyfile = None
        settings.x509_sign_certfile = None
        settings.x509_sign_chainfile = None
        settings.x509_nocerts = False
        settings.x509_crypt_certfiles = None
        settings.debug = False
        settings.lock_keys = True
        self.result = {}
        self.error = None

    def send(self,
             to,
             subject='[no subject]',
             message='[no message]',
             attachments=None,
             cc=None,
             bcc=None,
             reply_to=None,
             sender=None,
             encoding='utf-8',
             raw=False,
             headers={},
             from_address=None,
             cipher_type=None,
             sign=None,
             sign_passphrase=None,
             encrypt=None,
             x509_sign_keyfile=None,
             x509_sign_chainfile=None,
             x509_sign_certfile=None,
             x509_crypt_certfiles=None,
             x509_nocerts=None
             ):
        """
        Sends an email using data specified in constructor

        Args:
            to: list or tuple of receiver addresses; will also accept single
                object
            subject: subject of the email
            message: email body text; depends on type of passed object:

                - if 2-list or 2-tuple is passed: first element will be
                  source of plain text while second of html text;
                - otherwise: object will be the only source of plain text
                  and html source will be set to None

                If text or html source is:

                - None: content part will be ignored,
                - string: content part will be set to it,
                - file-like object: content part will be fetched from it using
                  it's read() method
            attachments: list or tuple of Mail.Attachment objects; will also
                accept single object
            cc: list or tuple of carbon copy receiver addresses; will also
                accept single object
            bcc: list or tuple of blind carbon copy receiver addresses; will
                also accept single object
            reply_to: address to which reply should be composed
            encoding: encoding of all strings passed to this method (including
                message bodies)
            headers: dictionary of headers to refine the headers just before
                sending mail, e.g. `{'X-Mailer' : 'web2py mailer'}`
            from_address: address to appear in the 'From:' header, this is not
                the envelope sender. If not specified the sender will be used

            cipher_type :
                gpg - need a python-pyme package and gpgme lib
                x509 - smime
            gpg_home : you can set a GNUPGHOME environment variable
                to specify home of gnupg
            sign : sign the message (True or False)
            sign_passphrase  : passphrase for key signing
            encrypt : encrypt the message (True or False). It defaults to True.
                         ... x509 only ...
            x509_sign_keyfile : the signers private key filename or
                string containing the key. (PEM format)
            x509_sign_certfile: the signers certificate filename or
                string containing the cert. (PEM format)
            x509_sign_chainfile: sets the optional all-in-one file where you
                can assemble the certificates of Certification
                Authorities (CA) which form the certificate
                chain of email certificate. It can be a
                string containing the certs to. (PEM format)
            x509_nocerts : if True then no attached certificate in mail
            x509_crypt_certfiles: the certificates file or strings to encrypt
                the messages with can be a file name / string or
                a list of file names / strings (PEM format)
        Examples:
            Send plain text message to single address::

                mail.send('you@example.com',
                          'Message subject',
                          'Plain text body of the message')

            Send html message to single address::

                mail.send('you@example.com',
                          'Message subject',
                          '<html>Plain text body of the message</html>')

            Send text and html message to three addresses (two in cc)::

                mail.send('you@example.com',
                          'Message subject',
                          ('Plain text body', '<html>html body</html>'),
                          cc=['other1@example.com', 'other2@example.com'])

            Send html only message with image attachment available from the
            message by 'photo' content id::

                mail.send('you@example.com',
                          'Message subject',
                          (None, '<html><img src="cid:photo" /></html>'),
                          Mail.Attachment('/path/to/photo.jpg'
                                          content_id='photo'))

            Send email with two attachments and no body text::

                mail.send('you@example.com,
                          'Message subject',
                          None,
                          [Mail.Attachment('/path/to/fist.file'),
                           Mail.Attachment('/path/to/second.file')])

        Returns:
            True on success, False on failure.

        Before return, method updates two object's fields:

            - self.result: return value of smtplib.SMTP.sendmail() or GAE's
              mail.send_mail() method
            - self.error: Exception message or None if above was successful
        """

        # We don't want to use base64 encoding for unicode mail
        add_charset('utf-8', charset_QP, charset_QP, 'utf-8')

        def encode_header(key):
            if [c for c in key if 32 > ord(c) or ord(c) > 127]:
                return Header(key.encode('utf-8'), 'utf-8')
            else:
                return key

        # encoded or raw text
        def encoded_or_raw(text):
            if raw:
                text = encode_header(text)
            return text

        sender = sender or self.settings.sender

        if not isinstance(self.settings.server, str):
            raise Exception('Server address not specified')
        if not isinstance(sender, str):
            raise Exception('Sender address not specified')

        if not raw and attachments:
            # Use multipart/mixed if there is attachments
            payload_in = MIMEMultipart('mixed')
        elif raw:
            # no encoding configuration for raw messages
            if not isinstance(message, basestring):
                message = message.read()
            if isinstance(message, unicodeT):
                text = message.encode('utf-8')
            elif not encoding == 'utf-8':
                text = message.decode(encoding).encode('utf-8')
            else:
                text = message
            # No charset passed to avoid transport encoding
            # NOTE: some unicode encoded strings will produce
            # unreadable mail contents.
            payload_in = MIMEText(text)
        if to:
            if not isinstance(to, (list, tuple)):
                to = [to]
        else:
            raise Exception('Target receiver address not specified')
        if cc:
            if not isinstance(cc, (list, tuple)):
                cc = [cc]
        if bcc:
            if not isinstance(bcc, (list, tuple)):
                bcc = [bcc]
        if message is None:
            text = html = None
        elif isinstance(message, (list, tuple)):
            text, html = message
        elif message.strip().startswith('<html') and \
                message.strip().endswith('</html>'):
            text = self.settings.server == 'gae' and message or None
            html = message
        else:
            text = message
            html = None

        if (text is not None or html is not None) and (not raw):

            if text is not None:
                if not isinstance(text, basestring):
                    text = text.read()
                if isinstance(text, unicodeT):
                    text = text.encode('utf-8')
                elif not encoding == 'utf-8':
                    text = text.decode(encoding).encode('utf-8')
            if html is not None:
                if not isinstance(html, basestring):
                    html = html.read()
                if isinstance(html, unicodeT):
                    html = html.encode('utf-8')
                elif not encoding == 'utf-8':
                    html = html.decode(encoding).encode('utf-8')

            # Construct mime part only if needed
            if text is not None and html:
                # We have text and html we need multipart/alternative
                attachment = MIMEMultipart('alternative')
                attachment.attach(MIMEText(text, _charset='utf-8'))
                attachment.attach(MIMEText(html, 'html', _charset='utf-8'))
            elif text is not None:
                attachment = MIMEText(text, _charset='utf-8')
            elif html:
                attachment = MIMEText(html, 'html', _charset='utf-8')

            if attachments:
                # If there is attachments put text and html into
                # multipart/mixed
                payload_in.attach(attachment)
            else:
                # No attachments no multipart/mixed
                payload_in = attachment

        if (attachments is None) or raw:
            pass
        elif isinstance(attachments, (list, tuple)):
            for attachment in attachments:
                payload_in.attach(attachment)
        else:
            payload_in.attach(attachments)
            attachments = [attachments]

        #######################################################
        #                      CIPHER                         #
        #######################################################
        cipher_type = cipher_type or self.settings.cipher_type
        sign = sign if sign is not None else self.settings.sign
        sign_passphrase = sign_passphrase or self.settings.sign_passphrase
        encrypt = encrypt if encrypt is not None else self.settings.encrypt
        #######################################################
        #                       GPGME                         #
        #######################################################
        if cipher_type == 'gpg':
            if self.settings.gpg_home:
                # Set GNUPGHOME environment variable to set home of gnupg
                import os
                os.environ['GNUPGHOME'] = self.settings.gpg_home
            if not sign and not encrypt:
                self.error = "No sign and no encrypt is set but cipher type to gpg"
                return False

            # need a python-pyme package and gpgme lib
            from pyme import core, errors
            from pyme.constants.sig import mode
            ############################################
            #                   sign                   #
            ############################################
            if sign:
                import string
                core.check_version(None)
                pin = string.replace(payload_in.as_string(), '\n', '\r\n')
                plain = core.Data(pin)
                sig = core.Data()
                c = core.Context()
                c.set_armor(1)
                c.signers_clear()
                # search for signing key for From:
                for sigkey in c.op_keylist_all(sender, 1):
                    if sigkey.can_sign:
                        c.signers_add(sigkey)
                if not c.signers_enum(0):
                    self.error = 'No key for signing [%s]' % sender
                    return False
                c.set_passphrase_cb(lambda x, y, z: sign_passphrase)
                try:
                    # make a signature
                    c.op_sign(plain, sig, mode.DETACH)
                    sig.seek(0, 0)
                    # make it part of the email
                    payload = MIMEMultipart('signed',
                                            boundary=None,
                                            _subparts=None,
                                            **dict(micalg="pgp-sha1",
                                                   protocol="application/pgp-signature"))
                    # insert the origin payload
                    payload.attach(payload_in)
                    # insert the detached signature
                    p = MIMEBase("application", 'pgp-signature')
                    p.set_payload(sig.read())
                    payload.attach(p)
                    # it's just a trick to handle the no encryption case
                    payload_in = payload
                except errors.GPGMEError as ex:
                    self.error = "GPG error: %s" % ex.getstring()
                    return False
            ############################################
            #                  encrypt                 #
            ############################################
            if encrypt:
                core.check_version(None)
                plain = core.Data(payload_in.as_string())
                cipher = core.Data()
                c = core.Context()
                c.set_armor(1)
                # collect the public keys for encryption
                recipients = []
                rec = to[:]
                if cc:
                    rec.extend(cc)
                if bcc:
                    rec.extend(bcc)
                for addr in rec:
                    c.op_keylist_start(addr, 0)
                    r = c.op_keylist_next()
                    if r is None:
                        self.error = 'No key for [%s]' % addr
                        return False
                    recipients.append(r)
                try:
                    # make the encryption
                    c.op_encrypt(recipients, 1, plain, cipher)
                    cipher.seek(0, 0)
                    # make it a part of the email
                    payload = MIMEMultipart('encrypted',
                                            boundary=None,
                                            _subparts=None,
                                            **dict(protocol="application/pgp-encrypted"))
                    p = MIMEBase("application", 'pgp-encrypted')
                    p.set_payload("Version: 1\r\n")
                    payload.attach(p)
                    p = MIMEBase("application", 'octet-stream')
                    p.set_payload(cipher.read())
                    payload.attach(p)
                except errors.GPGMEError as ex:
                    self.error = "GPG error: %s" % ex.getstring()
                    return False
        #######################################################
        #                       X.509                         #
        #######################################################
        elif cipher_type == 'x509':
            if not sign and not encrypt:
                self.error = "No sign and no encrypt is set but cipher type to x509"
                return False
            import os
            x509_sign_keyfile = x509_sign_keyfile or self.settings.x509_sign_keyfile

            x509_sign_chainfile = x509_sign_chainfile or self.settings.x509_sign_chainfile

            x509_sign_certfile = x509_sign_certfile or self.settings.x509_sign_certfile or \
                                 x509_sign_keyfile or self.settings.x509_sign_certfile

            # crypt certfiles could be a string or a list
            x509_crypt_certfiles = x509_crypt_certfiles or self.settings.x509_crypt_certfiles

            x509_nocerts = x509_nocerts or\
                                      self.settings.x509_nocerts

            # need m2crypto
            try:
                from M2Crypto import BIO, SMIME, X509
            except Exception as e:
                self.error = "Can't load M2Crypto module"
                return False
            msg_bio = BIO.MemoryBuffer(payload_in.as_string())
            s = SMIME.SMIME()

            # SIGN
            if sign:
                # key for signing
                try:
                    keyfile_bio = BIO.openfile(x509_sign_keyfile)\
                        if os.path.isfile(x509_sign_keyfile)\
                        else BIO.MemoryBuffer(x509_sign_keyfile)
                    sign_certfile_bio = BIO.openfile(x509_sign_certfile)\
                        if os.path.isfile(x509_sign_certfile)\
                        else BIO.MemoryBuffer(x509_sign_certfile)
                    s.load_key_bio(keyfile_bio, sign_certfile_bio,
                                   callback=lambda x: sign_passphrase)
                    if x509_sign_chainfile:
                        sk = X509.X509_Stack()
                        chain = X509.load_cert(x509_sign_chainfile)\
                            if os.path.isfile(x509_sign_chainfile)\
                            else X509.load_cert_string(x509_sign_chainfile)
                        sk.push(chain)
                        s.set_x509_stack(sk)
                except Exception as e:
                    self.error = "Something went wrong on certificate / private key loading: <%s>" % str(e)
                    return False
                try:
                    if x509_nocerts:
                        flags = SMIME.PKCS7_NOCERTS
                    else:
                        flags = 0
                    if not encrypt:
                        flags += SMIME.PKCS7_DETACHED
                    p7 = s.sign(msg_bio, flags=flags)
                    msg_bio = BIO.MemoryBuffer(payload_in.as_string(
                    ))  # Recreate coz sign() has consumed it.
                except Exception as e:
                    self.error = "Something went wrong on signing: <%s> %s" % (
                        str(e), str(flags))
                    return False

            # ENCRYPT
            if encrypt:
                try:
                    sk = X509.X509_Stack()
                    if not isinstance(x509_crypt_certfiles, (list, tuple)):
                        x509_crypt_certfiles = [x509_crypt_certfiles]

                    # make an encryption cert's stack
                    for crypt_certfile in x509_crypt_certfiles:
                        certfile = X509.load_cert(crypt_certfile)\
                             if os.path.isfile(crypt_certfile)\
                             else X509.load_cert_string(crypt_certfile)
                        sk.push(certfile)
                    s.set_x509_stack(sk)

                    s.set_cipher(SMIME.Cipher('des_ede3_cbc'))
                    tmp_bio = BIO.MemoryBuffer()
                    if sign:
                        s.write(tmp_bio, p7)
                    else:
                        tmp_bio.write(payload_in.as_string())
                    p7 = s.encrypt(tmp_bio)
                except Exception as e:
                    self.error = "Something went wrong on encrypting: <%s>" % str(e)
                    return False

            # Final stage in sign and encryption
            out = BIO.MemoryBuffer()
            if encrypt:
                s.write(out, p7)
            else:
                if sign:
                    s.write(out, p7, msg_bio, SMIME.PKCS7_DETACHED)
                else:
                    out.write('\r\n')
                    out.write(payload_in.as_string())
            out.close()
            st = str(out.read())
            payload = message_from_string(st)
        else:
            # no cryptography process as usual
            payload = payload_in

        if from_address:
            payload['From'] = encoded_or_raw(to_unicode(from_address, encoding))
        else:
            payload['From'] = encoded_or_raw(to_unicode(sender, encoding))
        origTo = to[:]
        if to:
            payload['To'] = encoded_or_raw(to_unicode(', '.join(to), encoding))
        if reply_to:
            payload['Reply-To'] = encoded_or_raw(to_unicode(reply_to, encoding))
        if cc:
            payload['Cc'] = encoded_or_raw(to_unicode(', '.join(cc), encoding))
            to.extend(cc)
        if bcc:
            to.extend(bcc)
        payload['Subject'] = encoded_or_raw(to_unicode(subject, encoding))
        payload['Date'] = email.utils.formatdate()
        for k, v in iteritems(headers):
            payload[k] = encoded_or_raw(to_unicode(v, encoding))
        result = {}
        try:
            if self.settings.server == 'logging':
                entry = 'email not sent\n%s\nFrom: %s\nTo: %s\nSubject: %s\n\n%s\n%s\n' % \
                    ('-' * 40, sender, ', '.join(to), subject, text or html, '-' * 40)
                logger.warning(entry)
            elif self.settings.server.startswith('logging:'):
                entry = 'email not sent\n%s\nFrom: %s\nTo: %s\nSubject: %s\n\n%s\n%s\n' % \
                    ('-' * 40, sender, ', '.join(to), subject, text or html, '-' * 40)
                open(self.settings.server[8:], 'a').write(entry)
            elif self.settings.server == 'gae':
                xcc = dict()
                if cc:
                    xcc['cc'] = cc
                if bcc:
                    xcc['bcc'] = bcc
                if reply_to:
                    xcc['reply_to'] = reply_to
                from google.appengine.api import mail
                attachments = attachments and [mail.Attachment(
                        a.my_filename,
                        a.my_payload,
                        content_id='<attachment-%s>' % k
                        ) for k, a in enumerate(attachments) if not raw]
                if attachments:
                    result = mail.send_mail(
                        sender=sender, to=origTo,
                        subject=to_unicode(subject, encoding), body=to_unicode(text, encoding), html=html,
                        attachments=attachments, **xcc)
                elif html and (not raw):
                    result = mail.send_mail(
                        sender=sender, to=origTo,
                        subject=to_unicode(subject, encoding), body=to_unicode(text, encoding), html=html, **xcc)
                else:
                    result = mail.send_mail(
                        sender=sender, to=origTo,
                        subject=to_unicode(subject, encoding), body=to_unicode(text, encoding), **xcc)
            else:
                smtp_args = self.settings.server.split(':')
                kwargs = dict(timeout=self.settings.timeout)
                if self.settings.ssl:
                    server = smtplib.SMTP_SSL(*smtp_args, **kwargs)
                else:
                    server = smtplib.SMTP(*smtp_args, **kwargs)
                if self.settings.tls and not self.settings.ssl:
                    server.ehlo(self.settings.hostname)
                    server.starttls()
                    server.ehlo(self.settings.hostname)
                if self.settings.login:
                    server.login(*self.settings.login.split(':', 1))
                result = server.sendmail(
                    sender, to, payload.as_string())
                server.quit()
        except Exception as e:
            logger.warning('Mail.send failure:%s' % e)
            self.result = result
            self.error = e
            return False
        self.result = result
        self.error = None
        return True


class Recaptcha(DIV):

    """
    Examples:
        Use as::

            form = FORM(Recaptcha(public_key='...', private_key='...'))

        or::

            form = SQLFORM(...)
            form.append(Recaptcha(public_key='...', private_key='...'))

    """

    API_SSL_SERVER = 'https://www.google.com/recaptcha/api'
    API_SERVER = 'http://www.google.com/recaptcha/api'
    VERIFY_SERVER = 'http://www.google.com/recaptcha/api/verify'

    def __init__(self,
                 request=None,
                 public_key='',
                 private_key='',
                 use_ssl=False,
                 error=None,
                 error_message='invalid',
                 label='Verify:',
                 options='',
                 comment='',
                 ajax=False
    ):
        request = request or current.request
        self.request_vars = request and request.vars or current.request.vars
        self.remote_addr = request.env.remote_addr
        self.public_key = public_key
        self.private_key = private_key
        self.use_ssl = use_ssl
        self.error = error
        self.errors = Storage()
        self.error_message = error_message
        self.components = []
        self.attributes = {}
        self.label = label
        self.options = options
        self.comment = comment
        self.ajax = ajax

    def _validate(self):

        # for local testing:

        recaptcha_challenge_field = \
            self.request_vars.recaptcha_challenge_field
        recaptcha_response_field = \
            self.request_vars.recaptcha_response_field
        private_key = self.private_key
        remoteip = self.remote_addr
        if not (recaptcha_response_field and recaptcha_challenge_field
                and len(recaptcha_response_field)
                and len(recaptcha_challenge_field)):
            self.errors['captcha'] = self.error_message
            return False
        params = urllib.urlencode({
            'privatekey': private_key,
            'remoteip': remoteip,
            'challenge': recaptcha_challenge_field,
            'response': recaptcha_response_field,
        })
        request = urllib2.Request(
            url=self.VERIFY_SERVER,
            data=params,
            headers={'Content-type': 'application/x-www-form-urlencoded',
                     'User-agent': 'reCAPTCHA Python'})
        httpresp = urllib2.urlopen(request)
        return_values = httpresp.read().splitlines()
        httpresp.close()
        return_code = return_values[0]
        if return_code == 'true':
            del self.request_vars.recaptcha_challenge_field
            del self.request_vars.recaptcha_response_field
            self.request_vars.captcha = ''
            return True
        else:
            # In case we get an error code, store it so we can get an error message
            # from the /api/challenge URL as described in the reCAPTCHA api docs.
            self.error = return_values[1]
            self.errors['captcha'] = self.error_message
            return False

    def xml(self):
        public_key = self.public_key
        use_ssl = self.use_ssl
        error_param = ''
        if self.error:
            error_param = '&error=%s' % self.error
        if use_ssl:
            server = self.API_SSL_SERVER
        else:
            server = self.API_SERVER
        if not self.ajax:
            captcha = DIV(
                SCRIPT("var RecaptchaOptions = {%s};" % self.options),
                SCRIPT(_type="text/javascript",
                       _src="%s/challenge?k=%s%s" % (server, public_key, error_param)),
                TAG.noscript(
                    IFRAME(
                        _src="%s/noscript?k=%s%s" % (
                            server, public_key, error_param),
                        _height="300", _width="500", _frameborder="0"), BR(),
                    INPUT(
                        _type='hidden', _name='recaptcha_response_field',
                        _value='manual_challenge')), _id='recaptcha')

        else:  # use Google's ajax interface, needed for LOADed components

            url_recaptcha_js = "%s/js/recaptcha_ajax.js" % server
            RecaptchaOptions = "var RecaptchaOptions = {%s}" % self.options
            script = """%(options)s;
            jQuery.getScript('%(url)s',function() {
                Recaptcha.create('%(public_key)s',
                    'recaptcha',jQuery.extend(RecaptchaOptions,{'callback':Recaptcha.focus_response_field}))
                }) """ % ({'options': RecaptchaOptions, 'url': url_recaptcha_js, 'public_key': public_key})
            captcha = DIV(
                SCRIPT(
                    script,
                    _type="text/javascript",
                ),
                TAG.noscript(
                    IFRAME(
                        _src="%s/noscript?k=%s%s" % (
                            server, public_key, error_param),
                        _height="300", _width="500", _frameborder="0"), BR(),
                    INPUT(
                        _type='hidden', _name='recaptcha_response_field',
                        _value='manual_challenge')), _id='recaptcha')

        if not self.errors.captcha:
            return XML(captcha).xml()
        else:
            captcha.append(DIV(self.errors['captcha'], _class='error'))
            return XML(captcha).xml()


class Recaptcha2(DIV):
    """
    Experimental:
    Creates a DIV holding the newer Recaptcha from Google (v2)

    Args:
        request : the request. If not passed, uses current request
        public_key : the public key Google gave you
        private_key : the private key Google gave you
        error_message : the error message to show if verification fails
        label : the label to use
        options (dict) : takes these parameters

            - hl
            - theme
            - type
            - tabindex
            - callback
            - expired-callback

            see https://developers.google.com/recaptcha/docs/display for docs about those

        comment : the comment

    Examples:
        Use as::

            form = FORM(Recaptcha2(public_key='...', private_key='...'))

        or::

            form = SQLFORM(...)
            form.append(Recaptcha2(public_key='...', private_key='...'))

        to protect the login page instead, use::

            from gluon.tools import Recaptcha2
            auth.settings.captcha = Recaptcha2(request, public_key='...', private_key='...')

    """

    API_URI = 'https://www.google.com/recaptcha/api.js'
    VERIFY_SERVER = 'https://www.google.com/recaptcha/api/siteverify'

    def __init__(self,
                 request=None,
                 public_key='',
                 private_key='',
                 error_message='invalid',
                 label='Verify:',
                 options=None,
                 comment='',
                 ):
        request = request or current.request
        self.request_vars = request and request.vars or current.request.vars
        self.remote_addr = request.env.remote_addr
        self.public_key = public_key
        self.private_key = private_key
        self.errors = Storage()
        self.error_message = error_message
        self.components = []
        self.attributes = {}
        self.label = label
        self.options = options or {}
        self.comment = comment

    def _validate(self):
        recaptcha_response_field = self.request_vars.pop('g-recaptcha-response', None)
        remoteip = self.remote_addr
        if not recaptcha_response_field:
            self.errors['captcha'] = self.error_message
            return False
        params = urllib.urlencode({
            'secret': self.private_key,
            'remoteip': remoteip,
            'response': recaptcha_response_field,
        })
        request = urllib2.Request(
            url=self.VERIFY_SERVER,
            data=params,
            headers={'Content-type': 'application/x-www-form-urlencoded',
                     'User-agent': 'reCAPTCHA Python'})
        httpresp = urllib2.urlopen(request)
        content = httpresp.read()
        httpresp.close()
        try:
            response_dict = json.loads(content)
        except:
            self.errors['captcha'] = self.error_message
            return False
        if response_dict.get('success', False):
            self.request_vars.captcha = ''
            return True
        else:
            self.errors['captcha'] = self.error_message
            return False

    def xml(self):
        api_uri = self.API_URI
        hl = self.options.pop('hl', None)
        if hl:
            api_uri = self.API_URI + '?hl=%s' % hl
        public_key = self.public_key
        self.options['sitekey'] = public_key
        captcha = DIV(
            SCRIPT(_src=api_uri, _async='', _defer=''),
            DIV(_class="g-recaptcha", data=self.options),
            TAG.noscript(XML("""
<div style="width: 302px; height: 352px;">
<div style="width: 302px; height: 352px; position: relative;">
  <div style="width: 302px; height: 352px; position: absolute;">
    <iframe src="https://www.google.com/recaptcha/api/fallback?k=%(public_key)s"
            frameborder="0" scrolling="no"
            style="width: 302px; height:352px; border-style: none;">
    </iframe>
  </div>
  <div style="width: 250px; height: 80px; position: absolute; border-style: none;
              bottom: 21px; left: 25px; margin: 0px; padding: 0px; right: 25px;">
    <textarea id="g-recaptcha-response" name="g-recaptcha-response"
              class="g-recaptcha-response"
              style="width: 250px; height: 80px; border: 1px solid #c1c1c1;
                     margin: 0px; padding: 0px; resize: none;" value="">
    </textarea>
  </div>
</div>
</div>""" % dict(public_key=public_key))
            )
        )
        if not self.errors.captcha:
            return XML(captcha).xml()
        else:
            captcha.append(DIV(self.errors['captcha'], _class='error'))
            return XML(captcha).xml()


# this should only be used for captcha and perhaps not even for that
def addrow(form, a, b, c, style, _id, position=-1):
    if style == "divs":
        form[0].insert(position, DIV(DIV(LABEL(a), _class='w2p_fl'),
                                     DIV(b, _class='w2p_fw'),
                                     DIV(c, _class='w2p_fc'),
                                     _id=_id))
    elif style == "table2cols":
        form[0].insert(position, TR(TD(LABEL(a), _class='w2p_fl'),
                                    TD(c, _class='w2p_fc')))
        form[0].insert(position + 1, TR(TD(b, _class='w2p_fw'),
                                        _colspan=2, _id=_id))
    elif style == "ul":
        form[0].insert(position, LI(DIV(LABEL(a), _class='w2p_fl'),
                                    DIV(b, _class='w2p_fw'),
                                    DIV(c, _class='w2p_fc'),
                                    _id=_id))
    elif style == "bootstrap":
        form[0].insert(position, DIV(LABEL(a, _class='control-label'),
                                     DIV(b, SPAN(c, _class='inline-help'),
                                         _class='controls'),
                                     _class='control-group', _id=_id))
    elif style == "bootstrap3_inline":
        form[0].insert(position, DIV(LABEL(a, _class='control-label col-sm-3'),
                                     DIV(b, SPAN(c, _class='help-block'),
                                         _class='col-sm-9'),
                                     _class='form-group', _id=_id))
    elif style == "bootstrap3_stacked":
        form[0].insert(position, DIV(LABEL(a, _class='control-label'),
                                     b, SPAN(c, _class='help-block'),
                                     _class='form-group', _id=_id))
    else:
        form[0].insert(position, TR(TD(LABEL(a), _class='w2p_fl'),
                                    TD(b, _class='w2p_fw'),
                                    TD(c, _class='w2p_fc'), _id=_id))


class AuthJWT(object):

    """
    Experimental!

    Args:
     - secret_key: the secret. Without salting, an attacker knowing this can impersonate
                   any user
     - algorithm : uses as they are in the JWT specs, HS256, HS384 or HS512 basically means
                   signing with HMAC with a 256, 284 or 512bit hash
     - verify_expiration : verifies the expiration checking the exp claim
     - leeway: allow n seconds of skew when checking for token expiration
     - expiration : how many seconds a token may be valid
     - allow_refresh: enable the machinery to get a refreshed token passing a not-already-expired
                      token
     - refresh_expiration_delta: to avoid continous refresh of the token
     - header_prefix : self-explanatory. "JWT" and "Bearer" seems to be the emerging standards
     - jwt_add_header: a dict holding additional mappings to the header. by default only alg and typ are filled
     - user_param: the name of the parameter holding the username when requesting a token. Can be useful, e.g, for
                   email-based authentication, with "email" as a parameter
     - pass_param: same as above, but for the password
     - realm: self-explanatory
     - salt: can be static or a function that takes the payload as an argument.
             Example:
             def mysalt(payload):
                return payload['hmac_key'].split('-')[0]
     - additional_payload: can be a dict to merge with the payload or a function that takes
                           the payload as input and returns the modified payload
                           Example:
                           def myadditional_payload(payload):
                               payload['my_name_is'] = 'bond,james bond'
                               return payload
     - before_authorization: can be a callable that takes the deserialized token (a dict) as input.
                             Gets called right after signature verification but before the actual
                             authorization takes place. It may be use to cast
                             the extra auth_user fields to their actual types.
                             You can raise with HTTP a proper error message
                             Example:
                             def mybefore_authorization(tokend):
                                 if not tokend['my_name_is'] == 'bond,james bond':
                                     raise HTTP(400, u'Invalid JWT my_name_is claim')
     - max_header_length: check max length to avoid load()ing unusually large tokens (could mean crafted, e.g. in a DDoS.)

    Basic Usage:
    in models (or the controller needing it)

        myjwt = AuthJWT(auth, secret_key='secret')

    in the controller issuing tokens

        def login_and_take_token():
            return myjwt.jwt_token_manager()

    A call then to /app/controller/login_and_take_token with username and password returns the token
    A call to /app/controller/login_and_take_token with the original token returns the refreshed token

    To protect a function with JWT

        @myjwt.allows_jwt()
        @auth.requires_login()
        def protected():
            return '%s$%s' % (request.now, auth.user_id)

    To inject optional auth info into the action with JWT
        @myjwt.allows_jwt()
        def unprotected():
            if auth.user:
                return '%s$%s' % (request.now, auth.user_id)

            return "No auth info!"
    

    """

    def __init__(self,
                 auth,
                 secret_key,
                 algorithm='HS256',
                 verify_expiration=True,
                 leeway=30,
                 expiration=60 * 5,
                 allow_refresh=True,
                 refresh_expiration_delta=60 * 60,
                 header_prefix='Bearer',
                 jwt_add_header=None,
                 user_param='username',
                 pass_param='password',
                 realm='Login required',
                 salt=None,
                 additional_payload=None,
                 before_authorization=None,
                 max_header_length=4*1024,
                 ):
        self.secret_key = secret_key
        self.auth = auth
        self.algorithm = algorithm
        if self.algorithm not in ('HS256', 'HS384', 'HS512'):
            raise NotImplementedError('Algorithm %s not allowed' % algorithm)
        self.verify_expiration = verify_expiration
        self.leeway = leeway
        self.expiration = expiration
        self.allow_refresh = allow_refresh
        self.refresh_expiration_delta = refresh_expiration_delta
        self.header_prefix = header_prefix
        self.jwt_add_header = jwt_add_header or {}
        base_header = {'alg': self.algorithm, 'typ': 'JWT'}
        for k, v in iteritems(self.jwt_add_header):
            base_header[k] = v
        self.cached_b64h = self.jwt_b64e(json.dumps(base_header))
        digestmod_mapping = {
            'HS256': hashlib.sha256,
            'HS384': hashlib.sha384,
            'HS512': hashlib.sha512
        }
        self.digestmod = digestmod_mapping[algorithm]
        self.user_param = user_param
        self.pass_param = pass_param
        self.realm = realm
        self.salt = salt
        self.additional_payload = additional_payload
        self.before_authorization = before_authorization
        self.max_header_length = max_header_length
        self.recvd_token = None
        
    @staticmethod
    def jwt_b64e(string):
        string = to_bytes(string)
        return base64.urlsafe_b64encode(string).strip(b'=')

    @staticmethod
    def jwt_b64d(string):
        """base64 decodes a single bytestring (and is tolerant to getting
        called with a unicode string).
        The result is also a bytestring.
        """
        string = to_bytes(string, 'ascii', 'ignore')
        return base64.urlsafe_b64decode(string + b'=' * (-len(string) % 4))

    def generate_token(self, payload):
        secret = to_bytes(self.secret_key)
        if self.salt:
            if callable(self.salt):
                secret = "%s$%s" % (secret, self.salt(payload))
            else:
                secret = "%s$%s" % (secret, self.salt)
            if isinstance(secret, unicodeT):
                secret = secret.encode('ascii', 'ignore')
        b64h = self.cached_b64h
        b64p = self.jwt_b64e(serializers.json(payload))
        jbody = b64h + b'.' + b64p
        mauth = hmac.new(key=secret, msg=jbody, digestmod=self.digestmod)
        jsign = self.jwt_b64e(mauth.digest())
        return to_native(jbody + b'.' + jsign)

    def verify_signature(self, body, signature, secret):
        mauth = hmac.new(key=secret, msg=body, digestmod=self.digestmod)
        return compare(self.jwt_b64e(mauth.digest()), signature)

    def load_token(self, token):
        token = to_bytes(token, 'utf-8', 'strict')
        body, sig = token.rsplit(b'.', 1)
        b64h, b64b = body.split(b'.', 1)
        if b64h != self.cached_b64h:
            # header not the same
            raise HTTP(400, u'Invalid JWT Header')
        secret = self.secret_key
        tokend = serializers.loads_json(to_native(self.jwt_b64d(b64b)))
        if self.salt:
            if callable(self.salt):
                secret = "%s$%s" % (secret, self.salt(tokend))
            else:
                secret = "%s$%s" % (secret, self.salt)
        secret = to_bytes(secret, 'ascii', 'ignore')
        if not self.verify_signature(body, sig, secret):
            # signature verification failed
            raise HTTP(400, u'Token signature is invalid')
        if self.verify_expiration:
            now = time.mktime(datetime.datetime.utcnow().timetuple())
            if tokend['exp'] + self.leeway < now:
                raise HTTP(400, u'Token is expired')
        if callable(self.before_authorization):
            self.before_authorization(tokend)
        return tokend

    def serialize_auth_session(self, session_auth):
        """
        As bad as it sounds, as long as this is rarely used (vs using the token)
        this is the faster method, even if we ditch session in jwt_token_manager().
        We (mis)use the heavy default auth mechanism to avoid any further computation,
        while sticking to a somewhat-stable Auth API.
        """
        # TODO: Check the following comment
        ## is the following safe or should we use
        ## calendar.timegm(datetime.datetime.utcnow().timetuple())
        ## result seem to be the same (seconds since epoch, in UTC)
        now = time.mktime(datetime.datetime.now().timetuple())
        expires = now + self.expiration
        payload = dict(
            hmac_key=session_auth['hmac_key'],
            user_groups=session_auth['user_groups'],
            user=session_auth['user'].as_dict(),
            iat=now,
            exp=expires
        )
        return payload

    def refresh_token(self, orig_payload):
        now = time.mktime(datetime.datetime.now().timetuple())
        if self.verify_expiration:
            orig_exp = orig_payload['exp']
            if orig_exp + self.leeway < now:
                # token already expired, can't be used for refresh
                raise HTTP(400, u'Token already expired')
        orig_iat = orig_payload.get('orig_iat') or orig_payload['iat']
        if orig_iat + self.refresh_expiration_delta < now:
            # refreshed too long ago
            raise HTTP(400, u'Token issued too long ago')
        expires = now + self.expiration
        orig_payload.update(
            orig_iat=orig_iat,
            iat=now,
            exp=expires,
            hmac_key=web2py_uuid()
        )
        self.alter_payload(orig_payload)
        return orig_payload

    def alter_payload(self, payload):
        if self.additional_payload:
            if callable(self.additional_payload):
                payload = self.additional_payload(payload)
            elif isinstance(self.additional_payload, dict):
                payload.update(self.additional_payload)
        return payload

    def jwt_token_manager(self, token_param='_token'):
        """
        The part that issues (and refreshes) tokens.
        Used in a controller, given myjwt is the istantiated class, as
        
            @myjwt.allow_jwt(required=False, verify_expiration=False)
            def api_auth():
                return myjwt.jwt_token_manager()

        Then, a call to /app/c/api_auth with username and password
        returns a token, while /app/c/api_auth with the current token
        issues another token (expired, but within grace time)
        """
        request = current.request
        response = current.response
        session = current.session
        # forget and unlock response
        session.forget(response)
        valid_user = None
        ret = None
        token = None
        try:
            token = self.recvd_token or self.get_jwt_token_from_request(token_param)
        except HTTP:
            pass
        if token:
            if not self.allow_refresh:
                raise HTTP(403, u'Refreshing token is not allowed')
            tokend = self.load_token(token)
            # verification can fail here
            refreshed = self.refresh_token(tokend)
            ret = {'token': self.generate_token(refreshed)}
        elif self.user_param in request.vars and self.pass_param in request.vars:
            username = request.vars[self.user_param]
            password = request.vars[self.pass_param]
            valid_user = self.auth.login_bare(username, password)
        else:
            valid_user = self.auth.user
            self.auth.login_user(valid_user)
        if valid_user:
            payload = self.serialize_auth_session(session.auth)
            self.alter_payload(payload)
            ret = {'token': self.generate_token(payload)}
        elif ret is None:
            raise HTTP(401,
                       u'Not Authorized - need to be logged in, to pass a token '
                       u'for refresh or username and password for login',
                       **{'WWW-Authenticate': u'JWT realm="%s"' % self.realm})
        response.headers['Content-Type'] = 'application/json'
        return serializers.json(ret)

    def inject_token(self, tokend):
        """
        The real deal, not touching the db but still logging-in the user
        """
        self.auth.user = Storage(tokend['user'])
        self.auth.user_groups = tokend['user_groups']
        self.auth.hmac_key = tokend['hmac_key']

    def get_jwt_token_from_request(self, token_param='_token'):
        """
        The method that extracts and validates the token, either
        from the header or the _token var

        token_param: request.vars attribute with the token used only if the http authorization header is not present.
        """
        token = None
        token_in_header = current.request.env.http_authorization
        if token_in_header:
            parts = token_in_header.split()
            if parts[0].lower() != self.header_prefix.lower():
                raise HTTP(400, u'Invalid JWT header')
            elif len(parts) == 1:
                raise HTTP(400, u'Invalid JWT header, missing token')
            elif len(parts) > 2:
                raise HTTP(400, 'Invalid JWT header, token contains spaces')
            token = parts[1]
        else:
            token = current.request.vars.get(token_param)

        self.recvd_token = token
        return token
            
    def allows_jwt(self, otherwise=None, required=True, verify_expiration=True, token_param='_token'):
        """
        The decorator that takes care of injecting auth info in the decorated action.
        Works w/o resorting to session.

        Args:

            required: the token is mandatory (either in request.var._token or in the HTTP hearder Authorization Bearer)
            verify_expiration: allows to bypass expiration check.  Useful to manage token renewal.
            token_param: request.vars attribute with the token used only if the http authorization header is not present (default: "_token").

        """
        def decorator(action):
            def f(*args, **kwargs):
                try:
                    token = self.get_jwt_token_from_request(token_param=token_param)
                except HTTP as e:
                    if required:
                        raise e
                    token = None
                if token and len(token) < self.max_header_length:
                    old_verify_expiration = self.verify_expiration
                    try:
                        self.verify_expiration = verify_expiration
                        tokend = self.load_token(token)
                    except ValueError:
                        raise HTTP(400, 'Invalid JWT header, wrong token format')
                    finally:
                        self.verify_expiration = old_verify_expiration
                    self.inject_token(tokend)

                return action(*args, **kwargs)

            f.__doc__ = action.__doc__
            f.__name__ = action.__name__
            f.__dict__.update(action.__dict__)
            return f

        return decorator

class Auth(object):

    default_settings = dict(
        hideerror=False,
        password_min_length=4,
        cas_maps=None,
        reset_password_requires_verification=False,
        registration_requires_verification=False,
        registration_requires_approval=False,
        bulk_register_enabled=False,
        login_after_registration=False,
        login_after_password_change=True,
        alternate_requires_registration=False,
        create_user_groups="user_%(id)s",
        everybody_group_id=None,
        manager_actions={},
        auth_manager_role=None,
        two_factor_authentication_group=None,
        auth_two_factor_enabled=False,
        auth_two_factor_tries_left=3,
        login_captcha=None,
        register_captcha=None,
        pre_registration_div=None,
        retrieve_username_captcha=None,
        retrieve_password_captcha=None,
        captcha=None,
        prevent_open_redirect_attacks=True,
        prevent_password_reset_attacks=True,
        expiration=3600,            # one hour
        long_expiration=3600 * 30 * 24,  # one month
        remember_me_form=True,
        allow_basic_login=False,
        allow_basic_login_only=False,
        on_failed_authentication=lambda x: redirect(x),
        formstyle=None,
        label_separator=None,
        logging_enabled=True,
        allow_delete_accounts=False,
        password_field='password',
        table_user_name='auth_user',
        table_group_name='auth_group',
        table_membership_name='auth_membership',
        table_permission_name='auth_permission',
        table_event_name='auth_event',
        table_cas_name='auth_cas',
        table_token_name='auth_token',
        table_user=None,
        table_group=None,
        table_membership=None,
        table_permission=None,
        table_event=None,
        table_cas=None,
        showid=False,
        use_username=False,
        login_email_validate=True,
        login_userfield=None,
        multi_login=False,
        logout_onlogout=None,
        register_fields=None,
        register_verify_password=True,
        profile_fields=None,
        email_case_sensitive=True,
        username_case_sensitive=True,
        update_fields=['email'],
        ondelete="CASCADE",
        client_side=True,
        renew_session_onlogin=True,
        renew_session_onlogout=True,
        keep_session_onlogin=True,
        keep_session_onlogout=False,
        wiki=Settings(),
    )
        # ## these are messages that can be customized
    default_messages = dict(
        login_button='Log In',
        register_button='Sign Up',
        password_reset_button='Request reset password',
        password_change_button='Change password',
        profile_save_button='Apply changes',
        submit_button='Submit',
        verify_password='Verify Password',
        delete_label='Check to delete',
        function_disabled='Function disabled',
        access_denied='Insufficient privileges',
        registration_verifying='Registration needs verification',
        registration_pending='Registration is pending approval',
        email_taken='This email already has an account',
        invalid_username='Invalid username',
        username_taken='Username already taken',
        login_disabled='Login disabled by administrator',
        logged_in='Logged in',
        email_sent='Email sent',
        unable_to_send_email='Unable to send email',
        email_verified='Email verified',
        logged_out='Logged out',
        registration_successful='Registration successful',
        invalid_email='Invalid email',
        unable_send_email='Unable to send email',
        invalid_login='Invalid login',
        invalid_user='Invalid user',
        invalid_password='Invalid password',
        invalid_two_factor_code = 'Incorrect code. {0} more attempt(s) remaining.',
        is_empty="Cannot be empty",
        mismatched_password="Password fields don't match",
        verify_email='Welcome %(username)s! Click on the link %(link)s to verify your email',
        verify_email_subject='Email verification',
        username_sent='Your username was emailed to you',
        new_password_sent='A new password was emailed to you',
        password_changed='Password changed',
        retrieve_username='Your username is: %(username)s',
        retrieve_username_subject='Username retrieve',
        retrieve_password='Your password is: %(password)s',
        retrieve_password_subject='Password retrieve',
        reset_password='Click on the link %(link)s to reset your password',
        reset_password_subject='Password reset',
        bulk_invite_subject='Invitation to join %(site)s',
        retrieve_two_factor_code='Your temporary login code is {0}',
        retrieve_two_factor_code_subject='Two-step Login Authentication Code',
        bulk_invite_body='You have been invited to join %(site)s, click %(link)s to complete the process',
        invalid_reset_password='Invalid reset password',
        profile_updated='Profile updated',
        new_password='New password',
        old_password='Old password',
        group_description='Group uniquely assigned to user %(id)s',
        register_log='User %(id)s Registered',
        login_log='User %(id)s Logged-in',
        login_failed_log=None,
        logout_log='User %(id)s Logged-out',
        profile_log='User %(id)s Profile updated',
        verify_email_log='User %(id)s Verification email sent',
        retrieve_username_log='User %(id)s Username retrieved',
        retrieve_password_log='User %(id)s Password retrieved',
        reset_password_log='User %(id)s Password reset',
        change_password_log='User %(id)s Password changed',
        add_group_log='Group %(group_id)s created',
        del_group_log='Group %(group_id)s deleted',
        add_membership_log=None,
        del_membership_log=None,
        has_membership_log=None,
        add_permission_log=None,
        del_permission_log=None,
        has_permission_log=None,
        impersonate_log='User %(id)s is impersonating %(other_id)s',
        label_first_name='First name',
        label_last_name='Last name',
        label_username='Username',
        label_email='E-mail',
        label_password='Password',
        label_registration_key='Registration key',
        label_reset_password_key='Reset Password key',
        label_registration_id='Registration identifier',
        label_role='Role',
        label_description='Description',
        label_user_id='User ID',
        label_group_id='Group ID',
        label_name='Name',
        label_table_name='Object or table name',
        label_record_id='Record ID',
        label_time_stamp='Timestamp',
        label_client_ip='Client IP',
        label_origin='Origin',
        label_remember_me="Remember me (for 30 days)",
        label_two_factor='Authentication code',
        two_factor_comment = 'This code was emailed to you and is required for login.',
        verify_password_comment='please input your password again',
    )

    """
    Class for authentication, authorization, role based access control.

    Includes:

    - registration and profile
    - login and logout
    - username and password retrieval
    - event logging
    - role creation and assignment
    - user defined group/role based permission

    Args:

        environment: is there for legacy but unused (awful)
        db: has to be the database where to create tables for authentication
        mailer: `Mail(...)` or None (no mailer) or True (make a mailer)
        hmac_key: can be a hmac_key or hmac_key=Auth.get_or_create_key()
        controller: (where is the user action?)
        cas_provider: (delegate authentication to the URL, CAS2)

    Authentication Example::

        from gluon.contrib.utils import *
        mail=Mail()
        mail.settings.server='smtp.gmail.com:587'
        mail.settings.sender='you@somewhere.com'
        mail.settings.login='username:password'
        auth=Auth(db)
        auth.settings.mailer=mail
        # auth.settings....=...
        auth.define_tables()
        def authentication():
            return dict(form=auth())

    Exposes:

    - `http://.../{application}/{controller}/authentication/login`
    - `http://.../{application}/{controller}/authentication/logout`
    - `http://.../{application}/{controller}/authentication/register`
    - `http://.../{application}/{controller}/authentication/verify_email`
    - `http://.../{application}/{controller}/authentication/retrieve_username`
    - `http://.../{application}/{controller}/authentication/retrieve_password`
    - `http://.../{application}/{controller}/authentication/reset_password`
    - `http://.../{application}/{controller}/authentication/profile`
    - `http://.../{application}/{controller}/authentication/change_password`

    On registration a group with role=new_user.id is created
    and user is given membership of this group.

    You can create a group with::

        group_id=auth.add_group('Manager', 'can access the manage action')
        auth.add_permission(group_id, 'access to manage')

    Here "access to manage" is just a user defined string.
    You can give access to a user::

        auth.add_membership(group_id, user_id)

    If user id is omitted, the logged in user is assumed

    Then you can decorate any action::

        @auth.requires_permission('access to manage')
        def manage():
            return dict()

    You can restrict a permission to a specific table::

        auth.add_permission(group_id, 'edit', db.sometable)
        @auth.requires_permission('edit', db.sometable)

    Or to a specific record::

        auth.add_permission(group_id, 'edit', db.sometable, 45)
        @auth.requires_permission('edit', db.sometable, 45)

    If authorization is not granted calls::

        auth.settings.on_failed_authorization

    Other options::

        auth.settings.mailer=None
        auth.settings.expiration=3600 # seconds

        ...

        ### these are messages that can be customized
        ...

    """

    @staticmethod
    def get_or_create_key(filename=None, alg='sha512'):
        request = current.request
        if not filename:
            filename = os.path.join(request.folder, 'private', 'auth.key')
        if os.path.exists(filename):
            key = open(filename, 'r').read().strip()
        else:
            key = alg + ':' + web2py_uuid()
            open(filename, 'w').write(key)
        return key

    def url(self, f=None, args=None, vars=None, scheme=False):
        if args is None:
            args = []
        if vars is None:
            vars = {}
        host = scheme and self.settings.host
        return URL(c=self.settings.controller,
                   f=f, args=args, vars=vars, scheme=scheme, host=host)

    def here(self):
        return URL(args=current.request.args, vars=current.request.get_vars)

    def select_host(self, host, host_names=None):
        """
        checks that host is valid, i.e. in the list of glob host_names
        if the host is missing, then is it selects the first entry from host_names
        read more here: https://github.com/web2py/web2py/issues/1196
        """
        if host:
            if host_names:
                for item in host_names:
                    if fnmatch.fnmatch(host, item):
                        break
                else:
                    raise HTTP(403, "Invalid Hostname")
        elif host_names:
            host = host_names[0]
        else:
            host = 'localhost'
        return host

    def __init__(self, environment=None, db=None, mailer=True,
                 hmac_key=None, controller='default', function='user',
                 cas_provider=None, signature=True, secure=False,
                 csrf_prevention=True, propagate_extension=None,
                 url_index=None, jwt=None, host_names=None):

        # next two lines for backward compatibility
        if not db and environment and isinstance(environment, DAL):
            db = environment
        self.db = db
        self.environment = current
        self.csrf_prevention = csrf_prevention
        request = current.request
        session = current.session
        auth = session.auth
        self.user_groups = auth and auth.user_groups or {}
        if secure:
            request.requires_https()
        now = request.now
        # if we have auth info
        #    if not expired it, used it
        #    if expired, clear the session
        # else, only clear auth info in the session
        if auth:
            delta = datetime.timedelta(days=0, seconds=auth.expiration)
            if auth.last_visit and auth.last_visit + delta > now:
                self.user = auth.user
                # this is a trick to speed up sessions to avoid many writes
                if (now - auth.last_visit).seconds > (auth.expiration / 10):
                    auth.last_visit = request.now
            else:
                self.user = None
                if session.auth:
                    del session.auth
                session.renew(clear_session=True)
        else:
            self.user = None
            if session.auth:
                del session.auth
        # ## what happens after login?

        url_index = url_index or URL(controller, 'index')
        url_login = URL(controller, function, args='login',
                        extension=propagate_extension)
        # ## what happens after registration?

        settings = self.settings = Settings()
        settings.update(Auth.default_settings)        
        host = self.select_host(request.env.http_host, host_names)
        settings.update(
            cas_domains=[host],
            enable_tokens=False,
            cas_provider=cas_provider,
            cas_actions=dict(login='login',
                             validate='validate',
                             servicevalidate='serviceValidate',
                             proxyvalidate='proxyValidate',
                             logout='logout'),
            extra_fields={},
            actions_disabled=[],
            controller=controller,
            function=function,
            login_url=url_login,
            logged_url=URL(controller, function, args='profile'),
            download_url=URL(controller, 'download'),
            mailer=(mailer is True) and Mail() or mailer,
            on_failed_authorization=URL(controller, function, args='not_authorized'),
            login_next=url_index,
            login_onvalidation=[],
            login_onaccept=[],
            login_onfail=[],
            login_methods=[self],
            login_form=self,
            logout_next=url_index,
            logout_onlogout=None,
            register_next=url_index,
            register_onvalidation=[],
            register_onaccept=[],
            verify_email_next=url_login,
            verify_email_onaccept=[],
            profile_next=url_index,
            profile_onvalidation=[],
            profile_onaccept=[],
            retrieve_username_next=url_index,
            retrieve_password_next=url_index,
            request_reset_password_next=url_login,
            reset_password_next=url_index,
            change_password_next=url_index,
            change_password_onvalidation=[],
            change_password_onaccept=[],
            retrieve_password_onvalidation=[],
            request_reset_password_onvalidation=[],
            request_reset_password_onaccept=[],
            reset_password_onvalidation=[],
            reset_password_onaccept=[],
            hmac_key=hmac_key,
            formstyle=current.response.formstyle,
            label_separator=current.response.form_label_separator,
            two_factor_methods=[],
            two_factor_onvalidation=[],
            host=host,
        )
        settings.lock_keys = True
        # ## these are messages that can be customized
        messages = self.messages = Messages(current.T)
        messages.update(Auth.default_messages)
        messages.update(ajax_failed_authentication=
                        DIV(H4('NOT AUTHORIZED'),
                            'Please ',
                            A('login',
                              _href=self.settings.login_url +
                                    ('?_next=' + urllib_quote(current.request.env.http_web2py_component_location))
                              if current.request.env.http_web2py_component_location else ''),
                            ' to view this content.',
                            _class='not-authorized alert alert-block'))
        messages.lock_keys = True

        # for "remember me" option
        response = current.response
        if auth and auth.remember_me:
            # when user wants to be logged in for longer
            response.session_cookie_expires = auth.expiration
        if signature:
            self.define_signature()
        else:
            self.signature = None
        self.jwt_handler = jwt and AuthJWT(self, **jwt)

    def get_vars_next(self):
        next = current.request.vars._next
        if isinstance(next, (list, tuple)):
            next = next[0]
        if next and self.settings.prevent_open_redirect_attacks:
<<<<<<< HEAD
            # Prevent an attacker from adding an arbitrary url after the _next variable in the request.
            # Browsers will fix a single / so check multiple things just in case
            items = filter(None, next.split('/'))
            has_url = any(x in next for x in ['//', ':', 'ftp', 'http', 'rss', 'xml'])
            if has_url and len(items) > 1:
                if items[1] != current.request.env.http_host:
                    next = None
=======
            # Prevent an attacker from adding an arbitrary url after the
            # _next variable in the request.
            items = next.split('/')
            if next:
                if next[0] != '/':
                    if '://' not in next or next.split('://')[1].split('/')[0] != current.request.env.http_host:
                        if ':' in next.split('/')[0]:
                            next = None
>>>>>>> d95acb68
        return next

    def _get_user_id(self):
        """accessor for auth.user_id"""
        return self.user and self.user.id or None

    user_id = property(_get_user_id, doc="user.id or None")

    def table_user(self):
        return self.db[self.settings.table_user_name]

    def table_group(self):
        return self.db[self.settings.table_group_name]

    def table_membership(self):
        return self.db[self.settings.table_membership_name]

    def table_permission(self):
        return self.db[self.settings.table_permission_name]

    def table_event(self):
        return self.db[self.settings.table_event_name]

    def table_cas(self):
        return self.db[self.settings.table_cas_name]

    def table_token(self):
        return self.db[self.settings.table_token_name]

    def _HTTP(self, *a, **b):
        """
        only used in lambda: self._HTTP(404)
        """

        raise HTTP(*a, **b)

    def __call__(self):
        """
        Example:
            Use as::

                def authentication():
                    return dict(form=auth())

        """

        request = current.request
        args = request.args
        if not args:
            redirect(self.url(args='login', vars=request.vars))
        elif args[0] in self.settings.actions_disabled:
            raise HTTP(404)
        if args[0] in ('login', 'logout', 'register', 'verify_email',
                       'retrieve_username', 'retrieve_password',
                       'reset_password', 'request_reset_password',
                       'change_password', 'profile', 'groups',
                       'impersonate', 'not_authorized', 'confirm_registration',
                       'bulk_register', 'manage_tokens', 'jwt'):
            if len(request.args) >= 2 and args[0] == 'impersonate':
                return getattr(self, args[0])(request.args[1])
            else:
                return getattr(self, args[0])()
        elif args[0] == 'cas' and not self.settings.cas_provider:
            if args(1) == self.settings.cas_actions['login']:
                return self.cas_login(version=2)
            elif args(1) == self.settings.cas_actions['validate']:
                return self.cas_validate(version=1)
            elif args(1) == self.settings.cas_actions['servicevalidate']:
                return self.cas_validate(version=2, proxy=False)
            elif args(1) == self.settings.cas_actions['proxyvalidate']:
                return self.cas_validate(version=2, proxy=True)
            elif args(1) == self.settings.cas_actions['logout']:
                return self.logout(next=request.vars.service or DEFAULT)
        else:
            raise HTTP(404)

    def navbar(self, prefix='Welcome', action=None,
               separators=(' [ ', ' | ', ' ] '), user_identifier=DEFAULT,
               referrer_actions=DEFAULT, mode='default'):
        """ Navbar with support for more templates
        This uses some code from the old navbar.

        Args:
            mode: see options for list of

        """
        items = []  # Hold all menu items in a list
        self.bar = ''  # The final
        T = current.T
        referrer_actions = [] if not referrer_actions else referrer_actions
        if not action:
            action = self.url(self.settings.function)

        request = current.request
        if URL() == action:
            next = ''
        else:
            next = '?_next=' + urllib_quote(URL(args=request.args,
                                                vars=request.get_vars))
        href = lambda function: \
            '%s/%s%s' % (action, function, next if referrer_actions is DEFAULT or function in referrer_actions else '')
        if isinstance(prefix, str):
            prefix = T(prefix)
        if prefix:
            prefix = prefix.strip() + ' '

        def Anr(*a, **b):
            b['_rel'] = 'nofollow'
            return A(*a, **b)

        if self.user_id:  # User is logged in
            logout_next = self.settings.logout_next
            items.append({'name': T('Log Out'),
                          'href': '%s/logout?_next=%s' % (action, urllib_quote(logout_next)),
                          'icon': 'icon-off'})
            if 'profile' not in self.settings.actions_disabled:
                items.append({'name': T('Profile'), 'href': href('profile'),
                              'icon': 'icon-user'})
            if 'change_password' not in self.settings.actions_disabled:
                items.append({'name': T('Password'),
                              'href': href('change_password'),
                              'icon': 'icon-lock'})

            if user_identifier is DEFAULT:
                user_identifier = '%(first_name)s'
            if callable(user_identifier):
                user_identifier = user_identifier(self.user)
            elif ((isinstance(user_identifier, str) or
                  type(user_identifier).__name__ == 'lazyT') and
                  re.search(r'%\(.+\)s', user_identifier)):
                user_identifier = user_identifier % self.user
            if not user_identifier:
                user_identifier = ''
        else:  # User is not logged in
            items.append({'name': T('Log In'), 'href': href('login'),
                          'icon': 'icon-off'})
            if 'register' not in self.settings.actions_disabled:
                items.append({'name': T('Sign Up'), 'href': href('register'),
                              'icon': 'icon-user'})
            if 'request_reset_password' not in self.settings.actions_disabled:
                items.append({'name': T('Lost password?'),
                              'href': href('request_reset_password'),
                              'icon': 'icon-lock'})
            if (self.settings.use_username and not
                    'retrieve_username' in self.settings.actions_disabled):
                items.append({'name': T('Forgot username?'),
                              'href': href('retrieve_username'),
                              'icon': 'icon-edit'})

        def menu():  # For inclusion in MENU
            self.bar = [(items[0]['name'], False, items[0]['href'], [])]
            del items[0]
            for item in items:
                self.bar[0][3].append((item['name'], False, item['href']))

        def bootstrap3():  # Default web2py scaffolding
            def rename(icon): return icon+' '+icon.replace('icon', 'glyphicon')
            self.bar = UL(LI(Anr(I(_class=rename('icon '+items[0]['icon'])),
                                 ' ' + items[0]['name'],
                                 _href=items[0]['href'])), _class='dropdown-menu')
            del items[0]
            for item in items:
                self.bar.insert(-1, LI(Anr(I(_class=rename('icon '+item['icon'])),
                                           ' ' + item['name'],
                                           _href=item['href'])))
            self.bar.insert(-1, LI('', _class='divider'))
            if self.user_id:
                self.bar = LI(Anr(prefix, user_identifier,
                                  _href='#', _class="dropdown-toggle",
                                  data={'toggle': 'dropdown'}),
                              self.bar, _class='dropdown')
            else:
                self.bar = LI(Anr(T('Log In'),
                                  _href='#', _class="dropdown-toggle",
                                  data={'toggle': 'dropdown'}), self.bar,
                              _class='dropdown')

        def bare():
            """ In order to do advanced customization we only need the
            prefix, the user_identifier and the href attribute of items

            Examples:
                Use as::

                # in module custom_layout.py
                from gluon import *
                def navbar(auth_navbar):
                    bar = auth_navbar
                    user = bar["user"]

                    if not user:
                        btn_login = A(current.T("Login"),
                                      _href=bar["login"],
                                      _class="btn btn-success",
                                      _rel="nofollow")
                        btn_register = A(current.T("Sign up"),
                                         _href=bar["register"],
                                         _class="btn btn-primary",
                                         _rel="nofollow")
                        return DIV(btn_register, btn_login, _class="btn-group")
                    else:
                        toggletext = "%s back %s" % (bar["prefix"], user)
                        toggle = A(toggletext,
                                   _href="#",
                                   _class="dropdown-toggle",
                                   _rel="nofollow",
                                   **{"_data-toggle": "dropdown"})
                        li_profile = LI(A(I(_class="icon-user"), ' ',
                                          current.T("Account details"),
                                          _href=bar["profile"], _rel="nofollow"))
                        li_custom = LI(A(I(_class="icon-book"), ' ',
                                         current.T("My Agenda"),
                                         _href="#", rel="nofollow"))
                        li_logout = LI(A(I(_class="icon-off"), ' ',
                                         current.T("logout"),
                                         _href=bar["logout"], _rel="nofollow"))
                        dropdown = UL(li_profile,
                                      li_custom,
                                      LI('', _class="divider"),
                                      li_logout,
                                      _class="dropdown-menu", _role="menu")

                        return LI(toggle, dropdown, _class="dropdown")

                # in models db.py
                import custom_layout as custom

                # in layout.html
                <ul id="navbar" class="nav pull-right">
                    {{='auth' in globals() and \
                      custom.navbar(auth.navbar(mode='bare')) or ''}}</ul>

            """
            bare = {'prefix': prefix, 'user': user_identifier if self.user_id else None}

            for i in items:
                if i['name'] == T('Log In'):
                    k = 'login'
                elif i['name'] == T('Sign Up'):
                    k = 'register'
                elif i['name'] == T('Lost password?'):
                    k = 'request_reset_password'
                elif i['name'] == T('Forgot username?'):
                    k = 'retrieve_username'
                elif i['name'] == T('Log Out'):
                    k = 'logout'
                elif i['name'] == T('Profile'):
                    k = 'profile'
                elif i['name'] == T('Password'):
                    k = 'change_password'

                bare[k] = i['href']

            self.bar = bare

        options = {'asmenu': menu,
                   'dropdown': bootstrap3,
                   'bare': bare
                   }  # Define custom modes.

        if mode in options and callable(options[mode]):
            options[mode]()
        else:
            s1, s2, s3 = separators
            if self.user_id:
                self.bar = SPAN(prefix, user_identifier, s1,
                                Anr(items[0]['name'],
                                    _href=items[0]['href']), s3,
                                _class='auth_navbar')
            else:
                self.bar = SPAN(s1, Anr(items[0]['name'],
                                        _href=items[0]['href']), s3,
                                _class='auth_navbar')
            for item in items[1:]:
                self.bar.insert(-1, s2)
                self.bar.insert(-1, Anr(item['name'], _href=item['href']))

        return self.bar

    def __get_migrate(self, tablename, migrate=True):

        if type(migrate).__name__ == 'str':
            return (migrate + tablename + '.table')
        elif migrate == False:
            return False
        else:
            return True

    def enable_record_versioning(self,
                                 tables,
                                 archive_db=None,
                                 archive_names='%(tablename)s_archive',
                                 current_record='current_record',
                                 current_record_label=None):
        """
        Used to enable full record versioning (including auth tables)::

            auth = Auth(db)
            auth.define_tables(signature=True)
            # define our own tables
            db.define_table('mything',Field('name'),auth.signature)
            auth.enable_record_versioning(tables=db)

        tables can be the db (all table) or a list of tables.
        only tables with modified_by and modified_on fiels (as created
        by auth.signature) will have versioning. Old record versions will be
        in table 'mything_archive' automatically defined.

        when you enable enable_record_versioning, records are never
        deleted but marked with is_active=False.

        enable_record_versioning enables a common_filter for
        every table that filters out records with is_active = False

        Note:
            If you use auth.enable_record_versioning,
            do not use auth.archive or you will end up with duplicates.
            auth.archive does explicitly what enable_record_versioning
            does automatically.

        """
        current_record_label = current_record_label or current.T(
            current_record.replace('_', ' ').title())
        for table in tables:
            fieldnames = table.fields()
            if ('id' in fieldnames and
                'modified_on' in fieldnames and
                not current_record in fieldnames):
                table._enable_record_versioning(archive_db=archive_db,
                                                archive_name=archive_names,
                                                current_record=current_record,
                                                current_record_label=current_record_label)

    def define_signature(self):
        db = self.db
        settings = self.settings
        request = current.request
        T = current.T
        reference_user = 'reference %s' % settings.table_user_name

        def lazy_user(auth=self):
            return auth.user_id

        def represent(id, record=None, s=settings):
            try:
                user = s.table_user(id)
                return '%s %s' % (user.get("first_name", user.get("email")),
                                  user.get("last_name", ''))
            except:
                return id
        ondelete = self.settings.ondelete
        self.signature = Table(
            self.db, 'auth_signature',
            Field('is_active', 'boolean',
                  default=True,
                  readable=False, writable=False,
                  label=T('Is Active')),
            Field('created_on', 'datetime',
                  default=request.now,
                  writable=False, readable=False,
                  label=T('Created On')),
            Field('created_by',
                  reference_user,
                  default=lazy_user, represent=represent,
                  writable=False, readable=False,
                  label=T('Created By'), ondelete=ondelete),
            Field('modified_on', 'datetime',
                  update=request.now, default=request.now,
                  writable=False, readable=False,
                  label=T('Modified On')),
            Field('modified_by',
                  reference_user, represent=represent,
                  default=lazy_user, update=lazy_user,
                  writable=False, readable=False,
                  label=T('Modified By'),  ondelete=ondelete))

    def define_tables(self, username=None, signature=None, enable_tokens=False,
                      migrate=None, fake_migrate=None):
        """
        To be called unless tables are defined manually

        Examples:
            Use as::

                # defines all needed tables and table files
                # 'myprefix_auth_user.table', ...
                auth.define_tables(migrate='myprefix_')

                # defines all needed tables without migration/table files
                auth.define_tables(migrate=False)

        """

        db = self.db
        if migrate is None:
            migrate = db._migrate
        if fake_migrate is None:
            fake_migrate = db._fake_migrate
        settings = self.settings
        if username is None:
            username = settings.use_username
        else:
            settings.use_username = username
        settings.enable_tokens = enable_tokens
        if not self.signature:
            self.define_signature()
        if signature:
            signature_list = [self.signature]
        elif not signature:
            signature_list = []
        elif isinstance(signature, Table):
            signature_list = [signature]
        else:
            signature_list = signature
        is_not_empty = IS_NOT_EMPTY(error_message=self.messages.is_empty)
        is_crypted = CRYPT(key=settings.hmac_key,
                           min_length=settings.password_min_length)
        is_unique_email = [
            IS_EMAIL(error_message=self.messages.invalid_email),
            IS_NOT_IN_DB(db, '%s.email' % settings.table_user_name,
                         error_message=self.messages.email_taken)]
        if not settings.email_case_sensitive:
            is_unique_email.insert(1, IS_LOWER())
        if settings.table_user_name not in db.tables:
            passfield = settings.password_field
            extra_fields = settings.extra_fields.get(
                settings.table_user_name, []) + signature_list
            if username or settings.cas_provider:
                is_unique_username = \
                    [IS_MATCH('[\w\.\-]+', strict=True,
                              error_message=self.messages.invalid_username),
                     IS_NOT_IN_DB(db, '%s.username' % settings.table_user_name,
                                  error_message=self.messages.username_taken)]
                if not settings.username_case_sensitive:
                    is_unique_username.insert(1, IS_LOWER())
                db.define_table(
                    settings.table_user_name,
                    Field('first_name', length=128, default='',
                          label=self.messages.label_first_name,
                          requires=is_not_empty),
                    Field('last_name', length=128, default='',
                          label=self.messages.label_last_name,
                          requires=is_not_empty),
                    Field('email', length=512, default='',
                          label=self.messages.label_email,
                          requires=is_unique_email),
                    Field('username', length=128, default='',
                          label=self.messages.label_username,
                          requires=is_unique_username),
                    Field(passfield, 'password', length=512,
                          readable=False, label=self.messages.label_password,
                          requires=[is_crypted]),
                    Field('registration_key', length=512,
                          writable=False, readable=False, default='',
                          label=self.messages.label_registration_key),
                    Field('reset_password_key', length=512,
                          writable=False, readable=False, default='',
                          label=self.messages.label_reset_password_key),
                    Field('registration_id', length=512,
                          writable=False, readable=False, default='',
                          label=self.messages.label_registration_id),
                    *extra_fields,
                    **dict(
                        migrate=self.__get_migrate(settings.table_user_name,
                                                   migrate),
                        fake_migrate=fake_migrate,
                        format='%(username)s'))
            else:
                db.define_table(
                    settings.table_user_name,
                    Field('first_name', length=128, default='',
                          label=self.messages.label_first_name,
                          requires=is_not_empty),
                    Field('last_name', length=128, default='',
                          label=self.messages.label_last_name,
                          requires=is_not_empty),
                    Field('email', length=512, default='',
                          label=self.messages.label_email,
                          requires=is_unique_email),
                    Field(passfield, 'password', length=512,
                          readable=False, label=self.messages.label_password,
                          requires=[is_crypted]),
                    Field('registration_key', length=512,
                          writable=False, readable=False, default='',
                          label=self.messages.label_registration_key),
                    Field('reset_password_key', length=512,
                          writable=False, readable=False, default='',
                          label=self.messages.label_reset_password_key),
                    Field('registration_id', length=512,
                          writable=False, readable=False, default='',
                          label=self.messages.label_registration_id),
                    *extra_fields,
                    **dict(
                        migrate=self.__get_migrate(settings.table_user_name,
                                                   migrate),
                        fake_migrate=fake_migrate,
                        format='%(first_name)s %(last_name)s (%(id)s)'))
        reference_table_user = 'reference %s' % settings.table_user_name
        if settings.table_group_name not in db.tables:
            extra_fields = settings.extra_fields.get(
                settings.table_group_name, []) + signature_list
            db.define_table(
                settings.table_group_name,
                Field('role', length=512, default='',
                      label=self.messages.label_role,
                      requires=IS_NOT_IN_DB(db, '%s.role' % settings.table_group_name)),
                Field('description', 'text',
                      label=self.messages.label_description),
                *extra_fields,
                **dict(
                    migrate=self.__get_migrate(
                        settings.table_group_name, migrate),
                    fake_migrate=fake_migrate,
                    format='%(role)s (%(id)s)'))
        reference_table_group = 'reference %s' % settings.table_group_name
        if settings.table_membership_name not in db.tables:
            extra_fields = settings.extra_fields.get(
                settings.table_membership_name, []) + signature_list
            db.define_table(
                settings.table_membership_name,
                Field('user_id', reference_table_user,
                      label=self.messages.label_user_id),
                Field('group_id', reference_table_group,
                      label=self.messages.label_group_id),
                *extra_fields,
                **dict(
                    migrate=self.__get_migrate(
                        settings.table_membership_name, migrate),
                    fake_migrate=fake_migrate))
        if settings.table_permission_name not in db.tables:
            extra_fields = settings.extra_fields.get(
                settings.table_permission_name, []) + signature_list
            db.define_table(
                settings.table_permission_name,
                Field('group_id', reference_table_group,
                      label=self.messages.label_group_id),
                Field('name', default='default', length=512,
                      label=self.messages.label_name,
                      requires=is_not_empty),
                Field('table_name', length=512,
                      label=self.messages.label_table_name),
                Field('record_id', 'integer', default=0,
                      label=self.messages.label_record_id,
                      requires=IS_INT_IN_RANGE(0, 10 ** 9)),
                *extra_fields,
                **dict(
                    migrate=self.__get_migrate(
                        settings.table_permission_name, migrate),
                    fake_migrate=fake_migrate))
        if settings.table_event_name not in db.tables:
            db.define_table(
                settings.table_event_name,
                Field('time_stamp', 'datetime',
                      default=current.request.now,
                      label=self.messages.label_time_stamp),
                Field('client_ip',
                      default=current.request.client,
                      label=self.messages.label_client_ip),
                Field('user_id', reference_table_user, default=None,
                      label=self.messages.label_user_id),
                Field('origin', default='auth', length=512,
                      label=self.messages.label_origin,
                      requires=is_not_empty),
                Field('description', 'text', default='',
                      label=self.messages.label_description,
                      requires=is_not_empty),
                *settings.extra_fields.get(settings.table_event_name, []),
                **dict(
                    migrate=self.__get_migrate(
                        settings.table_event_name, migrate),
                    fake_migrate=fake_migrate))
        now = current.request.now
        if settings.cas_domains:
            if settings.table_cas_name not in db.tables:
                db.define_table(
                    settings.table_cas_name,
                    Field('user_id', reference_table_user, default=None,
                          label=self.messages.label_user_id),
                    Field('created_on', 'datetime', default=now),
                    Field('service', requires=IS_URL()),
                    Field('ticket'),
                    Field('renew', 'boolean', default=False),
                    *settings.extra_fields.get(settings.table_cas_name, []),
                    **dict(
                        migrate=self.__get_migrate(
                            settings.table_cas_name, migrate),
                        fake_migrate=fake_migrate))
        if settings.enable_tokens:
            extra_fields = settings.extra_fields.get(
                settings.table_token_name, []) + signature_list
            if settings.table_token_name not in db.tables:
                db.define_table(
                    settings.table_token_name,
                    Field('user_id', reference_table_user, default=None,
                          label=self.messages.label_user_id),
                    Field('expires_on', 'datetime', default=datetime.datetime(2999, 12, 31)),
                    Field('token', writable=False, default=web2py_uuid, unique=True),
                    *extra_fields,
                    **dict(migrate=self.__get_migrate(settings.table_token_name, migrate),
                           fake_migrate=fake_migrate))
        if not db._lazy_tables:
            settings.table_user = db[settings.table_user_name]
            settings.table_group = db[settings.table_group_name]
            settings.table_membership = db[settings.table_membership_name]
            settings.table_permission = db[settings.table_permission_name]
            settings.table_event = db[settings.table_event_name]
            if settings.cas_domains:
                settings.table_cas = db[settings.table_cas_name]

        if settings.cas_provider:  # THIS IS NOT LAZY
            settings.actions_disabled = \
                ['profile', 'register', 'change_password',
                 'request_reset_password', 'retrieve_username']
            from gluon.contrib.login_methods.cas_auth import CasAuth
            maps = settings.cas_maps
            if not maps:
                table_user = self.table_user()
                maps = dict((name, lambda v, n=name: v.get(n, None)) for name in
                            table_user.fields if name != 'id'
                            and table_user[name].readable)
                maps['registration_id'] = \
                    lambda v, p=settings.cas_provider: '%s/%s' % (p, v['user'])
            actions = [settings.cas_actions['login'],
                       settings.cas_actions['servicevalidate'],
                       settings.cas_actions['logout']]
            settings.login_form = CasAuth(
                casversion=2,
                urlbase=settings.cas_provider,
                actions=actions,
                maps=maps)
        return self

    def log_event(self, description, vars=None, origin='auth'):
        """
        Examples:
            Use as::

                auth.log_event(description='this happened', origin='auth')

        """
        if not self.settings.logging_enabled or not description:
            return
        elif self.is_logged_in():
            user_id = self.user.id
        else:
            user_id = None  # user unknown
        vars = vars or {}
        # log messages should not be translated
        if type(description).__name__ == 'lazyT':
            description = description.m
        self.table_event().insert(description=str(description % vars), origin=origin, user_id=user_id)

    def get_or_create_user(self, keys, update_fields=['email'],
                           login=True, get=True):
        """
        Used for alternate login methods:
        If the user exists already then password is updated.
        If the user doesn't yet exist, then they are created.
        """
        table_user = self.table_user()
        user = None
        checks = []
        # make a guess about who this user is
        for fieldname in ['registration_id', 'username', 'email']:
            if fieldname in table_user.fields() and \
                    keys.get(fieldname, None):
                checks.append(fieldname)
                value = keys[fieldname]
                user = table_user(**{fieldname: value})
                if user:
                    break
        if not checks:
            return None
        if 'registration_id' not in keys:
            keys['registration_id'] = keys[checks[0]]
        # if we think we found the user but registration_id does not match,
        # make new user
        if 'registration_id' in checks \
                and user \
                and user.registration_id \
                and ('registration_id' not in keys or user.registration_id != str(keys['registration_id'])):
            user = None  # THINK MORE ABOUT THIS? DO WE TRUST OPENID PROVIDER?
        if user:
            if not get:
                # added for register_bare to avoid overwriting users
                return None
            update_keys = dict(registration_id=keys['registration_id'])
            for key in update_fields:
                if key in keys:
                    update_keys[key] = keys[key]
            user.update_record(**update_keys)
        elif checks:
            if 'first_name' not in keys and 'first_name' in table_user.fields:
                guess = keys.get('email', 'anonymous').split('@')[0]
                keys['first_name'] = keys.get('username', guess)
            vars = table_user._filter_fields(keys)
            user_id = table_user.insert(**vars)
            user = table_user[user_id]
            if self.settings.create_user_groups:
                group_id = self.add_group(self.settings.create_user_groups % user)
                self.add_membership(group_id, user_id)
            if self.settings.everybody_group_id:
                self.add_membership(self.settings.everybody_group_id, user_id)
            if login:
                self.user = user
            if self.settings.register_onaccept:
                callback(self.settings.register_onaccept, Storage(vars=user))
        return user

    def basic(self, basic_auth_realm=False):
        """
        Performs basic login.

        Args:
            basic_auth_realm: optional basic http authentication realm. Can take
                str or unicode or function or callable or boolean.

        reads current.request.env.http_authorization
        and returns basic_allowed,basic_accepted,user.

        if basic_auth_realm is defined is a callable it's return value
        is used to set the basic authentication realm, if it's a string
        its content is used instead.  Otherwise basic authentication realm
        is set to the application name.
        If basic_auth_realm is None or False (the default) the behavior
        is to skip sending any challenge.

        """
        if not self.settings.allow_basic_login:
            return (False, False, False)
        basic = current.request.env.http_authorization
        if basic_auth_realm:
            if callable(basic_auth_realm):
                basic_auth_realm = basic_auth_realm()
            elif isinstance(basic_auth_realm, (unicode, str)):
                basic_realm = unicode(basic_auth_realm)
            elif basic_auth_realm is True:
                basic_realm = u'' + current.request.application
            http_401 = HTTP(401, u'Not Authorized', **{'WWW-Authenticate': u'Basic realm="' + basic_realm + '"'})
        if not basic or not basic[:6].lower() == 'basic ':
            if basic_auth_realm:
                raise http_401
            return (True, False, False)
        (username, sep, password) = base64.b64decode(basic[6:]).partition(':')
        is_valid_user = sep and self.login_bare(username, password)
        if not is_valid_user and basic_auth_realm:
            raise http_401
        return (True, True, is_valid_user)

    def login_user(self, user):
        """
        Logins the `user = db.auth_user(id)`
        """
        from gluon.settings import global_settings
        if global_settings.web2py_runtime_gae:
            user = Row(self.table_user()._filter_fields(user, id=True))
            delattr(user, 'password')
        else:
            user = Row(user)
            for key in list(user.keys()):
                value = user[key]
                if callable(value) or key == 'password':
                    delattr(user, key)
        if self.settings.renew_session_onlogin:
            current.session.renew(clear_session=not self.settings.keep_session_onlogin)
        current.session.auth = Storage(user=user,
                                       last_visit=current.request.now,
                                       expiration=self.settings.expiration,
                                       hmac_key=web2py_uuid())
        self.user = user
        self.update_groups()

    def _get_login_settings(self):
        table_user = self.table_user()
        userfield = self.settings.login_userfield or 'username' \
            if 'username' in table_user.fields else 'email'
        passfield = self.settings.password_field
        return Storage({'table_user': table_user,
                        'userfield': userfield,
                        'passfield': passfield})

    def login_bare(self, username, password):
        """
        Logins user as specified by username (or email) and password
        """
        settings = self._get_login_settings()
        user = settings.table_user(**{settings.userfield: username})
        if user and user.get(settings.passfield, False):
            password = settings.table_user[
                settings.passfield].validate(password)[0]
            if ((user.registration_key is None or
                 not user.registration_key.strip()) and
                password == user[settings.passfield]):
                self.login_user(user)
                return user
        else:
            # user not in database try other login methods
            for login_method in self.settings.login_methods:
                if login_method != self and login_method(username, password):
                    self.user = user
                    return user
        return False

    def register_bare(self, **fields):
        """
        Registers a user as specified by username (or email)
        and a raw password.
        """
        settings = self._get_login_settings()
        # users can register_bare even if no password is provided,
        # in this case they will have to reset their password to login
        if fields.get(settings.passfield):
            fields[settings.passfield] = \
                settings.table_user[settings.passfield].validate(fields[settings.passfield])[0]
        if not fields.get(settings.userfield):
            raise ValueError('register_bare: userfield not provided or invalid')
        user = self.get_or_create_user(fields, login=False, get=False,
                                       update_fields=self.settings.update_fields)
        if not user:
            # get or create did not create a user (it ignores duplicate records)
            return False
        return user

    def cas_login(self,
                  next=DEFAULT,
                  onvalidation=DEFAULT,
                  onaccept=DEFAULT,
                  log=DEFAULT,
                  version=2,
                  ):
        request = current.request
        response = current.response
        session = current.session
        db, table = self.db, self.table_cas()
        session._cas_service = request.vars.service or session._cas_service
        if request.env.http_host not in self.settings.cas_domains or \
                not session._cas_service:
            raise HTTP(403, 'not authorized')

        def allow_access(interactivelogin=False):
            row = table(service=session._cas_service, user_id=self.user.id)
            if row:
                ticket = row.ticket
            else:
                ticket = 'ST-' + web2py_uuid()
                table.insert(service=session._cas_service,
                             user_id=self.user.id,
                             ticket=ticket,
                             created_on=request.now,
                             renew=interactivelogin)
            service = session._cas_service
            query_sep = '&' if '?' in service else '?'
            del session._cas_service
            if 'warn' in request.vars and not interactivelogin:
                response.headers[
                    'refresh'] = "5;URL=%s" % service + query_sep + "ticket=" + ticket
                return A("Continue to %s" % service,
                         _href=service + query_sep + "ticket=" + ticket)
            else:
                redirect(service + query_sep + "ticket=" + ticket)
        if self.is_logged_in() and not 'renew' in request.vars:
            return allow_access()
        elif not self.is_logged_in() and 'gateway' in request.vars:
            redirect(session._cas_service)

        def cas_onaccept(form, onaccept=onaccept):
            if onaccept is not DEFAULT:
                onaccept(form)
            return allow_access(interactivelogin=True)
        return self.login(next, onvalidation, cas_onaccept, log)

    def cas_validate(self, version=2, proxy=False):
        request = current.request
        db, table = self.db, self.table_cas()
        current.response.headers['Content-Type'] = 'text'
        ticket = request.vars.ticket
        renew = 'renew' in request.vars
        row = table(ticket=ticket)
        success = False
        if row:
            userfield = self.settings.login_userfield or 'username' \
                if 'username' in table.fields else 'email'
            # If ticket is a service Ticket and RENEW flag respected
            if ticket[0:3] == 'ST-' and \
                    not ((row.renew and renew) ^ renew):
                user = self.table_user()(row.user_id)
                row.delete_record()
                success = True

        def build_response(body):
            return '<?xml version="1.0" encoding="UTF-8"?>\n' +\
                TAG['cas:serviceResponse'](
                    body, **{'_xmlns:cas': 'http://www.yale.edu/tp/cas'}).xml()
        if success:
            if version == 1:
                message = 'yes\n%s' % user[userfield]
            else:  # assume version 2
                username = user.get('username', user[userfield])
                message = build_response(
                    TAG['cas:authenticationSuccess'](
                        TAG['cas:user'](username),
                        *[TAG['cas:' + field.name](user[field.name])
                          for field in self.table_user()
                          if field.readable]))
        else:
            if version == 1:
                message = 'no\n'
            elif row:
                message = build_response(TAG['cas:authenticationFailure']())
            else:
                message = build_response(
                    TAG['cas:authenticationFailure'](
                        'Ticket %s not recognized' % ticket,
                        _code='INVALID TICKET'))
        raise HTTP(200, message)

    def _reset_two_factor_auth(self, session):
        """
        When two-step authentication is enabled, this function is used to
        clear the session after successfully completing second challenge
        or when the maximum number of tries allowed has expired.
        """
        session.auth_two_factor_user = None
        session.auth_two_factor = None
        session.auth_two_factor_enabled = False
        # Set the number of attempts. It should be more than 1.
        session.auth_two_factor_tries_left = self.settings.auth_two_factor_tries_left

    def when_is_logged_in_bypass_next_in_url(self, next, session):
        """
        This function should be use when someone want to avoid asking for user
        credentials when loaded page contains "user/login?_next=NEXT_COMPONENT"
        in the URL is refresh but user is already authenticated.
        """
        if self.is_logged_in():
            if next == session._auth_next:
                del session._auth_next
            redirect(next, client_side=self.settings.client_side)

    def login(self,
              next=DEFAULT,
              onvalidation=DEFAULT,
              onaccept=DEFAULT,
              log=DEFAULT,
              ):
        """
        Returns a login form
        """
        settings = self.settings
        request = current.request
        response = current.response
        session = current.session

        # use session for federated login
        snext = self.get_vars_next()

        if snext:
            session._auth_next = snext
        elif session._auth_next:
            snext = session._auth_next
        # pass

        if next is DEFAULT:
            # important for security
            next = settings.login_next
            if callable(next):
                next = next()
            user_next = snext
            if user_next:
                external = user_next.split('://')
                if external[0].lower() in ['http', 'https', 'ftp']:
                    host_next = user_next.split('//', 1)[-1].split('/')[0]
                    if host_next in settings.cas_domains:
                        next = user_next
                else:
                    next = user_next
                    # Avoid asking unnecessary user credentials when user is logged in
                    self.when_is_logged_in_bypass_next_in_url(next=next, session=session)

        # Moved here to avoid unnecessary execution in case of redirection to next in case of logged in user
        table_user = self.table_user()
        if 'username' in table_user.fields or \
                not settings.login_email_validate:
            tmpvalidator = IS_NOT_EMPTY(error_message=self.messages.is_empty)
            if not settings.username_case_sensitive:
                tmpvalidator = [IS_LOWER(), tmpvalidator]
        else:
            tmpvalidator = IS_EMAIL(error_message=self.messages.invalid_email)
            if not settings.email_case_sensitive:
                tmpvalidator = [IS_LOWER(), tmpvalidator]

        passfield = settings.password_field
        try:
            table_user[passfield].requires[-1].min_length = 0
        except:
            pass

        if onvalidation is DEFAULT:
            onvalidation = settings.login_onvalidation
        if onaccept is DEFAULT:
            onaccept = settings.login_onaccept
        if log is DEFAULT:
            log = self.messages['login_log']

        onfail = settings.login_onfail

        user = None  # default

        # Setup the default field used for the form
        multi_login = False
        if self.settings.login_userfield:
            username = self.settings.login_userfield
        else:
            if 'username' in table_user.fields:
                username = 'username'
            else:
                username = 'email'
            if self.settings.multi_login:
                multi_login = True
        old_requires = table_user[username].requires
        table_user[username].requires = tmpvalidator

        # If two-factor authentication is enabled, and the maximum
        # number of tries allowed is used up, reset the session to
        # pre-login state with two-factor auth
        if session.auth_two_factor_enabled and session.auth_two_factor_tries_left < 1:
            # Exceeded maximum allowed tries for this code. Require user to enter
            # username and password again.
            user = None
            accepted_form = False
            self._reset_two_factor_auth(session)
            # Redirect to the default 'next' page without logging
            # in. If that page requires login, user will be redirected
            # back to the main login form
            redirect(next, client_side=settings.client_side)

        # Before showing the default login form, check whether
        # we are already on the second step of two-step authentication.
        # If we are, then skip this login form and use the form for the
        # second challenge instead.
        # Note to devs: The code inside the if-block is unchanged from the
        # previous version of this file, other than for indentation inside
        # to put it inside the if-block
        if session.auth_two_factor_user is None:

            if settings.remember_me_form:
                extra_fields = [
                    Field('remember_me', 'boolean', default=False,
                          label=self.messages.label_remember_me)]
            else:
                extra_fields = []

            # do we use our own login form, or from a central source?
            if settings.login_form == self:
                form = SQLFORM(table_user,
                               fields=[username, passfield],
                               hidden=dict(_next=next),
                               showid=settings.showid,
                               submit_button=self.messages.login_button,
                               delete_label=self.messages.delete_label,
                               formstyle=settings.formstyle,
                               separator=settings.label_separator,
                               extra_fields=extra_fields,
                               )

                captcha = settings.login_captcha or \
                    (settings.login_captcha is not False and settings.captcha)
                if captcha:
                    addrow(form, captcha.label, captcha, captcha.comment,
                           settings.formstyle, 'captcha__row')
                accepted_form = False

                if form.accepts(request, session if self.csrf_prevention else None,
                                formname='login', dbio=False,
                                onvalidation=onvalidation,
                                hideerror=settings.hideerror):

                    accepted_form = True
                    # check for username in db
                    entered_username = form.vars[username]
                    if multi_login and '@' in entered_username:
                        # if '@' in username check for email, not username
                        user = table_user(email=entered_username)
                    else:
                        user = table_user(**{username: entered_username})
                    if user:
                        # user in db, check if registration pending or disabled
                        temp_user = user
                        if (temp_user.registration_key or '').startswith('pending'):
                            response.flash = self.messages.registration_pending
                            return form
                        elif temp_user.registration_key in ('disabled', 'blocked'):
                            response.flash = self.messages.login_disabled
                            return form
                        elif (temp_user.registration_key is not None and temp_user.registration_key.strip()):
                            response.flash = \
                                self.messages.registration_verifying
                            return form
                        # try alternate logins 1st as these have the
                        # current version of the password
                        user = None
                        for login_method in settings.login_methods:
                            if login_method != self and \
                                    login_method(request.vars[username],
                                                 request.vars[passfield]):
                                if self not in settings.login_methods:
                                    # do not store password in db
                                    form.vars[passfield] = None
                                user = self.get_or_create_user(
                                    form.vars, settings.update_fields)
                                break
                        if not user:
                            # alternates have failed, maybe because service inaccessible
                            if settings.login_methods[0] == self:
                                # try logging in locally using cached credentials
                                if form.vars.get(passfield, '') == temp_user[passfield]:
                                    # success
                                    user = temp_user
                    else:
                        # user not in db
                        if not settings.alternate_requires_registration:
                            # we're allowed to auto-register users from external systems
                            for login_method in settings.login_methods:
                                if login_method != self and \
                                        login_method(request.vars[username],
                                                     request.vars[passfield]):
                                    if self not in settings.login_methods:
                                        # do not store password in db
                                        form.vars[passfield] = None
                                    user = self.get_or_create_user(
                                        form.vars, settings.update_fields)
                                    break
                    if not user:
                        self.log_event(self.messages['login_failed_log'],
                                       request.post_vars)
                        # invalid login
                        session.flash = self.messages.invalid_login
                        callback(onfail, None)
                        redirect(
                            self.url(args=request.args, vars=request.get_vars),
                            client_side=settings.client_side)

            else:  # use a central authentication server
                cas = settings.login_form
                cas_user = cas.get_user()

                if cas_user:
                    cas_user[passfield] = None
                    user = self.get_or_create_user(
                        table_user._filter_fields(cas_user),
                        settings.update_fields)
                elif hasattr(cas, 'login_form'):
                    return cas.login_form()
                else:
                    # we need to pass through login again before going on
                    next = self.url(settings.function, args='login')
                    redirect(cas.login_url(next),
                             client_side=settings.client_side)

        # Extra login logic for two-factor authentication
        #################################################
        # If the 'user' variable has a value, this means that the first
        # authentication step was successful (i.e. user provided correct
        # username and password at the first challenge).
        # Check if this user is signed up for two-factor authentication
        # If auth.settings.auth_two_factor_enabled it will enable two factor
        # for all the app. Another way to anble two factor is that the user
        # must be part of a group that is called auth.settings.two_factor_authentication_group
        if user and self.settings.auth_two_factor_enabled == True:
            session.auth_two_factor_enabled = True
        elif user and self.settings.two_factor_authentication_group:
            role = self.settings.two_factor_authentication_group
            session.auth_two_factor_enabled = self.has_membership(user_id=user.id, role=role)
        # challenge
        if session.auth_two_factor_enabled:
            form = SQLFORM.factory(
                Field('authentication_code',
                      label=self.messages.label_two_factor,
                      required=True,
                      comment=self.messages.two_factor_comment),
                hidden=dict(_next=next),
                formstyle=settings.formstyle,
                separator=settings.label_separator
            )
            # accepted_form is used by some default web2py code later in the
            # function that handles running specified functions before redirect
            # Set it to False until the challenge form is accepted.
            accepted_form = False
            # Handle the case when a user has submitted the login/password
            # form successfully, and the password has been validated, but
            # the two-factor form has not been displayed or validated yet.
            if session.auth_two_factor_user is None and user is not None:
                session.auth_two_factor_user = user  # store the validated user and associate with this session
                session.auth_two_factor = random.randint(100000, 999999)
                session.auth_two_factor_tries_left = self.settings.auth_two_factor_tries_left
                # Set the way we generate the code or we send the code. For example using SMS...
                two_factor_methods = self.settings.two_factor_methods

                if two_factor_methods == []:
                    # TODO: Add some error checking to handle cases where email cannot be sent
                    self.settings.mailer.send(
                        to=user.email,
                        subject=self.messages.retrieve_two_factor_code_subject,
                        message=self.messages.retrieve_two_factor_code.format(session.auth_two_factor))
                else:
                    # Check for all method. It is possible to have multiples
                    for two_factor_method in two_factor_methods:
                        try:
                            # By default we use session.auth_two_factor generated before.
                            session.auth_two_factor = two_factor_method(user, session.auth_two_factor)
                        except:
                            pass
                        else:
                            break

            if form.accepts(request, session if self.csrf_prevention else None,
                            formname='login', dbio=False,
                            onvalidation=onvalidation,
                            hideerror=settings.hideerror):
                accepted_form = True

                '''
                The lists is executed after form validation for each of the corresponding action.
                For example, in your model:

                In your models copy and paste:

                #Before define tables, we add some extra field to auth_user
                auth.settings.extra_fields['auth_user'] = [
                    Field('motp_secret', 'password', length=512, default='', label='MOTP Secret'),
                    Field('motp_pin', 'string', length=128, default='', label='MOTP PIN')]

                OFFSET = 60 #Be sure is the same in your OTP Client

                #Set session.auth_two_factor to None. Because the code is generated by external app.
                # This will avoid to use the default setting and send a code by email.
                def _set_two_factor(user, auth_two_factor):
                    return None

                def verify_otp(user, otp):
                import time
                from hashlib import md5
                epoch_time = int(time.time())
                time_start = int(str(epoch_time - OFFSET)[:-1])
                time_end = int(str(epoch_time + OFFSET)[:-1])
                for t in range(time_start - 1, time_end + 1):
                    to_hash = str(t) + user.motp_secret + user.motp_pin
                    hash = md5(to_hash).hexdigest()[:6]
                    if otp == hash:
                    return hash

                auth.settings.auth_two_factor_enabled = True
                auth.messages.two_factor_comment = "Verify your OTP Client for the code."
                auth.settings.two_factor_methods = [lambda user, auth_two_factor: _set_two_factor(user, auth_two_factor)]
                auth.settings.two_factor_onvalidation = [lambda user, otp: verify_otp(user, otp)]

                '''
                if self.settings.two_factor_onvalidation != []:

                    for two_factor_onvalidation in self.settings.two_factor_onvalidation:
                        try:
                            session.auth_two_factor = two_factor_onvalidation(session.auth_two_factor_user, form.vars['authentication_code'])
                        except:
                            pass
                        else:
                            break

                if form.vars['authentication_code'] == str(session.auth_two_factor):
                    # Handle the case when the two-factor form has been successfully validated
                    # and the user was previously stored (the current user should be None because
                    # in this case, the previous username/password login form should not be displayed.
                    # This will allow the code after the 2-factor authentication block to proceed as
                    # normal.
                    if user is None or user == session.auth_two_factor_user:
                        user = session.auth_two_factor_user
                    # For security, because the username stored in the
                    # session somehow does not match the just validated
                    # user. Should not be possible without session stealing
                    # which is hard with SSL.
                    elif user != session.auth_two_factor_user:
                        user = None
                    # Either way, the user and code associated with this session should
                    # be removed. This handles cases where the session login may have
                    # expired but browser window is open, so the old session key and
                    # session usernamem will still exist
                    self._reset_two_factor_auth(session)
                else:
                    session.auth_two_factor_tries_left -= 1
                    # If the number of retries are higher than auth_two_factor_tries_left
                    # Require user to enter username and password again.
                    if session.auth_two_factor_enabled and session.auth_two_factor_tries_left < 1:
                        # Exceeded maximum allowed tries for this code. Require user to enter
                        # username and password again.
                        user = None
                        accepted_form = False
                        self._reset_two_factor_auth(session)
                        # Redirect to the default 'next' page without logging
                        # in. If that page requires login, user will be redirected
                        # back to the main login form
                        redirect(next, client_side=settings.client_side)
                    response.flash = self.messages.invalid_two_factor_code.format(session.auth_two_factor_tries_left)
                    return form
            else:
                return form
        # End login logic for two-factor authentication

        # process authenticated users
        if user:
            user = Row(table_user._filter_fields(user, id=True))
            # process authenticated users
            # user wants to be logged in for longer
            self.login_user(user)
            session.auth.expiration = \
                request.post_vars.remember_me and \
                settings.long_expiration or \
                settings.expiration
            session.auth.remember_me = 'remember_me' in request.post_vars
            self.log_event(log, user)
            session.flash = self.messages.logged_in

        # how to continue
        if settings.login_form == self:
            if accepted_form:
                callback(onaccept, form)
                if next == session._auth_next:
                    session._auth_next = None
                next = replace_id(next, form)
                redirect(next, client_side=settings.client_side)

            table_user[username].requires = old_requires
            return form
        elif user:
            callback(onaccept, None)

        if next == session._auth_next:
            del session._auth_next
        redirect(next, client_side=settings.client_side)

    def logout(self, next=DEFAULT, onlogout=DEFAULT, log=DEFAULT):
        """
        Logouts and redirects to login
        """

        # Clear out 2-step authentication information if user logs
        # out. This information is also cleared on successful login.
        self._reset_two_factor_auth(current.session)

        if next is DEFAULT:
            next = self.get_vars_next() or self.settings.logout_next
        if onlogout is DEFAULT:
            onlogout = self.settings.logout_onlogout
        if onlogout:
            onlogout(self.user)
        if log is DEFAULT:
            log = self.messages['logout_log']
        if self.user:
            self.log_event(log, self.user)
        if self.settings.login_form != self:
            cas = self.settings.login_form
            cas_user = cas.get_user()
            if cas_user:
                next = cas.logout_url(next)

        current.session.auth = None
        self.user = None
        if self.settings.renew_session_onlogout:
            current.session.renew(clear_session=not self.settings.keep_session_onlogout)
        current.session.flash = self.messages.logged_out
        if next is not None:
            redirect(next)

    def logout_bare(self):
        self.logout(next=None, onlogout=None, log=None)

    def register(self,
                 next=DEFAULT,
                 onvalidation=DEFAULT,
                 onaccept=DEFAULT,
                 log=DEFAULT,
                 ):
        """
        Returns a registration form
        """

        table_user = self.table_user()
        request = current.request
        response = current.response
        session = current.session
        if self.is_logged_in():
            redirect(self.settings.logged_url,
                     client_side=self.settings.client_side)
        if next is DEFAULT:
            next = self.get_vars_next() or self.settings.register_next
        if onvalidation is DEFAULT:
            onvalidation = self.settings.register_onvalidation
        if onaccept is DEFAULT:
            onaccept = self.settings.register_onaccept
        if log is DEFAULT:
            log = self.messages['register_log']

        table_user = self.table_user()
        if self.settings.login_userfield:
            username = self.settings.login_userfield
        elif 'username' in table_user.fields:
            username = 'username'
        else:
            username = 'email'

        # Ensure the username field is unique.
        unique_validator = IS_NOT_IN_DB(self.db, table_user[username])
        if not table_user[username].requires:
            table_user[username].requires = unique_validator
        elif isinstance(table_user[username].requires, (list, tuple)):
            if not any([isinstance(validator, IS_NOT_IN_DB) for validator in
                        table_user[username].requires]):
                if isinstance(table_user[username].requires, list):
                    table_user[username].requires.append(unique_validator)
                else:
                    table_user[username].requires += (unique_validator, )
        elif not isinstance(table_user[username].requires, IS_NOT_IN_DB):
            table_user[username].requires = [table_user[username].requires,
                                             unique_validator]

        passfield = self.settings.password_field
        formstyle = self.settings.formstyle
        try:  # Make sure we have our original minimum length as other auth forms change it
            table_user[passfield].requires[-1].min_length = self.settings.password_min_length
        except:
            pass

        if self.settings.register_verify_password:
            if self.settings.register_fields is None:
                self.settings.register_fields = [f.name for f in table_user if f.writable]
                k = self.settings.register_fields.index(passfield)
                self.settings.register_fields.insert(k+1, "password_two")
            extra_fields = [
                Field("password_two", "password",
                      requires=IS_EQUAL_TO(request.post_vars.get(passfield, None),
                                           error_message=self.messages.mismatched_password),
                      label=current.T("Confirm Password"))]
        else:
            extra_fields = []
        form = SQLFORM(table_user,
                       fields=self.settings.register_fields,
                       hidden=dict(_next=next),
                       showid=self.settings.showid,
                       submit_button=self.messages.register_button,
                       delete_label=self.messages.delete_label,
                       formstyle=formstyle,
                       separator=self.settings.label_separator,
                       extra_fields=extra_fields
                       )

        captcha = self.settings.register_captcha or self.settings.captcha
        if captcha:
            addrow(form, captcha.label, captcha,
                   captcha.comment, self.settings.formstyle, 'captcha__row')

        # Add a message if specified
        if self.settings.pre_registration_div:
            addrow(form, '',
                   DIV(_id="pre-reg", *self.settings.pre_registration_div),
                   '', formstyle, '')

        key = web2py_uuid()
        if self.settings.registration_requires_approval:
            key = 'pending-' + key

        table_user.registration_key.default = key
        if form.accepts(request, session if self.csrf_prevention else None,
                        formname='register',
                        onvalidation=onvalidation,
                        hideerror=self.settings.hideerror):
            description = self.messages.group_description % form.vars
            if self.settings.create_user_groups:
                group_id = self.add_group(self.settings.create_user_groups % form.vars, description)
                self.add_membership(group_id, form.vars.id)
            if self.settings.everybody_group_id:
                self.add_membership(self.settings.everybody_group_id, form.vars.id)
            if self.settings.registration_requires_verification:
                link = self.url(
                    self.settings.function, args=('verify_email', key), scheme=True)
                d = dict(form.vars)
                d.update(dict(key=key, link=link, username=form.vars[username]))
                if not (self.settings.mailer and self.settings.mailer.send(
                        to=form.vars.email,
                        subject=self.messages.verify_email_subject,
                        message=self.messages.verify_email % d)):
                    self.db.rollback()
                    response.flash = self.messages.unable_send_email
                    return form
                session.flash = self.messages.email_sent
            if self.settings.registration_requires_approval and \
               not self.settings.registration_requires_verification:
                table_user[form.vars.id] = dict(registration_key='pending')
                session.flash = self.messages.registration_pending
            elif (not self.settings.registration_requires_verification or self.settings.login_after_registration):
                if not self.settings.registration_requires_verification:
                    table_user[form.vars.id] = dict(registration_key='')
                session.flash = self.messages.registration_successful
                user = table_user(**{username: form.vars[username]})
                self.login_user(user)
                session.flash = self.messages.logged_in
            self.log_event(log, form.vars)
            callback(onaccept, form)
            if not next:
                next = self.url(args=request.args)
            else:
                next = replace_id(next, form)
            redirect(next, client_side=self.settings.client_side)

        return form

    def is_logged_in(self):
        """
        Checks if the user is logged in and returns True/False.
        If so user is in auth.user as well as in session.auth.user
        """

        if self.user:
            return True
        return False

    def verify_email(self,
                     next=DEFAULT,
                     onaccept=DEFAULT,
                     log=DEFAULT,
                     ):
        """
        Action used to verify the registration email
        """

        key = getarg(-1)
        table_user = self.table_user()
        user = table_user(registration_key=key)
        if not user:
            redirect(self.settings.login_url)
        if self.settings.registration_requires_approval:
            user.update_record(registration_key='pending')
            current.session.flash = self.messages.registration_pending
        else:
            user.update_record(registration_key='')
            current.session.flash = self.messages.email_verified
        # make sure session has same user.registrato_key as db record
        if current.session.auth and current.session.auth.user:
            current.session.auth.user.registration_key = user.registration_key
        if log is DEFAULT:
            log = self.messages['verify_email_log']
        if next is DEFAULT:
            next = self.settings.verify_email_next
        if onaccept is DEFAULT:
            onaccept = self.settings.verify_email_onaccept
        self.log_event(log, user)
        callback(onaccept, user)
        redirect(next)

    def retrieve_username(self,
                          next=DEFAULT,
                          onvalidation=DEFAULT,
                          onaccept=DEFAULT,
                          log=DEFAULT,
                          ):
        """
        Returns a form to retrieve the user username
        (only if there is a username field)
        """

        table_user = self.table_user()
        if 'username' not in table_user.fields:
            raise HTTP(404)
        request = current.request
        response = current.response
        session = current.session
        captcha = self.settings.retrieve_username_captcha or \
                  (self.settings.retrieve_username_captcha is not False and self.settings.captcha)
        if not self.settings.mailer:
            response.flash = self.messages.function_disabled
            return ''
        if next is DEFAULT:
            next = self.get_vars_next() or self.settings.retrieve_username_next
        if onvalidation is DEFAULT:
            onvalidation = self.settings.retrieve_username_onvalidation
        if onaccept is DEFAULT:
            onaccept = self.settings.retrieve_username_onaccept
        if log is DEFAULT:
            log = self.messages['retrieve_username_log']
        old_requires = table_user.email.requires
        table_user.email.requires = [IS_IN_DB(self.db, table_user.email,
                                              error_message=self.messages.invalid_email)]
        form = SQLFORM(table_user,
                       fields=['email'],
                       hidden=dict(_next=next),
                       showid=self.settings.showid,
                       submit_button=self.messages.submit_button,
                       delete_label=self.messages.delete_label,
                       formstyle=self.settings.formstyle,
                       separator=self.settings.label_separator
                       )
        if captcha:
            addrow(form, captcha.label, captcha,
                   captcha.comment, self.settings.formstyle, 'captcha__row')

        if form.accepts(request, session if self.csrf_prevention else None,
                        formname='retrieve_username', dbio=False,
                        onvalidation=onvalidation, hideerror=self.settings.hideerror):
            users = table_user._db(table_user.email == form.vars.email).select()
            if not users:
                current.session.flash = \
                    self.messages.invalid_email
                redirect(self.url(args=request.args))
            username = ', '.join(u.username for u in users)
            self.settings.mailer.send(to=form.vars.email,
                                      subject=self.messages.retrieve_username_subject,
                                      message=self.messages.retrieve_username % dict(username=username))
            session.flash = self.messages.email_sent
            for user in users:
                self.log_event(log, user)
            callback(onaccept, form)
            if not next:
                next = self.url(args=request.args)
            else:
                next = replace_id(next, form)
            redirect(next)
        table_user.email.requires = old_requires
        return form

    def random_password(self):
        import string
        import random
        password = ''
        specials = r'!#$*'
        for i in range(0, 3):
            password += random.choice(string.ascii_lowercase)
            password += random.choice(string.ascii_uppercase)
            password += random.choice(string.digits)
            password += random.choice(specials)
        return ''.join(random.sample(password, len(password)))

    def reset_password_deprecated(self,
                                  next=DEFAULT,
                                  onvalidation=DEFAULT,
                                  onaccept=DEFAULT,
                                  log=DEFAULT,
                                  ):
        """
        Returns a form to reset the user password (deprecated)
        """

        table_user = self.table_user()
        request = current.request
        response = current.response
        session = current.session
        if not self.settings.mailer:
            response.flash = self.messages.function_disabled
            return ''
        if next is DEFAULT:
            next = self.get_vars_next() or self.settings.retrieve_password_next
        if onvalidation is DEFAULT:
            onvalidation = self.settings.retrieve_password_onvalidation
        if onaccept is DEFAULT:
            onaccept = self.settings.retrieve_password_onaccept
        if log is DEFAULT:
            log = self.messages['retrieve_password_log']
        old_requires = table_user.email.requires
        table_user.email.requires = [IS_IN_DB(self.db, table_user.email,
                                              error_message=self.messages.invalid_email)]
        form = SQLFORM(table_user,
                       fields=['email'],
                       hidden=dict(_next=next),
                       showid=self.settings.showid,
                       submit_button=self.messages.submit_button,
                       delete_label=self.messages.delete_label,
                       formstyle=self.settings.formstyle,
                       separator=self.settings.label_separator
                       )
        if form.accepts(request, session if self.csrf_prevention else None,
                        formname='retrieve_password', dbio=False,
                        onvalidation=onvalidation, hideerror=self.settings.hideerror):
            user = table_user(email=form.vars.email)
            key = user.registration_key
            if not user:
                current.session.flash = \
                    self.messages.invalid_email
                redirect(self.url(args=request.args))
            elif key in ('pending', 'disabled', 'blocked') or (key or '').startswith('pending'):
                current.session.flash = \
                    self.messages.registration_pending
                redirect(self.url(args=request.args))
            password = self.random_password()
            passfield = self.settings.password_field
            d = {
                passfield: str(table_user[passfield].validate(password)[0]),
                'registration_key': ''
                }
            user.update_record(**d)
            if self.settings.mailer and \
               self.settings.mailer.send(to=form.vars.email,
                                         subject=self.messages.retrieve_password_subject,
                                         message=self.messages.retrieve_password % dict(password=password)):
                session.flash = self.messages.email_sent
            else:
                session.flash = self.messages.unable_to_send_email
            self.log_event(log, user)
            callback(onaccept, form)
            if not next:
                next = self.url(args=request.args)
            else:
                next = replace_id(next, form)
            redirect(next)
        table_user.email.requires = old_requires
        return form

    def confirm_registration(self,
                             next=DEFAULT,
                             onvalidation=DEFAULT,
                             onaccept=DEFAULT,
                             log=DEFAULT,
                             ):
        """
        Returns a form to confirm user registration
        """

        table_user = self.table_user()
        request = current.request
        # response = current.response
        session = current.session

        if next is DEFAULT:
            next = self.get_vars_next() or self.settings.reset_password_next

        if self.settings.prevent_password_reset_attacks:
            key = request.vars.key
            if not key and len(request.args) > 1:
                key = request.args[-1]
            if key:
                session._reset_password_key = key
                redirect(self.url(args='confirm_registration'))
            else:
                key = session._reset_password_key
        else:
            key = request.vars.key or getarg(-1)
        try:
            t0 = int(key.split('-')[0])
            if time.time() - t0 > 60 * 60 * 24:
                raise Exception
            user = table_user(reset_password_key=key)
            if not user:
                raise Exception
        except Exception as e:
            session.flash = self.messages.invalid_reset_password
            redirect(self.url('login', vars=dict(test=e)))
            redirect(next, client_side=self.settings.client_side)
        passfield = self.settings.password_field
        form = SQLFORM.factory(
            Field('first_name',
                  label='First Name',
                  required=True),
            Field('last_name',
                  label='Last Name',
                  required=True),
            Field('new_password', 'password',
                  label=self.messages.new_password,
                  requires=self.table_user()[passfield].requires),
            Field('new_password2', 'password',
                  label=self.messages.verify_password,
                  requires=[IS_EXPR('value==%s' % repr(request.vars.new_password),
                                    self.messages.mismatched_password)]),
            submit_button='Confirm Registration',
            hidden=dict(_next=next),
            formstyle=self.settings.formstyle,
            separator=self.settings.label_separator
        )
        if form.process().accepted:
            user.update_record(
                **{passfield: str(form.vars.new_password),
                   'first_name': str(form.vars.first_name),
                   'last_name': str(form.vars.last_name),
                   'registration_key': '',
                   'reset_password_key': ''})
            session.flash = self.messages.password_changed
            if self.settings.login_after_password_change:
                self.login_user(user)
            redirect(next, client_side=self.settings.client_side)
        return form

    def email_registration(self, subject, body, user):
        """
        Sends and email invitation to a user informing they have been registered with the application
        """
        reset_password_key = str(int(time.time())) + '-' + web2py_uuid()
        link = self.url(self.settings.function,
                        args=('confirm_registration',), vars={'key': reset_password_key},
                        scheme=True)
        d = dict(user)
        d.update(dict(key=reset_password_key, link=link, site=current.request.env.http_host))
        if self.settings.mailer and self.settings.mailer.send(
            to=user.email,
            subject=subject % d,
                message=body % d):
            user.update_record(reset_password_key=reset_password_key)
            return True
        return False

    def bulk_register(self, max_emails=100):
        """
        Creates a form for ther user to send invites to other users to join
        """
        if not self.user:
            redirect(self.settings.login_url)
        if not self.settings.bulk_register_enabled:
            return HTTP(404)

        form = SQLFORM.factory(
            Field('subject', 'string', default=self.messages.bulk_invite_subject, requires=IS_NOT_EMPTY()),
            Field('emails', 'text', requires=IS_NOT_EMPTY()),
            Field('message', 'text', default=self.messages.bulk_invite_body, requires=IS_NOT_EMPTY()),
            formstyle=self.settings.formstyle)

        if form.process().accepted:
            emails = re.compile('[^\s\'"@<>,;:]+\@[^\s\'"@<>,;:]+').findall(form.vars.emails)
            # send the invitations
            emails_sent = []
            emails_fail = []
            emails_exist = []
            for email in emails[:max_emails]:
                if self.table_user()(email=email):
                    emails_exist.append(email)
                else:
                    user = self.register_bare(email=email)
                    if self.email_registration(form.vars.subject, form.vars.message, user):
                        emails_sent.append(email)
                    else:
                        emails_fail.append(email)
            emails_fail += emails[max_emails:]
            form = DIV(H4('Emails sent'), UL(*[A(x, _href='mailto:'+x) for x in emails_sent]),
                       H4('Emails failed'), UL(*[A(x, _href='mailto:'+x) for x in emails_fail]),
                       H4('Emails existing'), UL(*[A(x, _href='mailto:'+x) for x in emails_exist]))
        return form

    def manage_tokens(self):
        if not self.user:
            redirect(self.settings.login_url)
        table_token = self.table_token()
        table_token.user_id.writable = False
        table_token.user_id.default = self.user.id
        table_token.token.writable = False
        if current.request.args(1) == 'new':
            table_token.token.readable = False
        form = SQLFORM.grid(table_token, args=['manage_tokens'])
        return form

    def reset_password(self,
                       next=DEFAULT,
                       onvalidation=DEFAULT,
                       onaccept=DEFAULT,
                       log=DEFAULT,
                       ):
        """
        Returns a form to reset the user password
        """

        table_user = self.table_user()
        request = current.request
        # response = current.response
        session = current.session

        if next is DEFAULT:
            next = self.get_vars_next() or self.settings.reset_password_next

        if self.settings.prevent_password_reset_attacks:
            key = request.vars.key
            if key:
                session._reset_password_key = key
                redirect(self.url(args='reset_password'))
            else:
                key = session._reset_password_key
        else:
            key = request.vars.key
        try:
            t0 = int(key.split('-')[0])
            if time.time() - t0 > 60 * 60 * 24:
                raise Exception
            user = table_user(reset_password_key=key)
            if not user:
                raise Exception
        except Exception:
            session.flash = self.messages.invalid_reset_password
            redirect(next, client_side=self.settings.client_side)

        key = user.registration_key
        if key in ('pending', 'disabled', 'blocked') or (key or '').startswith('pending'):
            session.flash = self.messages.registration_pending
            redirect(next, client_side=self.settings.client_side)

        if onvalidation is DEFAULT:
            onvalidation = self.settings.reset_password_onvalidation
        if onaccept is DEFAULT:
            onaccept = self.settings.reset_password_onaccept

        passfield = self.settings.password_field
        form = SQLFORM.factory(
            Field('new_password', 'password',
                  label=self.messages.new_password,
                  requires=self.table_user()[passfield].requires),
            Field('new_password2', 'password',
                  label=self.messages.verify_password,
                  requires=[IS_EXPR('value==%s' % repr(request.vars.new_password),
                                    self.messages.mismatched_password)]),
            submit_button=self.messages.password_reset_button,
            hidden=dict(_next=next),
            formstyle=self.settings.formstyle,
            separator=self.settings.label_separator
        )
        if form.accepts(request, session, onvalidation=onvalidation,
                        hideerror=self.settings.hideerror):
            user.update_record(
                **{passfield: str(form.vars.new_password),
                   'registration_key': '',
                   'reset_password_key': ''})
            session.flash = self.messages.password_changed
            if self.settings.login_after_password_change:
                self.login_user(user)
            callback(onaccept, form)
            redirect(next, client_side=self.settings.client_side)
        return form

    def request_reset_password(self,
                               next=DEFAULT,
                               onvalidation=DEFAULT,
                               onaccept=DEFAULT,
                               log=DEFAULT,
                               ):
        """
        Returns a form to reset the user password
        """
        table_user = self.table_user()
        request = current.request
        response = current.response
        session = current.session
        captcha = self.settings.retrieve_password_captcha or \
                (self.settings.retrieve_password_captcha is not False and self.settings.captcha)

        if next is DEFAULT:
            next = self.get_vars_next() or self.settings.request_reset_password_next
        if not self.settings.mailer:
            response.flash = self.messages.function_disabled
            return ''
        if onvalidation is DEFAULT:
            onvalidation = self.settings.request_reset_password_onvalidation
        if onaccept is DEFAULT:
            onaccept = self.settings.request_reset_password_onaccept
        if log is DEFAULT:
            log = self.messages['reset_password_log']
        userfield = self.settings.login_userfield or 'username' \
            if 'username' in table_user.fields else 'email'
        if userfield == 'email':
            table_user.email.requires = [
                IS_EMAIL(error_message=self.messages.invalid_email),
                IS_IN_DB(self.db, table_user.email,
                         error_message=self.messages.invalid_email)]
            if not self.settings.email_case_sensitive:
                table_user.email.requires.insert(0, IS_LOWER())
        else:
            table_user.username.requires = [
                IS_IN_DB(self.db, table_user.username,
                         error_message=self.messages.invalid_username)]
            if not self.settings.username_case_sensitive:
                table_user.username.requires.insert(0, IS_LOWER())

        form = SQLFORM(table_user,
                       fields=[userfield],
                       hidden=dict(_next=next),
                       showid=self.settings.showid,
                       submit_button=self.messages.password_reset_button,
                       delete_label=self.messages.delete_label,
                       formstyle=self.settings.formstyle,
                       separator=self.settings.label_separator
                       )
        if captcha:
            addrow(form, captcha.label, captcha,
                   captcha.comment, self.settings.formstyle, 'captcha__row')
        if form.accepts(request, session if self.csrf_prevention else None,
                        formname='reset_password', dbio=False,
                        onvalidation=onvalidation,
                        hideerror=self.settings.hideerror):
            user = table_user(**{userfield: form.vars.get(userfield)})
            key = user.registration_key
            if not user:
                session.flash = self.messages['invalid_%s' % userfield]
                redirect(self.url(args=request.args),
                         client_side=self.settings.client_side)
            elif key in ('pending', 'disabled', 'blocked') or (key or '').startswith('pending'):
                session.flash = self.messages.registration_pending
                redirect(self.url(args=request.args),
                         client_side=self.settings.client_side)
            if self.email_reset_password(user):
                session.flash = self.messages.email_sent
            else:
                session.flash = self.messages.unable_to_send_email
            self.log_event(log, user)
            callback(onaccept, form)
            if not next:
                next = self.url(args=request.args)
            else:
                next = replace_id(next, form)
            redirect(next, client_side=self.settings.client_side)
        # old_requires = table_user.email.requires
        return form

    def email_reset_password(self, user):
        reset_password_key = str(int(time.time())) + '-' + web2py_uuid()
        link = self.url(self.settings.function,
                        args=('reset_password',), vars={'key': reset_password_key},
                        scheme=True)
        d = dict(user)
        d.update(dict(key=reset_password_key, link=link))
        if self.settings.mailer and self.settings.mailer.send(
            to=user.email,
            subject=self.messages.reset_password_subject,
                message=self.messages.reset_password % d):
            user.update_record(reset_password_key=reset_password_key)
            return True
        return False

    def retrieve_password(self,
                          next=DEFAULT,
                          onvalidation=DEFAULT,
                          onaccept=DEFAULT,
                          log=DEFAULT,
                          ):
        if self.settings.reset_password_requires_verification:
            return self.request_reset_password(next, onvalidation, onaccept, log)
        else:
            return self.reset_password_deprecated(next, onvalidation, onaccept, log)

    def change_password(self,
                        next=DEFAULT,
                        onvalidation=DEFAULT,
                        onaccept=DEFAULT,
                        log=DEFAULT,
                        ):
        """
        Returns a form that lets the user change password
        """

        if not self.is_logged_in():
            redirect(self.settings.login_url,
                     client_side=self.settings.client_side)
        db = self.db
        table_user = self.table_user()
        s = db(table_user.id == self.user.id)

        request = current.request
        session = current.session
        if next is DEFAULT:
            next = self.get_vars_next() or self.settings.change_password_next
        if onvalidation is DEFAULT:
            onvalidation = self.settings.change_password_onvalidation
        if onaccept is DEFAULT:
            onaccept = self.settings.change_password_onaccept
        if log is DEFAULT:
            log = self.messages['change_password_log']
        passfield = self.settings.password_field
        requires = table_user[passfield].requires
        if not isinstance(requires, (list, tuple)):
            requires = [requires]
        requires = list(filter(lambda t: isinstance(t, CRYPT), requires))
        if requires:
            requires[0].min_length = 0
        form = SQLFORM.factory(
            Field('old_password', 'password', requires=requires,
                  label=self.messages.old_password),
            Field('new_password', 'password',
                  label=self.messages.new_password,
                  requires=table_user[passfield].requires),
            Field('new_password2', 'password',
                  label=self.messages.verify_password,
                  requires=[IS_EXPR('value==%s' % repr(request.vars.new_password),
                                    self.messages.mismatched_password)]),
            submit_button=self.messages.password_change_button,
            hidden=dict(_next=next),
            formstyle=self.settings.formstyle,
            separator=self.settings.label_separator
        )
        if form.accepts(request, session,
                        formname='change_password',
                        onvalidation=onvalidation,
                        hideerror=self.settings.hideerror):

            current_user = s.select(limitby=(0, 1), orderby_on_limitby=False).first()
            if not form.vars['old_password'] == current_user[passfield]:
                form.errors['old_password'] = self.messages.invalid_password
            else:
                d = {passfield: str(form.vars.new_password)}
                s.update(**d)
                session.flash = self.messages.password_changed
                self.log_event(log, self.user)
                callback(onaccept, form)
                if not next:
                    next = self.url(args=request.args)
                else:
                    next = replace_id(next, form)
                redirect(next, client_side=self.settings.client_side)
        return form

    def profile(self,
                next=DEFAULT,
                onvalidation=DEFAULT,
                onaccept=DEFAULT,
                log=DEFAULT,
                ):
        """
        Returns a form that lets the user change his/her profile
        """

        table_user = self.table_user()
        if not self.is_logged_in():
            redirect(self.settings.login_url,
                     client_side=self.settings.client_side)
        passfield = self.settings.password_field
        table_user[passfield].writable = False
        request = current.request
        session = current.session
        if next is DEFAULT:
            next = self.get_vars_next() or self.settings.profile_next
        if onvalidation is DEFAULT:
            onvalidation = self.settings.profile_onvalidation
        if onaccept is DEFAULT:
            onaccept = self.settings.profile_onaccept
        if log is DEFAULT:
            log = self.messages['profile_log']
        form = SQLFORM(
            table_user,
            self.user.id,
            fields=self.settings.profile_fields,
            hidden=dict(_next=next),
            showid=self.settings.showid,
            submit_button=self.messages.profile_save_button,
            delete_label=self.messages.delete_label,
            upload=self.settings.download_url,
            formstyle=self.settings.formstyle,
            separator=self.settings.label_separator,
            deletable=self.settings.allow_delete_accounts,
            )
        if form.accepts(request, session,
                        formname='profile',
                        onvalidation=onvalidation,
                        hideerror=self.settings.hideerror):
            self.user.update(table_user._filter_fields(form.vars))
            session.flash = self.messages.profile_updated
            self.log_event(log, self.user)
            callback(onaccept, form)
            if form.deleted:
                return self.logout()
            if not next:
                next = self.url(args=request.args)
            else:
                next = replace_id(next, form)
            redirect(next, client_side=self.settings.client_side)
        return form

    def run_login_onaccept(self):
        onaccept = self.settings.login_onaccept
        if onaccept:
            form = Storage(dict(vars=self.user))
            if not isinstance(onaccept, (list, tuple)):
                onaccept = [onaccept]
            for callback in onaccept:
                callback(form)

    def jwt(self):
        """
        To use JWT authentication:
        1) instantiate auth with::

            auth = Auth(db, jwt = {'secret_key':'secret'})

        where 'secret' is your own secret string.

        2) Decorate functions that require login but should accept the JWT token credentials::

            @auth.allows_jwt()
            @auth.requires_login()
            def myapi(): return 'hello %s' % auth.user.email

        Notice jwt is allowed but not required. if user is logged in, myapi is accessible.

        3) Use it!

        Now API users can obtain a token with

            http://.../app/default/user/jwt?username=...&password=....

        (returns json object with a token attribute)
        API users can refresh an existing token with

            http://.../app/default/user/jwt?token=...

        they can authenticate themselves when calling http:/.../myapi by injecting a header

            Authorization: Bearer <the jwt token>

        Any additional attributes in the jwt argument of Auth() below::

           auth = Auth(db, jwt = {...})

        are passed to the constructor of class AuthJWT. Look there for documentation.
        """
        if not self.jwt_handler:
            raise HTTP(400, "Not authorized")
        else:
            rtn = self.jwt_handler.jwt_token_manager()
            raise HTTP(200, rtn, cookies=None, **current.response.headers)

    def is_impersonating(self):
        return self.is_logged_in() and 'impersonator' in current.session.auth

    def impersonate(self, user_id=DEFAULT):
        """
        To use this make a POST to
        `http://..../impersonate request.post_vars.user_id=<id>`

        Set request.post_vars.user_id to 0 to restore original user.

        requires impersonator is logged in and::

            has_permission('impersonate', 'auth_user', user_id)

        """
        request = current.request
        session = current.session
        auth = session.auth
        table_user = self.table_user()
        if not self.is_logged_in():
            raise HTTP(401, "Not Authorized")
        current_id = auth.user.id
        requested_id = user_id
        user = None
        if user_id is DEFAULT:
            user_id = current.request.post_vars.user_id
        if user_id and user_id != self.user.id and user_id != '0':
            if not self.has_permission('impersonate',
                                       self.table_user(),
                                       user_id):
                raise HTTP(403, "Forbidden")
            user = table_user(user_id)
            if not user:
                raise HTTP(401, "Not Authorized")
            auth.impersonator = pickle.dumps(session, pickle.HIGHEST_PROTOCOL)
            auth.user.update(
                table_user._filter_fields(user, True))
            self.user = auth.user
            self.update_groups()
            log = self.messages['impersonate_log']
            self.log_event(log, dict(id=current_id, other_id=auth.user.id))
            self.run_login_onaccept()
        elif user_id in (0, '0'):
            if self.is_impersonating():
                session.clear()
                session.update(pickle.loads(auth.impersonator))
                self.user = session.auth.user
                self.update_groups()
                self.run_login_onaccept()
            return None
        if requested_id is DEFAULT and not request.post_vars:
            return SQLFORM.factory(Field('user_id', 'integer'))
        elif not user:
            return None
        else:
            return SQLFORM(table_user, user.id, readonly=True)

    def update_groups(self):
        if not self.user:
            return
        user_groups = self.user_groups = {}
        if current.session.auth:
            current.session.auth.user_groups = self.user_groups
        table_group = self.table_group()
        table_membership = self.table_membership()
        memberships = self.db(
            table_membership.user_id == self.user.id).select()
        for membership in memberships:
            group = table_group(membership.group_id)
            if group:
                user_groups[membership.group_id] = group.role

    def groups(self):
        """
        Displays the groups and their roles for the logged in user
        """

        if not self.is_logged_in():
            redirect(self.settings.login_url)
        table_membership = self.table_membership()
        memberships = self.db(
            table_membership.user_id == self.user.id).select()
        table = TABLE()
        for membership in memberships:
            table_group = self.table_group()
            groups = self.db(table_group.id == membership.group_id).select()
            if groups:
                group = groups[0]
                table.append(TR(H3(group.role, '(%s)' % group.id)))
                table.append(TR(P(group.description)))
        if not memberships:
            return None
        return table

    def not_authorized(self):
        """
        You can change the view for this page to make it look as you like
        """
        if current.request.ajax:
            raise HTTP(403, 'ACCESS DENIED')
        return self.messages.access_denied

    def allows_jwt(self, otherwise=None):
        if not self.jwt_handler:
            raise HTTP(400, "Not authorized")
        else:
            return self.jwt_handler.allows_jwt(otherwise=otherwise)

    def requires(self, condition, requires_login=True, otherwise=None):
        """
        Decorator that prevents access to action if not logged in
        """

        def decorator(action):

            def f(*a, **b):

                basic_allowed, basic_accepted, user = self.basic()
                user = user or self.user
                login_required = requires_login
                if callable(login_required):
                    login_required = login_required()

                if login_required:
                    if not user:
                        if current.request.ajax:
                            raise HTTP(401, self.messages.ajax_failed_authentication)
                        elif otherwise is not None:
                            if callable(otherwise):
                                return otherwise()
                            redirect(otherwise)
                        elif self.settings.allow_basic_login_only or \
                                basic_accepted or current.request.is_restful:
                            raise HTTP(403, "Not authorized")
                        else:
                            next = self.here()
                            current.session.flash = current.response.flash
                            return call_or_redirect(self.settings.on_failed_authentication,
                                                    self.settings.login_url + '?_next=' + urllib_quote(next))

                if callable(condition):
                    flag = condition()
                else:
                    flag = condition
                if not flag:
                    current.session.flash = self.messages.access_denied
                    return call_or_redirect(
                        self.settings.on_failed_authorization)
                return action(*a, **b)
            f.__doc__ = action.__doc__
            f.__name__ = action.__name__
            f.__dict__.update(action.__dict__)
            return f

        return decorator

    def requires_login(self, otherwise=None):
        """
        Decorator that prevents access to action if not logged in
        """
        return self.requires(True, otherwise=otherwise)

    def requires_login_or_token(self, otherwise=None):
        if self.settings.enable_tokens is True:
            user = None
            request = current.request
            token = request.env.http_web2py_user_token or request.vars._token
            table_token = self.table_token()
            table_user = self.table_user()
            from gluon.settings import global_settings
            if global_settings.web2py_runtime_gae:
                row = table_token(token=token)
                if row:
                    user = table_user(row.user_id)
            else:
                row = self.db(table_token.token == token)(table_user.id == table_token.user_id).select().first()
                if row:
                    user = row[table_user._tablename]
            if user:
                self.login_user(user)
        return self.requires(True, otherwise=otherwise)

    def requires_membership(self, role=None, group_id=None, otherwise=None):
        """
        Decorator that prevents access to action if not logged in or
        if user logged in is not a member of group_id.
        If role is provided instead of group_id then the
        group_id is calculated.
        """
        def has_membership(self=self, group_id=group_id, role=role):
            return self.has_membership(group_id=group_id, role=role)
        return self.requires(has_membership, otherwise=otherwise)

    def requires_permission(self, name, table_name='', record_id=0,
                            otherwise=None):
        """
        Decorator that prevents access to action if not logged in or
        if user logged in is not a member of any group (role) that
        has 'name' access to 'table_name', 'record_id'.
        """
        def has_permission(self=self, name=name, table_name=table_name, record_id=record_id):
            return self.has_permission(name, table_name, record_id)
        return self.requires(has_permission, otherwise=otherwise)

    def requires_signature(self, otherwise=None, hash_vars=True):
        """
        Decorator that prevents access to action if not logged in or
        if user logged in is not a member of group_id.
        If role is provided instead of group_id then the
        group_id is calculated.
        """
        def verify():
            return URL.verify(current.request, user_signature=True, hash_vars=hash_vars)
        return self.requires(verify, otherwise)

    def add_group(self, role, description=''):
        """
        Creates a group associated to a role
        """
        group_id = self.table_group().insert(role=role, description=description)
        self.log_event(self.messages['add_group_log'], dict(group_id=group_id, role=role))
        return group_id

    def del_group(self, group_id):
        """
        Deletes a group
        """
        self.db(self.table_group().id == group_id).delete()
        self.db(self.table_membership().group_id == group_id).delete()
        self.db(self.table_permission().group_id == group_id).delete()
        if group_id in self.user_groups:
            del self.user_groups[group_id]
        self.log_event(self.messages.del_group_log, dict(group_id=group_id))

    def id_group(self, role):
        """
        Returns the group_id of the group specified by the role
        """
        rows = self.db(self.table_group().role == role).select()
        if not rows:
            return None
        return rows[0].id

    def user_group(self, user_id=None):
        """
        Returns the group_id of the group uniquely associated to this user
        i.e. `role=user:[user_id]`
        """
        return self.id_group(self.user_group_role(user_id))

    def user_group_role(self, user_id=None):
        if not self.settings.create_user_groups:
            return None
        if user_id:
            user = self.table_user()[user_id]
        else:
            user = self.user
        return self.settings.create_user_groups % user

    def has_membership(self, group_id=None, user_id=None, role=None):
        """
        Checks if user is member of group_id or role
        """
        group_id = group_id or self.id_group(role)
        try:
            group_id = int(group_id)
        except:
            group_id = self.id_group(group_id)  # interpret group_id as a role
        if not user_id and self.user:
            user_id = self.user.id
        membership = self.table_membership()
        if group_id and user_id and self.db((membership.user_id == user_id) &
                                            (membership.group_id == group_id)).select():
            r = True
        else:
            r = False
        self.log_event(self.messages['has_membership_log'],
                       dict(user_id=user_id, group_id=group_id, check=r))
        return r

    def add_membership(self, group_id=None, user_id=None, role=None):
        """
        Gives user_id membership of group_id or role
        if user is None than user_id is that of current logged in user
        """

        group_id = group_id or self.id_group(role)
        try:
            group_id = int(group_id)
        except:
            group_id = self.id_group(group_id)  # interpret group_id as a role
        if not user_id and self.user:
            user_id = self.user.id
        membership = self.table_membership()
        db = membership._db
        record = db((membership.user_id == user_id) &
                    (membership.group_id == group_id),
                    ignore_common_filters=True).select().first()
        if record:
            if hasattr(record, 'is_active') and not record.is_active:
                record.update_record(is_active=True)
            return record.id
        else:
            id = membership.insert(group_id=group_id, user_id=user_id)
        if role:
            self.user_groups[group_id] = role
        else:
            self.update_groups()
        self.log_event(self.messages['add_membership_log'],
                       dict(user_id=user_id, group_id=group_id))
        return id

    def del_membership(self, group_id=None, user_id=None, role=None):
        """
        Revokes membership from group_id to user_id
        if user_id is None than user_id is that of current logged in user
        """

        group_id = group_id or self.id_group(role)
        try:
            group_id = int(group_id)
        except:
            group_id = self.id_group(group_id)  # interpret group_id as a role
        if not user_id and self.user:
            user_id = self.user.id
        membership = self.table_membership()
        self.log_event(self.messages['del_membership_log'],
                       dict(user_id=user_id, group_id=group_id))
        ret = self.db(membership.user_id == user_id)(membership.group_id == group_id).delete()
        if group_id in self.user_groups:
            del self.user_groups[group_id]
        return ret

    def has_permission(self,
                       name='any',
                       table_name='',
                       record_id=0,
                       user_id=None,
                       group_id=None,
                       ):
        """
        Checks if user_id or current logged in user is member of a group
        that has 'name' permission on 'table_name' and 'record_id'
        if group_id is passed, it checks whether the group has the permission
        """

        if not group_id and self.settings.everybody_group_id and \
                self.has_permission(name, table_name, record_id, user_id=None,
                                    group_id=self.settings.everybody_group_id):
                return True

        if not user_id and not group_id and self.user:
            user_id = self.user.id
        if user_id:
            membership = self.table_membership()
            rows = self.db(membership.user_id == user_id).select(membership.group_id)
            groups = set([row.group_id for row in rows])
            if group_id and group_id not in groups:
                return False
        else:
            groups = set([group_id])
        permission = self.table_permission()
        rows = self.db(permission.name ==
                       name)(permission.table_name ==
                             str(table_name))(permission.record_id ==
                                              record_id).select(permission.group_id)
        groups_required = set([row.group_id for row in rows])
        if record_id:
            rows = self.db(permission.name ==
                           name)(permission.table_name ==
                                 str(table_name))(permission.record_id ==
                                                  0).select(permission.group_id)
            groups_required = groups_required.union(set([row.group_id for row in rows]))
        if groups.intersection(groups_required):
            r = True
        else:
            r = False
        if user_id:
            self.log_event(self.messages['has_permission_log'],
                           dict(user_id=user_id, name=name,
                                table_name=table_name, record_id=record_id))
        return r

    def add_permission(self,
                       group_id,
                       name='any',
                       table_name='',
                       record_id=0,
                       ):
        """
        Gives group_id 'name' access to 'table_name' and 'record_id'
        """

        permission = self.table_permission()
        if group_id == 0:
            group_id = self.user_group()
        record = self.db((permission.group_id == group_id) &
                         (permission.name == name) &
                         (permission.table_name == str(table_name)) &
                         (permission.record_id == long(record_id)),
                         ignore_common_filters=True
                         ).select(limitby=(0, 1), orderby_on_limitby=False).first()
        if record:
            if hasattr(record, 'is_active') and not record.is_active:
                record.update_record(is_active=True)
            id = record.id
        else:
            id = permission.insert(group_id=group_id, name=name,
                                   table_name=str(table_name),
                                   record_id=long(record_id))
        self.log_event(self.messages['add_permission_log'],
                       dict(permission_id=id, group_id=group_id,
                            name=name, table_name=table_name,
                            record_id=record_id))
        return id

    def del_permission(self,
                       group_id,
                       name='any',
                       table_name='',
                       record_id=0,
                       ):
        """
        Revokes group_id 'name' access to 'table_name' and 'record_id'
        """

        permission = self.table_permission()
        self.log_event(self.messages['del_permission_log'],
                       dict(group_id=group_id, name=name,
                            table_name=table_name, record_id=record_id))
        return self.db(permission.group_id ==
                       group_id)(permission.name ==
                                 name)(permission.table_name ==
                                       str(table_name))(permission.record_id ==
                                                        long(record_id)).delete()

    def accessible_query(self, name, table, user_id=None):
        """
        Returns a query with all accessible records for user_id or
        the current logged in user
        this method does not work on GAE because uses JOIN and IN

        Example:
            Use as::

                db(auth.accessible_query('read', db.mytable)).select(db.mytable.ALL)

        """
        if not user_id:
            user_id = self.user_id
        db = self.db
        if isinstance(table, str) and table in self.db.tables():
            table = self.db[table]
        elif isinstance(table, (Set, Query)):
            # experimental: build a chained query for all tables
            if isinstance(table, Set):
                cquery = table.query
            else:
                cquery = table
            tablenames = db._adapter.tables(cquery)
            for tablename in tablenames:
                cquery &= self.accessible_query(name, tablename, user_id=user_id)
            return cquery
        if not isinstance(table, str) and \
                self.has_permission(name, table, 0, user_id):
            return table.id > 0
        membership = self.table_membership()
        permission = self.table_permission()
        query = table.id.belongs(
            db(membership.user_id == user_id)
                (membership.group_id == permission.group_id)
                (permission.name == name)
                (permission.table_name == table)
                ._select(permission.record_id))
        if self.settings.everybody_group_id:
            query |= table.id.belongs(
                db(permission.group_id == self.settings.everybody_group_id)
                    (permission.name == name)
                    (permission.table_name == table)
                    ._select(permission.record_id))
        return query

    @staticmethod
    def archive(form,
                archive_table=None,
                current_record='current_record',
                archive_current=False,
                fields=None):
        """
        If you have a table (db.mytable) that needs full revision history you
        can just do::

            form = crud.update(db.mytable, myrecord, onaccept=auth.archive)

        or::

            form = SQLFORM(db.mytable, myrecord).process(onaccept=auth.archive)

        crud.archive will define a new table "mytable_archive" and store
        a copy of the current record (if archive_current=True)
        or a copy of the previous record (if archive_current=False)
        in the newly created table including a reference
        to the current record.

        fields allows to specify extra fields that need to be archived.

        If you want to access such table you need to define it yourself
        in a model::

            db.define_table('mytable_archive',
                            Field('current_record', db.mytable),
                            db.mytable)

        Notice such table includes all fields of db.mytable plus one: current_record.
        crud.archive does not timestamp the stored record unless your original table
        has a fields like::

            db.define_table(...,
                Field('saved_on', 'datetime',
                      default=request.now, update=request.now, writable=False),
                Field('saved_by', auth.user,
                      default=auth.user_id, update=auth.user_id, writable=False),

        there is nothing special about these fields since they are filled before
        the record is archived.

        If you want to change the archive table name and the name of the reference field
        you can do, for example::

            db.define_table('myhistory',
                Field('parent_record', db.mytable), db.mytable)

        and use it as::

            form = crud.update(db.mytable, myrecord,
                               onaccept=lambda form:crud.archive(form,
                                                                 archive_table=db.myhistory,
                                                                 current_record='parent_record'))

        """
        if not archive_current and not form.record:
            return None
        table = form.table
        if not archive_table:
            archive_table_name = '%s_archive' % table
            if archive_table_name not in table._db:
                table._db.define_table(
                    archive_table_name,
                    Field(current_record, table),
                    *[field.clone(unique=False) for field in table])
            archive_table = table._db[archive_table_name]
        new_record = {current_record: form.vars.id}
        for fieldname in archive_table.fields:
            if not fieldname in ['id', current_record]:
                if archive_current and fieldname in form.vars:
                    new_record[fieldname] = form.vars[fieldname]
                elif form.record and fieldname in form.record:
                    new_record[fieldname] = form.record[fieldname]
        if fields:
            new_record.update(fields)
        id = archive_table.insert(**new_record)
        return id

    def wiki(self,
             slug=None,
             env=None,
             render='markmin',
             manage_permissions=False,
             force_prefix='',
             restrict_search=False,
             resolve=True,
             extra=None,
             menu_groups=None,
             templates=None,
             migrate=True,
             controller=None,
             function=None,
             force_render=False,
             groups=None):

        if controller and function:
            resolve = False

        if not hasattr(self, '_wiki'):
            self._wiki = Wiki(self, render=render,
                              manage_permissions=manage_permissions,
                              force_prefix=force_prefix,
                              restrict_search=restrict_search,
                              env=env, extra=extra or {},
                              menu_groups=menu_groups,
                              templates=templates,
                              migrate=migrate,
                              controller=controller,
                              function=function,
                              groups=groups)
        else:
            self._wiki.settings.extra = extra or {}
            self._wiki.env.update(env or {})

        # if resolve is set to True, process request as wiki call
        # resolve=False allows initial setup without wiki redirection
        wiki = None
        if resolve:
            if slug:
                wiki = self._wiki.read(slug, force_render)
                if isinstance(wiki, dict) and 'content' in wiki:
                    # We don't want to return a dict object, just the wiki
                    wiki = wiki['content']
            else:
                wiki = self._wiki()
            if isinstance(wiki, basestring):
                wiki = XML(wiki)
            return wiki

    def wikimenu(self):
        """To be used in menu.py for app wide wiki menus"""
        if (hasattr(self, "_wiki") and
            self._wiki.settings.controller and
            self._wiki.settings.function):
            self._wiki.automenu()


class Crud(object): # pragma: no cover

    def url(self, f=None, args=None, vars=None):
        """
        This should point to the controller that exposes
        download and crud
        """
        if args is None:
            args = []
        if vars is None:
            vars = {}
        return URL(c=self.settings.controller, f=f, args=args, vars=vars)

    def __init__(self, environment, db=None, controller='default'):
        self.db = db
        if not db and environment and isinstance(environment, DAL):
            self.db = environment
        elif not db:
            raise SyntaxError("must pass db as first or second argument")
        self.environment = current
        settings = self.settings = Settings()
        settings.auth = None
        settings.logger = None

        settings.create_next = None
        settings.update_next = None
        settings.controller = controller
        settings.delete_next = self.url()
        settings.download_url = self.url('download')
        settings.create_onvalidation = StorageList()
        settings.update_onvalidation = StorageList()
        settings.delete_onvalidation = StorageList()
        settings.create_onaccept = StorageList()
        settings.update_onaccept = StorageList()
        settings.update_ondelete = StorageList()
        settings.delete_onaccept = StorageList()
        settings.update_deletable = True
        settings.showid = False
        settings.keepvalues = False
        settings.create_captcha = None
        settings.update_captcha = None
        settings.captcha = None
        settings.formstyle = 'table3cols'
        settings.label_separator = ': '
        settings.hideerror = False
        settings.detect_record_change = True
        settings.hmac_key = None
        settings.lock_keys = True

        messages = self.messages = Messages(current.T)
        messages.submit_button = 'Submit'
        messages.delete_label = 'Check to delete'
        messages.record_created = 'Record Created'
        messages.record_updated = 'Record Updated'
        messages.record_deleted = 'Record Deleted'

        messages.update_log = 'Record %(id)s updated'
        messages.create_log = 'Record %(id)s created'
        messages.read_log = 'Record %(id)s read'
        messages.delete_log = 'Record %(id)s deleted'

        messages.lock_keys = True

    def __call__(self):
        args = current.request.args
        if len(args) < 1:
            raise HTTP(404)
        elif args[0] == 'tables':
            return self.tables()
        elif len(args) > 1 and not args(1) in self.db.tables:
            raise HTTP(404)
        table = self.db[args(1)]
        if args[0] == 'create':
            return self.create(table)
        elif args[0] == 'select':
            return self.select(table, linkto=self.url(args='read'))
        elif args[0] == 'search':
            form, rows = self.search(table, linkto=self.url(args='read'))
            return DIV(form, SQLTABLE(rows))
        elif args[0] == 'read':
            return self.read(table, args(2))
        elif args[0] == 'update':
            return self.update(table, args(2))
        elif args[0] == 'delete':
            return self.delete(table, args(2))
        else:
            raise HTTP(404)

    def log_event(self, message, vars):
        if self.settings.logger:
            self.settings.logger.log_event(message, vars, origin='crud')

    def has_permission(self, name, table, record=0):
        if not self.settings.auth:
            return True
        try:
            record_id = record.id
        except:
            record_id = record
        return self.settings.auth.has_permission(name, str(table), record_id)

    def tables(self):
        return TABLE(*[TR(A(name,
                            _href=self.url(args=('select', name))))
                       for name in self.db.tables])

    @staticmethod
    def archive(form, archive_table=None, current_record='current_record'):
        return Auth.archive(form, archive_table=archive_table,
                            current_record=current_record)

    def update(self,
               table,
               record,
               next=DEFAULT,
               onvalidation=DEFAULT,
               onaccept=DEFAULT,
               ondelete=DEFAULT,
               log=DEFAULT,
               message=DEFAULT,
               deletable=DEFAULT,
               formname=DEFAULT,
               **attributes
               ):
        if not (isinstance(table, Table) or table in self.db.tables) \
                or (isinstance(record, str) and not str(record).isdigit()):
            raise HTTP(404)
        if not isinstance(table, Table):
            table = self.db[table]
        try:
            record_id = record.id
        except:
            record_id = record or 0
        if record_id and not self.has_permission('update', table, record_id):
            redirect(self.settings.auth.settings.on_failed_authorization)
        if not record_id and not self.has_permission('create', table, record_id):
            redirect(self.settings.auth.settings.on_failed_authorization)

        request = current.request
        response = current.response
        session = current.session
        if request.extension == 'json' and request.vars.json:
            request.vars.update(json.loads(request.vars.json))
        if next is DEFAULT:
            next = request.get_vars._next \
                or request.post_vars._next \
                or self.settings.update_next
        if onvalidation is DEFAULT:
            onvalidation = self.settings.update_onvalidation
        if onaccept is DEFAULT:
            onaccept = self.settings.update_onaccept
        if ondelete is DEFAULT:
            ondelete = self.settings.update_ondelete
        if log is DEFAULT:
            log = self.messages['update_log']
        if deletable is DEFAULT:
            deletable = self.settings.update_deletable
        if message is DEFAULT:
            message = self.messages.record_updated
        if 'hidden' not in attributes:
            attributes['hidden'] = {}
        attributes['hidden']['_next'] = next
        form = SQLFORM(
            table,
            record,
            showid=self.settings.showid,
            submit_button=self.messages.submit_button,
            delete_label=self.messages.delete_label,
            deletable=deletable,
            upload=self.settings.download_url,
            formstyle=self.settings.formstyle,
            separator=self.settings.label_separator,
            **attributes  # contains hidden
            )
        self.accepted = False
        self.deleted = False
        captcha = self.settings.update_captcha or self.settings.captcha
        if record and captcha:
            addrow(form, captcha.label, captcha, captcha.comment, self.settings.formstyle, 'captcha__row')
        captcha = self.settings.create_captcha or self.settings.captcha
        if not record and captcha:
            addrow(form, captcha.label, captcha, captcha.comment, self.settings.formstyle, 'captcha__row')
        if request.extension not in ('html', 'load'):
            (_session, _formname) = (None, None)
        else:
            (_session, _formname) = (
                session, '%s/%s' % (table._tablename, form.record_id))
        if formname is not DEFAULT:
            _formname = formname
        keepvalues = self.settings.keepvalues
        if request.vars.delete_this_record:
            keepvalues = False
        if isinstance(onvalidation, StorageList):
            onvalidation = onvalidation.get(table._tablename, [])
        if form.accepts(request, _session, formname=_formname,
                        onvalidation=onvalidation, keepvalues=keepvalues,
                        hideerror=self.settings.hideerror,
                        detect_record_change=self.settings.detect_record_change):
            self.accepted = True
            response.flash = message
            if log:
                self.log_event(log, form.vars)
            if request.vars.delete_this_record:
                self.deleted = True
                message = self.messages.record_deleted
                callback(ondelete, form, table._tablename)
            response.flash = message
            callback(onaccept, form, table._tablename)
            if request.extension not in ('html', 'load'):
                raise HTTP(200, 'RECORD CREATED/UPDATED')
            if isinstance(next, (list, tuple)):  # fix issue with 2.6
                next = next[0]
            if next:  # Only redirect when explicit
                next = replace_id(next, form)
                session.flash = response.flash
                redirect(next)
        elif request.extension not in ('html', 'load'):
            raise HTTP(401, serializers.json(dict(errors=form.errors)))
        return form

    def create(self,
               table,
               next=DEFAULT,
               onvalidation=DEFAULT,
               onaccept=DEFAULT,
               log=DEFAULT,
               message=DEFAULT,
               formname=DEFAULT,
               **attributes
               ):

        if next is DEFAULT:
            next = self.settings.create_next
        if onvalidation is DEFAULT:
            onvalidation = self.settings.create_onvalidation
        if onaccept is DEFAULT:
            onaccept = self.settings.create_onaccept
        if log is DEFAULT:
            log = self.messages['create_log']
        if message is DEFAULT:
            message = self.messages.record_created
        return self.update(table,
                           None,
                           next=next,
                           onvalidation=onvalidation,
                           onaccept=onaccept,
                           log=log,
                           message=message,
                           deletable=False,
                           formname=formname,
                           **attributes
                           )

    def read(self, table, record):
        if not (isinstance(table, Table) or table in self.db.tables) \
                or (isinstance(record, str) and not str(record).isdigit()):
            raise HTTP(404)
        if not isinstance(table, Table):
            table = self.db[table]
        if not self.has_permission('read', table, record):
            redirect(self.settings.auth.settings.on_failed_authorization)
        form = SQLFORM(
            table,
            record,
            readonly=True,
            comments=False,
            upload=self.settings.download_url,
            showid=self.settings.showid,
            formstyle=self.settings.formstyle,
            separator=self.settings.label_separator
            )
        if current.request.extension not in ('html', 'load'):
            return table._filter_fields(form.record, id=True)
        return form

    def delete(self,
               table,
               record_id,
               next=DEFAULT,
               message=DEFAULT,
               ):
        if not (isinstance(table, Table) or table in self.db.tables):
            raise HTTP(404)
        if not isinstance(table, Table):
            table = self.db[table]
        if not self.has_permission('delete', table, record_id):
            redirect(self.settings.auth.settings.on_failed_authorization)
        request = current.request
        session = current.session
        if next is DEFAULT:
            next = request.get_vars._next \
                or request.post_vars._next \
                or self.settings.delete_next
        if message is DEFAULT:
            message = self.messages.record_deleted
        record = table[record_id]
        if record:
            callback(self.settings.delete_onvalidation, record)
            del table[record_id]
            callback(self.settings.delete_onaccept, record, table._tablename)
            session.flash = message
        redirect(next)

    def rows(self,
             table,
             query=None,
             fields=None,
             orderby=None,
             limitby=None,
             ):
        if not (isinstance(table, Table) or table in self.db.tables):
            raise HTTP(404)
        if not self.has_permission('select', table):
            redirect(self.settings.auth.settings.on_failed_authorization)
        # if record_id and not self.has_permission('select', table):
        #    redirect(self.settings.auth.settings.on_failed_authorization)
        if not isinstance(table, Table):
            table = self.db[table]
        if not query:
            query = table.id > 0
        if not fields:
            fields = [field for field in table if field.readable]
        else:
            fields = [table[f] if isinstance(f, str) else f for f in fields]
        rows = self.db(query).select(*fields, **dict(orderby=orderby,
                                                     limitby=limitby))
        return rows

    def select(self,
               table,
               query=None,
               fields=None,
               orderby=None,
               limitby=None,
               headers=None,
               **attr
               ):
        headers = headers or {}
        rows = self.rows(table, query, fields, orderby, limitby)
        if not rows:
            return None  # Nicer than an empty table.
        if 'upload' not in attr:
            attr['upload'] = self.url('download')
        if current.request.extension not in ('html', 'load'):
            return rows.as_list()
        if not headers:
            if isinstance(table, str):
                table = self.db[table]
            headers = dict((str(k), k.label) for k in table)
        return SQLTABLE(rows, headers=headers, **attr)

    def get_format(self, field):
        rtable = field._db[field.type[10:]]
        format = rtable.get('_format', None)
        if format and isinstance(format, str):
            return format[2:-2]
        return field.name

    def get_query(self, field, op, value, refsearch=False):
        try:
            if refsearch:
                format = self.get_format(field)
            if op == 'equals':
                if not refsearch:
                    return field == value
                else:
                    return lambda row: row[field.name][format] == value
            elif op == 'not equal':
                if not refsearch:
                    return field != value
                else:
                    return lambda row: row[field.name][format] != value
            elif op == 'greater than':
                if not refsearch:
                    return field > value
                else:
                    return lambda row: row[field.name][format] > value
            elif op == 'less than':
                if not refsearch:
                    return field < value
                else:
                    return lambda row: row[field.name][format] < value
            elif op == 'starts with':
                if not refsearch:
                    return field.like(value + '%')
                else:
                    return lambda row: str(row[field.name][format]).startswith(value)
            elif op == 'ends with':
                if not refsearch:
                    return field.like('%' + value)
                else:
                    return lambda row: str(row[field.name][format]).endswith(value)
            elif op == 'contains':
                if not refsearch:
                    return field.like('%' + value + '%')
                else:
                    return lambda row: value in row[field.name][format]
        except:
            return None

    def search(self, *tables, **args):
        """
        Creates a search form and its results for a table
        Examples:
            Use as::

                form, results = crud.search(db.test,
                   queries = ['equals', 'not equal', 'contains'],
                   query_labels={'equals':'Equals',
                                 'not equal':'Not equal'},
                   fields = ['id','children'],
                   field_labels = {
                       'id':'ID','children':'Children'},
                   zero='Please choose',
                   query = (db.test.id > 0)&(db.test.id != 3) )

        """
        table = tables[0]
        fields = args.get('fields', table.fields)
        validate = args.get('validate', True)
        request = current.request
        db = self.db
        if not (isinstance(table, Table) or table in db.tables):
            raise HTTP(404)
        attributes = {}
        for key in ('orderby', 'groupby', 'left', 'distinct', 'limitby', 'cache'):
            if key in args:
                attributes[key] = args[key]
        tbl = TABLE()
        selected = []
        refsearch = []
        results = []
        showall = args.get('showall', False)
        if showall:
            selected = fields
        chkall = args.get('chkall', False)
        if chkall:
            for f in fields:
                request.vars['chk%s' % f] = 'on'
        ops = args.get('queries', [])
        zero = args.get('zero', '')
        if not ops:
            ops = ['equals', 'not equal', 'greater than',
                   'less than', 'starts with',
                   'ends with', 'contains']
        ops.insert(0, zero)
        query_labels = args.get('query_labels', {})
        query = args.get('query', table.id > 0)
        field_labels = args.get('field_labels', {})
        for field in fields:
            field = table[field]
            if not field.readable:
                continue
            fieldname = field.name
            chkval = request.vars.get('chk' + fieldname, None)
            txtval = request.vars.get('txt' + fieldname, None)
            opval = request.vars.get('op' + fieldname, None)
            row = TR(TD(INPUT(_type="checkbox", _name="chk" + fieldname,
                              _disabled=(field.type == 'id'),
                              value=(field.type == 'id' or chkval == 'on'))),
                     TD(field_labels.get(fieldname, field.label)),
                     TD(SELECT([OPTION(query_labels.get(op, op),
                                       _value=op) for op in ops],
                               _name="op" + fieldname,
                               value=opval)),
                     TD(INPUT(_type="text", _name="txt" + fieldname,
                              _value=txtval, _id='txt' + fieldname,
                              _class=str(field.type))))
            tbl.append(row)
            if request.post_vars and (chkval or field.type == 'id'):
                if txtval and opval != '':
                    if field.type[0:10] == 'reference ':
                        refsearch.append(self.get_query(field, opval, txtval, refsearch=True))
                    elif validate:
                        value, error = field.validate(txtval)
                        if not error:
                            # TODO deal with 'starts with', 'ends with', 'contains' on GAE
                            query &= self.get_query(field, opval, value)
                        else:
                            row[3].append(DIV(error, _class='error'))
                    else:
                        query &= self.get_query(field, opval, txtval)
                selected.append(field)
        form = FORM(tbl, INPUT(_type="submit"))
        if selected:
            try:
                results = db(query).select(*selected, **attributes)
                for r in refsearch:
                    results = results.find(r)
            except:  # TODO: hmmm, we should do better here
                results = None
        return form, results


urllib2.install_opener(urllib2.build_opener(urllib2.HTTPCookieProcessor()))


def fetch(url, data=None, headers=None,
          cookie=Cookie.SimpleCookie(),
          user_agent='Mozilla/5.0'):
    headers = headers or {}
    if data is not None:
        data = urllib.urlencode(data)
    if user_agent:
        headers['User-agent'] = user_agent
    headers['Cookie'] = ' '.join(
        ['%s=%s;' % (c.key, c.value) for c in cookie.values()])
    try:
        from google.appengine.api import urlfetch
    except ImportError:
        req = urllib2.Request(url, data, headers)
        html = urllib2.urlopen(req).read()
    else:
        method = ((data is None) and urlfetch.GET) or urlfetch.POST
        while url is not None:
            response = urlfetch.fetch(url=url, payload=data,
                                      method=method, headers=headers,
                                      allow_truncated=False, follow_redirects=False,
                                      deadline=10)
            # next request will be a get, so no need to send the data again
            data = None
            method = urlfetch.GET
            # load cookies from the response
            cookie.load(response.headers.get('set-cookie', ''))
            url = response.headers.get('location')
        html = response.content
    return html

regex_geocode = \
    re.compile(r"""<geometry>[\W]*?<location>[\W]*?<lat>(?P<la>[^<]*)</lat>[\W]*?<lng>(?P<lo>[^<]*)</lng>[\W]*?</location>""")


def geocode(address):
    try:
        a = urllib_quote(address)
        txt = fetch('http://maps.googleapis.com/maps/api/geocode/xml?sensor=false&address=%s' % a)
        item = regex_geocode.search(txt)
        (la, lo) = (float(item.group('la')), float(item.group('lo')))
        return (la, lo)
    except:
        return (0.0, 0.0)


def reverse_geocode(lat, lng, lang=None):
    """ Try to get an approximate address for a given latitude, longitude. """
    if not lang:
        lang = current.T.accepted_language
    try:
        return json.loads(fetch('http://maps.googleapis.com/maps/api/geocode/json?latlng=%(lat)s,%(lng)s&language=%(lang)s' % locals()))['results'][0]['formatted_address']
    except:
        return ''


def universal_caller(f, *a, **b):
    c = f.__code__.co_argcount
    n = f.__code__.co_varnames[:c]

    defaults = f.__defaults__ or []
    pos_args = n[0:-len(defaults)]
    named_args = n[-len(defaults):]

    arg_dict = {}

    # Fill the arg_dict with name and value for the submitted, positional values
    for pos_index, pos_val in enumerate(a[:c]):
        arg_dict[n[pos_index]] = pos_val    # n[pos_index] is the name of the argument

    # There might be pos_args left, that are sent as named_values. Gather them as well.
    # If a argument already is populated with values we simply replaces them.
    for arg_name in pos_args[len(arg_dict):]:
        if arg_name in b:
            arg_dict[arg_name] = b[arg_name]

    if len(arg_dict) >= len(pos_args):
        # All the positional arguments is found. The function may now be called.
        # However, we need to update the arg_dict with the values from the named arguments as well.
        for arg_name in named_args:
            if arg_name in b:
                arg_dict[arg_name] = b[arg_name]

        return f(**arg_dict)

    # Raise an error, the function cannot be called.
    raise HTTP(404, "Object does not exist")


class Service(object):

    def __init__(self, environment=None):
        self.run_procedures = {}
        self.csv_procedures = {}
        self.xml_procedures = {}
        self.rss_procedures = {}
        self.json_procedures = {}
        self.jsonrpc_procedures = {}
        self.jsonrpc2_procedures = {}
        self.xmlrpc_procedures = {}
        self.amfrpc_procedures = {}
        self.amfrpc3_procedures = {}
        self.soap_procedures = {}

    def run(self, f):
        """
        Example:
            Use as::

                service = Service()
                @service.run
                def myfunction(a, b):
                    return a + b
                def call():
                    return service()

            Then call it with::

                wget http://..../app/default/call/run/myfunction?a=3&b=4

        """
        self.run_procedures[f.__name__] = f
        return f

    def csv(self, f):
        """
        Example:
            Use as::

                service = Service()
                @service.csv
                def myfunction(a, b):
                    return a + b
                def call():
                    return service()

            Then call it with::

                wget http://..../app/default/call/csv/myfunction?a=3&b=4

        """
        self.run_procedures[f.__name__] = f
        return f

    def xml(self, f):
        """
        Example:
            Use as::

                service = Service()
                @service.xml
                def myfunction(a, b):
                    return a + b
                def call():
                    return service()

            Then call it with::

                wget http://..../app/default/call/xml/myfunction?a=3&b=4

        """
        self.run_procedures[f.__name__] = f
        return f

    def rss(self, f):
        """
        Example:
            Use as::

                service = Service()
                @service.rss
                def myfunction():
                    return dict(title=..., link=..., description=...,
                        created_on=..., entries=[dict(title=..., link=...,
                            description=..., created_on=...])
                def call():
                    return service()

            Then call it with:

                wget http://..../app/default/call/rss/myfunction

        """
        self.rss_procedures[f.__name__] = f
        return f

    def json(self, f):
        """
        Example:
            Use as::

                service = Service()
                @service.json
                def myfunction(a, b):
                    return [{a: b}]
                def call():
                    return service()

            Then call it with:;

                wget http://..../app/default/call/json/myfunction?a=hello&b=world

        """
        self.json_procedures[f.__name__] = f
        return f

    def jsonrpc(self, f):
        """
        Example:
            Use as::

                service = Service()
                @service.jsonrpc
                def myfunction(a, b):
                    return a + b
                def call():
                    return service()

            Then call it with:

                wget http://..../app/default/call/jsonrpc/myfunction?a=hello&b=world

        """
        self.jsonrpc_procedures[f.__name__] = f
        return f

    def jsonrpc2(self, f):
        """
        Example:
            Use as::

                service = Service()
                @service.jsonrpc2
                def myfunction(a, b):
                    return a + b
                def call():
                    return service()

            Then call it with:

                wget --post-data '{"jsonrpc": "2.0", "id": 1, "method": "myfunction", "params": {"a": 1, "b": 2}}' http://..../app/default/call/jsonrpc2

        """
        self.jsonrpc2_procedures[f.__name__] = f
        return f

    def xmlrpc(self, f):
        """
        Example:
            Use as::

                service = Service()
                @service.xmlrpc
                def myfunction(a, b):
                    return a + b
                def call():
                    return service()

            The call it with:

                wget http://..../app/default/call/xmlrpc/myfunction?a=hello&b=world

        """
        self.xmlrpc_procedures[f.__name__] = f
        return f

    def amfrpc(self, f):
        """
        Example:
            Use as::

                service = Service()
                @service.amfrpc
                def myfunction(a, b):
                    return a + b
                def call():
                    return service()


            Then call it with::

                wget http://..../app/default/call/amfrpc/myfunction?a=hello&b=world

        """
        self.amfrpc_procedures[f.__name__] = f
        return f

    def amfrpc3(self, domain='default'):
        """
        Example:
            Use as::

                service = Service()
                @service.amfrpc3('domain')
                def myfunction(a, b):
                    return a + b
                def call():
                    return service()

            Then call it with:

                wget http://..../app/default/call/amfrpc3/myfunction?a=hello&b=world

        """
        if not isinstance(domain, str):
            raise SyntaxError("AMF3 requires a domain for function")

        def _amfrpc3(f):
            if domain:
                self.amfrpc3_procedures[domain + '.' + f.__name__] = f
            else:
                self.amfrpc3_procedures[f.__name__] = f
            return f
        return _amfrpc3

    def soap(self, name=None, returns=None, args=None, doc=None):
        """
        Example:
            Use as::

                service = Service()
                @service.soap('MyFunction',returns={'result':int},args={'a':int,'b':int,})
                def myfunction(a, b):
                    return a + b
                def call():
                    return service()

        Then call it with::

            from gluon.contrib.pysimplesoap.client import SoapClient
            client = SoapClient(wsdl="http://..../app/default/call/soap?WSDL")
            response = client.MyFunction(a=1,b=2)
            return response['result']

        It also exposes online generated documentation and xml example messages
        at `http://..../app/default/call/soap`
        """

        def _soap(f):
            self.soap_procedures[name or f.__name__] = f, returns, args, doc
            return f
        return _soap

    def serve_run(self, args=None):
        request = current.request
        if not args:
            args = request.args
        if args and args[0] in self.run_procedures:
            return str(universal_caller(self.run_procedures[args[0]],
                                        *args[1:], **dict(request.vars)))
        self.error()

    def serve_csv(self, args=None):
        request = current.request
        response = current.response
        response.headers['Content-Type'] = 'text/x-csv'
        if not args:
            args = request.args

        def none_exception(value):
            if isinstance(value, unicodeT):
                return value.encode('utf8')
            if hasattr(value, 'isoformat'):
                return value.isoformat()[:19].replace('T', ' ')
            if value is None:
                return '<NULL>'
            return value
        if args and args[0] in self.run_procedures:
            import types
            r = universal_caller(self.run_procedures[args[0]],
                                 *args[1:], **dict(request.vars))
            s = StringIO()
            if hasattr(r, 'export_to_csv_file'):
                r.export_to_csv_file(s)
            elif r and not isinstance(r, types.GeneratorType) and isinstance(r[0], (dict, Storage)):
                import csv
                writer = csv.writer(s)
                writer.writerow(r[0].keys())
                for line in r:
                    writer.writerow([none_exception(v)
                                     for v in line.values()])
            else:
                import csv
                writer = csv.writer(s)
                for line in r:
                    writer.writerow(line)
            return s.getvalue()
        self.error()

    def serve_xml(self, args=None):
        request = current.request
        response = current.response
        response.headers['Content-Type'] = 'text/xml'
        if not args:
            args = request.args
        if args and args[0] in self.run_procedures:
            s = universal_caller(self.run_procedures[args[0]],
                                 *args[1:], **dict(request.vars))
            if hasattr(s, 'as_list'):
                s = s.as_list()
            return serializers.xml(s, quote=False)
        self.error()

    def serve_rss(self, args=None):
        request = current.request
        response = current.response
        if not args:
            args = request.args
        if args and args[0] in self.rss_procedures:
            feed = universal_caller(self.rss_procedures[args[0]],
                                    *args[1:], **dict(request.vars))
        else:
            self.error()
        response.headers['Content-Type'] = 'application/rss+xml'
        return serializers.rss(feed)

    def serve_json(self, args=None):
        request = current.request
        response = current.response
        response.headers['Content-Type'] = 'application/json; charset=utf-8'
        if not args:
            args = request.args
        d = dict(request.vars)
        if args and args[0] in self.json_procedures:
            s = universal_caller(self.json_procedures[args[0]], *args[1:], **d)
            if hasattr(s, 'as_list'):
                s = s.as_list()
            return response.json(s)
        self.error()

    class JsonRpcException(Exception):
        def __init__(self, code, info):
            jrpc_error = Service.jsonrpc_errors.get(code)
            if jrpc_error:
                self.message, self.description = jrpc_error
            self.code, self.info = code, info

    # jsonrpc 2.0 error types.  records the following structure {code: (message,meaning)}
    jsonrpc_errors = {
        -32700: ("Parse error. Invalid JSON was received by the server.",
                 "An error occurred on the server while parsing the JSON text."),
        -32600: ("Invalid Request", "The JSON sent is not a valid Request object."),
        -32601: ("Method not found", "The method does not exist / is not available."),
        -32602: ("Invalid params", "Invalid method parameter(s)."),
        -32603: ("Internal error", "Internal JSON-RPC error."),
        -32099: ("Server error", "Reserved for implementation-defined server-errors.")}

    def serve_jsonrpc(self):
        def return_response(id, result):
            return serializers.json({'version': '1.1', 'id': id, 'result': result, 'error': None})

        def return_error(id, code, message, data=None):
            error = {'name': 'JSONRPCError',
                     'code': code, 'message': message}
            if data is not None:
                error['data'] = data
            return serializers.json({'id': id,
                                     'version': '1.1',
                                     'error': error,
                                     })

        request = current.request
        response = current.response
        response.headers['Content-Type'] = 'application/json; charset=utf-8'
        methods = self.jsonrpc_procedures
        data = json.loads(request.body.read())
        jsonrpc_2 = data.get('jsonrpc')
        if jsonrpc_2:  # hand over to version 2 of the protocol
            return self.serve_jsonrpc2(data)
        id, method, params = data.get('id'), data.get('method'), data.get('params', [])
        if id is None:
            return return_error(0, 100, 'missing id')
        if method not in methods:
            return return_error(id, 100, 'method "%s" does not exist' % method)
        try:
            if isinstance(params, dict):
                s = methods[method](**params)
            else:
                s = methods[method](*params)
            if hasattr(s, 'as_list'):
                s = s.as_list()
            return return_response(id, s)
        except Service.JsonRpcException as e:
            return return_error(id, e.code, e.info)
        except:
            etype, eval, etb = sys.exc_info()
            message = '%s: %s' % (etype.__name__, eval)
            data = request.is_local and traceback.format_tb(etb)
            logger.warning('jsonrpc exception %s\n%s' % (message, traceback.format_tb(etb)))
            return return_error(id, 100, message, data)

    def serve_jsonrpc2(self, data=None, batch_element=False):

        def return_response(id, result):
            if not must_respond:
                return None
            return serializers.json({'jsonrpc': '2.0', 'id': id, 'result': result})

        def return_error(id, code, message=None, data=None):
            error = {'code': code}
            if code in Service.jsonrpc_errors:
                error['message'] = Service.jsonrpc_errors[code][0]
                error['data'] = Service.jsonrpc_errors[code][1]
            if message is not None:
                error['message'] = message
            if data is not None:
                error['data'] = data
            return serializers.json({'jsonrpc': '2.0', 'id': id, 'error': error})

        def validate(data):
            """
            Validate request as defined in: http://www.jsonrpc.org/specification#request_object.

            Args:
                data(str): The json object.

            Returns:
                - True -- if successful
                - False -- if no error should be reported (i.e. data is missing 'id' member)

            Raises:
                JsonRPCException

            """

            iparms = set(data.keys())
            mandatory_args = set(['jsonrpc', 'method'])
            missing_args = mandatory_args - iparms

            if missing_args:
                raise Service.JsonRpcException(-32600, 'Missing arguments %s.' % list(missing_args))
            if data['jsonrpc'] != '2.0':
                raise Service.JsonRpcException(-32603, 'Unsupported jsonrpc version "%s"' % data['jsonrpc'])
            if 'id' not in iparms:
                return False

            return True

        request = current.request
        response = current.response
        if not data:
            response.headers['Content-Type'] = 'application/json; charset=utf-8'
            try:
                data = json.loads(request.body.read())
            except ValueError:  # decoding error in json lib
                return return_error(None, -32700)

        # Batch handling
        if isinstance(data, list) and not batch_element:
            retlist = []
            for c in data:
                retstr = self.serve_jsonrpc2(c, batch_element=True)
                if retstr:  # do not add empty responses
                    retlist.append(retstr)
            if len(retlist) == 0:  # return nothing
                return ''
            else:
                return "[" + ','.join(retlist) + "]"
        methods = self.jsonrpc2_procedures
        methods.update(self.jsonrpc_procedures)

        try:
            must_respond = validate(data)
        except Service.JsonRpcException as e:
            return return_error(None, e.code, e.info)

        id, method, params = data.get('id'), data['method'], data.get('params', '')
        if method not in methods:
            return return_error(id, -32601, data='Method "%s" does not exist' % method)
        try:
            if isinstance(params, dict):
                s = methods[method](**params)
            else:
                s = methods[method](*params)
            if hasattr(s, 'as_list'):
                s = s.as_list()
            if must_respond:
                return return_response(id, s)
            else:
                return ''
        except HTTP as e:
            raise e
        except Service.JsonRpcException as e:
            return return_error(id, e.code, e.info)
        except:
            etype, eval, etb = sys.exc_info()
            data = '%s: %s\n' % (etype.__name__, eval) + str(request.is_local and traceback.format_tb(etb))
            logger.warning('%s: %s\n%s' % (etype.__name__, eval, traceback.format_tb(etb)))
            return return_error(id, -32099, data=data)

    def serve_xmlrpc(self):
        request = current.request
        response = current.response
        services = self.xmlrpc_procedures.values()
        return response.xmlrpc(request, services)

    def serve_amfrpc(self, version=0):
        try:
            import pyamf
            import pyamf.remoting.gateway
        except:
            return "pyamf not installed or not in Python sys.path"
        request = current.request
        response = current.response
        if version == 3:
            services = self.amfrpc3_procedures
            base_gateway = pyamf.remoting.gateway.BaseGateway(services)
            pyamf_request = pyamf.remoting.decode(request.body)
        else:
            services = self.amfrpc_procedures
            base_gateway = pyamf.remoting.gateway.BaseGateway(services)
            context = pyamf.get_context(pyamf.AMF0)
            pyamf_request = pyamf.remoting.decode(request.body, context)
        pyamf_response = pyamf.remoting.Envelope(pyamf_request.amfVersion)
        for name, message in pyamf_request:
            pyamf_response[name] = base_gateway.getProcessor(message)(message)
        response.headers['Content-Type'] = pyamf.remoting.CONTENT_TYPE
        if version == 3:
            return pyamf.remoting.encode(pyamf_response).getvalue()
        else:
            return pyamf.remoting.encode(pyamf_response, context).getvalue()

    def serve_soap(self, version="1.1"):
        try:
            from gluon.contrib.pysimplesoap.server import SoapDispatcher
        except:
            return "pysimplesoap not installed in contrib"
        request = current.request
        response = current.response
        procedures = self.soap_procedures

        location = "%s://%s%s" % (request.env.wsgi_url_scheme,
                                  request.env.http_host,
                                  URL(r=request, f="call/soap", vars={}))
        namespace = 'namespace' in response and response.namespace or location
        documentation = response.description or ''
        dispatcher = SoapDispatcher(
            name=response.title,
            location=location,
            action=location,  # SOAPAction
            namespace=namespace,
            prefix='pys',
            documentation=documentation,
            ns=True)
        for method, (function, returns, args, doc) in iteritems(procedures):
            dispatcher.register_function(method, function, returns, args, doc)
        if request.env.request_method == 'POST':
            fault = {}
            # Process normal Soap Operation
            response.headers['Content-Type'] = 'text/xml'
            xml = dispatcher.dispatch(request.body.read(), fault=fault)
            if fault:
                # May want to consider populating a ticket here...
                response.status = 500
            # return the soap response
            return xml
        elif 'WSDL' in request.vars:
            # Return Web Service Description
            response.headers['Content-Type'] = 'text/xml'
            return dispatcher.wsdl()
        elif 'op' in request.vars:
            # Return method help webpage
            response.headers['Content-Type'] = 'text/html'
            method = request.vars['op']
            sample_req_xml, sample_res_xml, doc = dispatcher.help(method)
            body = [H1("Welcome to Web2Py SOAP webservice gateway"),
                    A("See all webservice operations",
                      _href=URL(r=request, f="call/soap", vars={})),
                    H2(method),
                    P(doc),
                    UL(LI("Location: %s" % dispatcher.location),
                       LI("Namespace: %s" % dispatcher.namespace),
                       LI("SoapAction: %s" % dispatcher.action),
                       ),
                    H3("Sample SOAP XML Request Message:"),
                    CODE(sample_req_xml, language="xml"),
                    H3("Sample SOAP XML Response Message:"),
                    CODE(sample_res_xml, language="xml"),
                    ]
            return {'body': body}
        else:
            # Return general help and method list webpage
            response.headers['Content-Type'] = 'text/html'
            body = [H1("Welcome to Web2Py SOAP webservice gateway"),
                    P(response.description),
                    P("The following operations are available"),
                    A("See WSDL for webservice description",
                      _href=URL(r=request, f="call/soap", vars={"WSDL": None})),
                    UL([LI(A("%s: %s" % (method, doc or ''),
                             _href=URL(r=request, f="call/soap", vars={'op': method})))
                        for method, doc in dispatcher.list_methods()]),
                    ]
            return {'body': body}

    def __call__(self):
        """
        Registers services with::

            service = Service()
            @service.run
            @service.rss
            @service.json
            @service.jsonrpc
            @service.xmlrpc
            @service.amfrpc
            @service.amfrpc3('domain')
            @service.soap('Method', returns={'Result':int}, args={'a':int,'b':int,})

        Exposes services with::

            def call():
                return service()

        You can call services with::

            http://..../app/default/call/run?[parameters]
            http://..../app/default/call/rss?[parameters]
            http://..../app/default/call/json?[parameters]
            http://..../app/default/call/jsonrpc
            http://..../app/default/call/xmlrpc
            http://..../app/default/call/amfrpc
            http://..../app/default/call/amfrpc3
            http://..../app/default/call/soap

        """

        request = current.request
        if len(request.args) < 1:
            raise HTTP(404, "Not Found")
        arg0 = request.args(0)
        if arg0 == 'run':
            return self.serve_run(request.args[1:])
        elif arg0 == 'rss':
            return self.serve_rss(request.args[1:])
        elif arg0 == 'csv':
            return self.serve_csv(request.args[1:])
        elif arg0 == 'xml':
            return self.serve_xml(request.args[1:])
        elif arg0 == 'json':
            return self.serve_json(request.args[1:])
        elif arg0 == 'jsonrpc':
            return self.serve_jsonrpc()
        elif arg0 == 'jsonrpc2':
            return self.serve_jsonrpc2()
        elif arg0 == 'xmlrpc':
            return self.serve_xmlrpc()
        elif arg0 == 'amfrpc':
            return self.serve_amfrpc()
        elif arg0 == 'amfrpc3':
            return self.serve_amfrpc(3)
        elif arg0 == 'soap':
            return self.serve_soap()
        else:
            self.error()

    def error(self):
        raise HTTP(404, "Object does not exist")


def completion(callback):
    """
    Executes a task on completion of the called action.

    Example:
        Use as::

            from gluon.tools import completion
            @completion(lambda d: logging.info(repr(d)))
            def index():
                return dict(message='hello')

    It logs the output of the function every time input is called.
    The argument of completion is executed in a new thread.
    """
    def _completion(f):
        def __completion(*a, **b):
            d = None
            try:
                d = f(*a, **b)
                return d
            finally:
                thread.start_new_thread(callback, (d,))
        return __completion
    return _completion


def prettydate(d, T=lambda x: x, utc=False):
    now = datetime.datetime.utcnow() if utc else datetime.datetime.now()
    if isinstance(d, datetime.datetime):
        dt = now - d
    elif isinstance(d, datetime.date):
        dt = now.date() - d
    elif not d:
        return ''
    else:
        return '[invalid date]'
    if dt.days < 0:
        suffix = ' from now'
        dt = -dt
    else:
        suffix = ' ago'
    if dt.days >= 2 * 365:
        return T('%d years' + suffix) % int(dt.days / 365)
    elif dt.days >= 365:
        return T('1 year' + suffix)
    elif dt.days >= 60:
        return T('%d months' + suffix) % int(dt.days / 30)
    elif dt.days >= 27:  # 4 weeks ugly
        return T('1 month' + suffix)
    elif dt.days >= 14:
        return T('%d weeks' + suffix) % int(dt.days / 7)
    elif dt.days >= 7:
        return T('1 week' + suffix)
    elif dt.days > 1:
        return T('%d days' + suffix) % dt.days
    elif dt.days == 1:
        return T('1 day' + suffix)
    elif dt.seconds >= 2 * 60 * 60:
        return T('%d hours' + suffix) % int(dt.seconds / 3600)
    elif dt.seconds >= 60 * 60:
        return T('1 hour' + suffix)
    elif dt.seconds >= 2 * 60:
        return T('%d minutes' + suffix) % int(dt.seconds / 60)
    elif dt.seconds >= 60:
        return T('1 minute' + suffix)
    elif dt.seconds > 1:
        return T('%d seconds' + suffix) % dt.seconds
    elif dt.seconds == 1:
        return T('1 second' + suffix)
    else:
        return T('now')


def test_thread_separation():
    def f():
        c = PluginManager()
        lock1.acquire()
        lock2.acquire()
        c.x = 7
        lock1.release()
        lock2.release()
    lock1 = thread.allocate_lock()
    lock2 = thread.allocate_lock()
    lock1.acquire()
    thread.start_new_thread(f, ())
    a = PluginManager()
    a.x = 5
    lock1.release()
    lock2.acquire()
    return a.x


class PluginManager(object):
    """

    Plugin Manager is similar to a storage object but it is a single level
    singleton. This means that multiple instances within the same thread share
    the same attributes.
    Its constructor is also special. The first argument is the name of the
    plugin you are defining.
    The named arguments are parameters needed by the plugin with default values.
    If the parameters were previous defined, the old values are used.

    Example:
        in some general configuration file::

            plugins = PluginManager()
            plugins.me.param1=3

        within the plugin model::

            _ = PluginManager('me',param1=5,param2=6,param3=7)

        where the plugin is used::

            >>> print plugins.me.param1
            3
            >>> print plugins.me.param2
            6
            >>> plugins.me.param3 = 8
            >>> print plugins.me.param3
            8

        Here are some tests::

            >>> a=PluginManager()
            >>> a.x=6
            >>> b=PluginManager('check')
            >>> print b.x
            6
            >>> b=PluginManager() # reset settings
            >>> print b.x
            <Storage {}>
            >>> b.x=7
            >>> print a.x
            7
            >>> a.y.z=8
            >>> print b.y.z
            8
            >>> test_thread_separation()
            5
            >>> plugins=PluginManager('me',db='mydb')
            >>> print plugins.me.db
            mydb
            >>> print 'me' in plugins
            True
            >>> print plugins.me.installed
            True

    """
    instances = {}

    def __new__(cls, *a, **b):
        id = thread.get_ident()
        lock = thread.allocate_lock()
        try:
            lock.acquire()
            try:
                return cls.instances[id]
            except KeyError:
                instance = object.__new__(cls, *a, **b)
                cls.instances[id] = instance
                return instance
        finally:
            lock.release()

    def __init__(self, plugin=None, **defaults):
        if not plugin:
            self.__dict__.clear()
        settings = self.__getattr__(plugin)
        settings.installed = True
        settings.update(
            (k, v) for k, v in defaults.items() if k not in settings)

    def __getattr__(self, key):
        if key not in self.__dict__:
            self.__dict__[key] = Storage()
        return self.__dict__[key]

    def keys(self):
        return self.__dict__.keys()

    def __contains__(self, key):
        return key in self.__dict__


class Expose(object):
    def __init__(self, base=None, basename=None, extensions=None,
                 allow_download=True, follow_symlink_out=False):
        """
        Examples:
            Use as::

                def static():
                    return dict(files=Expose())

            or::

                def static():
                    path = os.path.join(request.folder,'static','public')
                    return dict(files=Expose(path,basename='public'))

        Args:
            extensions: an optional list of file extensions for filtering
                displayed files: e.g. `['.py', '.jpg']`
            allow_download: whether to allow downloading selected files
            follow_symlink_out: whether to follow symbolic links that points
                points outside of `base`.
                Warning: setting this to `True` might pose a security risk
                         if you don't also have complete control over writing
                         and file creation under `base`.

        """
        # why would this not be callable? but otherwise tests do not pass
        if current.session and callable(current.session.forget): current.session.forget()
        self.follow_symlink_out = follow_symlink_out
        self.base = self.normalize_path(
            base or os.path.join(current.request.folder, 'static'))
        self.basename = basename or current.request.function
        self.base = base = os.path.realpath(base or os.path.join(current.request.folder, 'static'))
        basename = basename or current.request.function
        self.basename = basename

        if current.request.raw_args:
            self.args = [arg for arg in current.request.raw_args.split('/') if arg]
        else:
            self.args = [arg for arg in current.request.args if arg]

        filename = os.path.join(self.base, *self.args)
        if not os.path.exists(filename):
            raise HTTP(404, "FILE NOT FOUND")
        if not self.in_base(filename):
            raise HTTP(401, "NOT AUTHORIZED")
        if allow_download and not os.path.isdir(filename):
            current.response.headers['Content-Type'] = contenttype(filename)
            raise HTTP(200, open(filename, 'rb'), **current.response.headers)
        self.path = path = os.path.join(filename, '*')
        dirname_len = len(path) - 1
        allowed = [f for f in sorted(glob.glob(path))
                   if not any([self.isprivate(f), self.issymlink_out(f)])]
        self.folders = [f[dirname_len:]
                        for f in allowed if os.path.isdir(f)]
        self.filenames = [f[dirname_len:]
                          for f in allowed if not os.path.isdir(f)]
        if 'README' in self.filenames:
            readme = open(os.path.join(filename, 'README')).read()
            self.paragraph = MARKMIN(readme)
        else:
            self.paragraph = None
        if extensions:
            self.filenames = [f for f in self.filenames
                              if os.path.splitext(f)[-1] in extensions]

    def breadcrumbs(self, basename):
        path = []
        span = SPAN()
        span.append(A(basename, _href=URL()))
        for arg in self.args:
            span.append('/')
            path.append(arg)
            span.append(A(arg, _href=URL(args='/'.join(path))))
        return span

    def table_folders(self):
        if self.folders:
            return SPAN(H3('Folders'),
                        TABLE(*[TR(TD(A(folder, _href=URL(args=self.args + [folder]))))
                                for folder in self.folders], **dict(_class="table")))
        return ''

    @staticmethod
    def __in_base(subdir, basedir, sep=os.path.sep):
        """True if subdir/ is under basedir/"""
        s = lambda f: '%s%s' % (f.rstrip(sep), sep) # f -> f/
        # The trailing '/' is for the case of '/foobar' in_base of '/foo':
        # - becase '/foobar'  starts with        '/foo'
        # - but    '/foobar/' doesn't start with '/foo/'
        return s(subdir).startswith(s(basedir))

    def in_base(self, f):
        """True if f/ is under self.base/
        Where f ans slef.base are normalized paths
        """
        return self.__in_base(self.normalize_path(f), self.base)

    def normalize_path(self, f):
        if self.follow_symlink_out:
            return os.path.normpath(f)
        else:
            return os.path.realpath(f)

    def issymlink_out(self, f):
        "True if f is a symlink and is pointing outside of self.base"
        return os.path.islink(f) and not self.in_base(f)

    @staticmethod
    def isprivate(f):
        return 'private' in f or f.startswith('.') or f.endswith('~')

    @staticmethod
    def isimage(f):
        return os.path.splitext(f)[-1].lower() in (
            '.png', '.jpg', '.jpeg', '.gif', '.tiff')

    def table_files(self, width=160):
        if self.filenames:
            return SPAN(H3('Files'),
                        TABLE(*[TR(TD(A(f, _href=URL(args=self.args + [f]))),
                                   TD(IMG(_src=URL(args=self.args + [f]),
                                          _style='max-width:%spx' % width)
                                      if width and self.isimage(f) else ''))
                                for f in self.filenames], **dict(_class="table")))
        return ''

    def xml(self):
        return DIV(
            H2(self.breadcrumbs(self.basename)),
            self.paragraph or '',
            self.table_folders(),
            self.table_files()).xml()


class Wiki(object):
    everybody = 'everybody'
    rows_page = 25

    def markmin_base(self, body):
        return MARKMIN(body, extra=self.settings.extra,
                       url=True, environment=self.env,
                       autolinks=lambda link: expand_one(link, {})).xml()

    def render_tags(self, tags):
        return DIV(
            _class='w2p_wiki_tags',
            *[A(t.strip(), _href=URL(args='_search', vars=dict(q=t)))
              for t in tags or [] if t.strip()])

    def markmin_render(self, page):
        return self.markmin_base(page.body) + self.render_tags(page.tags).xml()

    def html_render(self, page):
        html = page.body
        # @///function -> http://..../function
        html = replace_at_urls(html, URL)
        # http://...jpg -> <img src="http://...jpg/> or embed
        html = replace_autolinks(html, lambda link: expand_one(link, {}))
        # @{component:name} -> <script>embed component name</script>
        html = replace_components(html, self.env)
        html = html + self.render_tags(page.tags).xml()
        return html

    @staticmethod
    def component(text):
        """
        In wiki docs allows `@{component:controller/function/args}`
        which renders as a `LOAD(..., ajax=True)`
        """
        items = text.split('/')
        controller, function, args = items[0], items[1], items[2:]
        return LOAD(controller, function, args=args, ajax=True).xml()

    def get_renderer(self):
        if isinstance(self.settings.render, basestring):
            r = getattr(self, "%s_render" % self.settings.render)
        elif callable(self.settings.render):
            r = self.settings.render
        elif isinstance(self.settings.render, dict):
            def custom_render(page):
                if page.render:
                    if page.render in self.settings.render.keys():
                        my_render = self.settings.render[page.render]
                    else:
                        my_render = getattr(self, "%s_render" % page.render)
                else:
                    my_render = self.markmin_render
                return my_render(page)
            r = custom_render
        else:
            raise ValueError(
                "Invalid render type %s" % type(self.settings.render))
        return r

    def __init__(self, auth, env=None, render='markmin',
                 manage_permissions=False, force_prefix='',
                 restrict_search=False, extra=None,
                 menu_groups=None, templates=None, migrate=True,
                 controller=None, function=None, groups=None):

        settings = self.settings = auth.settings.wiki

        """
        Args:
            render:

                - "markmin"
                - "html"
                - `<function>` : Sets a custom render function
                - `dict(html=<function>, markmin=...)`: dict(...) allows
                   multiple custom render functions
                - "multiple" : Is the same as `{}`. It enables per-record
                   formats using builtins

        """
        engines = set(['markmin', 'html'])
        show_engine = False
        if render == "multiple":
            render = {}
        if isinstance(render, dict):
            [engines.add(key) for key in render]
            show_engine = True
        settings.render = render
        perms = settings.manage_permissions = manage_permissions

        settings.force_prefix = force_prefix
        settings.restrict_search = restrict_search
        settings.extra = extra or {}
        settings.menu_groups = menu_groups
        settings.templates = templates
        settings.controller = controller
        settings.function = function
        settings.groups = auth.user_groups.values() \
            if groups is None else groups

        db = auth.db
        self.env = env or {}
        self.env['component'] = Wiki.component
        self.auth = auth
        self.wiki_menu_items = None

        if self.auth.user:
            self.settings.force_prefix = force_prefix % self.auth.user
        else:
            self.settings.force_prefix = force_prefix

        self.host = current.request.env.http_host

        table_definitions = [
            ('wiki_page', {
                    'args': [
                        Field('slug',
                              requires=[IS_SLUG(),
                                        IS_NOT_IN_DB(db, 'wiki_page.slug')],
                              writable=False),
                        Field('title', length=255, unique=True),
                        Field('body', 'text', notnull=True),
                        Field('tags', 'list:string'),
                        Field('can_read', 'list:string',
                              writable=perms,
                              readable=perms,
                              default=[Wiki.everybody]),
                        Field('can_edit', 'list:string',
                              writable=perms, readable=perms,
                              default=[Wiki.everybody]),
                        Field('changelog'),
                        Field('html', 'text',
                              compute=self.get_renderer(),
                              readable=False, writable=False),
                        Field('render', default="markmin",
                              readable=show_engine,
                              writable=show_engine,
                              requires=IS_EMPTY_OR(
                                  IS_IN_SET(engines))),
                        auth.signature],
                    'vars': {'format': '%(title)s', 'migrate': migrate}}),
            ('wiki_tag', {
                    'args': [
                        Field('name'),
                        Field('wiki_page', 'reference wiki_page'),
                        auth.signature],
                    'vars':{'format': '%(title)s', 'migrate': migrate}}),
            ('wiki_media', {
                    'args': [
                        Field('wiki_page', 'reference wiki_page'),
                        Field('title', required=True),
                        Field('filename', 'upload', required=True),
                        auth.signature],
                    'vars': {'format': '%(title)s', 'migrate': migrate}}),
            ]

        # define only non-existent tables
        for key, value in table_definitions:
            args = []
            if key not in db.tables():
                # look for wiki_ extra fields in auth.settings
                extra_fields = auth.settings.extra_fields
                if extra_fields:
                    if key in extra_fields:
                        if extra_fields[key]:
                            for field in extra_fields[key]:
                                args.append(field)
                args += value['args']
                db.define_table(key, *args, **value['vars'])

        if self.settings.templates is None and not self.settings.manage_permissions:
            self.settings.templates = \
                db.wiki_page.tags.contains('template') & db.wiki_page.can_read.contains('everybody')

        def update_tags_insert(page, id, db=db):
            for tag in page.tags or []:
                tag = tag.strip().lower()
                if tag:
                    db.wiki_tag.insert(name=tag, wiki_page=id)

        def update_tags_update(dbset, page, db=db):
            page = dbset.select(limitby=(0, 1)).first()
            db(db.wiki_tag.wiki_page == page.id).delete()
            for tag in page.tags or []:
                tag = tag.strip().lower()
                if tag:
                    db.wiki_tag.insert(name=tag, wiki_page=page.id)
        db.wiki_page._after_insert.append(update_tags_insert)
        db.wiki_page._after_update.append(update_tags_update)

        if (auth.user and
            check_credentials(current.request, gae_login=False) and
            'wiki_editor' not in auth.user_groups.values() and
                self.settings.groups == auth.user_groups.values()):
            group = db.auth_group(role='wiki_editor')
            gid = group.id if group else db.auth_group.insert(
                role='wiki_editor')
            auth.add_membership(gid)

        settings.lock_keys = True

    # WIKI ACCESS POLICY

    def not_authorized(self, page=None):
        raise HTTP(401)

    def can_read(self, page):
        if 'everybody' in page.can_read or not self.settings.manage_permissions:
            return True
        elif self.auth.user:
            groups = self.settings.groups
            if ('wiki_editor' in groups or
                set(groups).intersection(set(page.can_read + page.can_edit)) or
                page.created_by == self.auth.user.id):
                return True
        return False

    def can_edit(self, page=None):
        if not self.auth.user:
            redirect(self.auth.settings.login_url)
        groups = self.settings.groups
        return ('wiki_editor' in groups or
                (page is None and 'wiki_author' in groups) or
                page is not None and (set(groups).intersection(set(page.can_edit)) or
                                      page.created_by == self.auth.user.id))

    def can_manage(self):
        if not self.auth.user:
            return False
        groups = self.settings.groups
        return 'wiki_editor' in groups

    def can_search(self):
        return True

    def can_see_menu(self):
        if self.auth.user:
            if self.settings.menu_groups is None:
                return True
            else:
                groups = self.settings.groups
                if any(t in self.settings.menu_groups for t in groups):
                    return True
        return False

    # END POLICY

    def automenu(self):
        """adds the menu if not present"""
        if (not self.wiki_menu_items and self.settings.controller and self.settings.function):
            self.wiki_menu_items = self.menu(self.settings.controller,
                                             self.settings.function)
            current.response.menu += self.wiki_menu_items

    def __call__(self):
        request = current.request
        settings = self.settings
        settings.controller = settings.controller or request.controller
        settings.function = settings.function or request.function
        self.automenu()

        zero = request.args(0) or 'index'
        if zero and zero.isdigit():
            return self.media(int(zero))
        elif not zero or not zero.startswith('_'):
            return self.read(zero)
        elif zero == '_edit':
            return self.edit(request.args(1) or 'index', request.args(2) or 0)
        elif zero == '_editmedia':
            return self.editmedia(request.args(1) or 'index')
        elif zero == '_create':
            return self.create()
        elif zero == '_pages':
            return self.pages()
        elif zero == '_search':
            return self.search()
        elif zero == '_recent':
            ipage = int(request.vars.page or 0)
            query = self.auth.db.wiki_page.created_by == request.args(
                1, cast=int)
            return self.search(query=query,
                               orderby=~self.auth.db.wiki_page.created_on,
                               limitby=(ipage * self.rows_page,
                                        (ipage + 1) * self.rows_page),
                               )
        elif zero == '_cloud':
            return self.cloud()
        elif zero == '_preview':
            return self.preview(self.get_renderer())

    def first_paragraph(self, page):
        if not self.can_read(page):
            mm = (page.body or '').replace('\r', '')
            ps = [p for p in mm.split('\n\n') if not p.startswith('#') and p.strip()]
            if ps:
                return ps[0]
        return ''

    def fix_hostname(self, body):
        return (body or '').replace('://HOSTNAME', '://%s' % self.host)

    def read(self, slug, force_render=False):
        if slug in '_cloud':
            return self.cloud()
        elif slug in '_search':
            return self.search()
        page = self.auth.db.wiki_page(slug=slug)
        if page and (not self.can_read(page)):
            return self.not_authorized(page)
        if current.request.extension == 'html':
            if not page:
                url = URL(args=('_create', slug))
                return dict(content=A('Create page "%s"' % slug, _href=url, _class="btn"))
            else:
                html = page.html if not force_render else self.get_renderer()(page)
                content = XML(self.fix_hostname(html))
                return dict(title=page.title,
                            slug=page.slug,
                            page=page,
                            content=content,
                            tags=page.tags,
                            created_on=page.created_on,
                            modified_on=page.modified_on)
        elif current.request.extension == 'load':
            return self.fix_hostname(page.html) if page else ''
        else:
            if not page:
                raise HTTP(404)
            else:
                return dict(title=page.title,
                            slug=page.slug,
                            page=page,
                            content=page.body,
                            tags=page.tags,
                            created_on=page.created_on,
                            modified_on=page.modified_on)

    def edit(self, slug, from_template=0):
        auth = self.auth
        db = auth.db
        page = db.wiki_page(slug=slug)
        if not self.can_edit(page):
            return self.not_authorized(page)
        title_guess = ' '.join(c.capitalize() for c in slug.split('-'))
        if not page:
            if not (self.can_manage() or
                    slug.startswith(self.settings.force_prefix)):
                current.session.flash = 'slug must have "%s" prefix' \
                    % self.settings.force_prefix
                redirect(URL(args=('_create')))
            db.wiki_page.can_read.default = [Wiki.everybody]
            db.wiki_page.can_edit.default = [auth.user_group_role()]
            db.wiki_page.title.default = title_guess
            db.wiki_page.slug.default = slug
            if slug == 'wiki-menu':
                db.wiki_page.body.default = \
                    '- Menu Item > @////index\n- - Submenu > http://web2py.com'
            else:
                db.wiki_page.body.default = db(db.wiki_page.id == from_template).select(db.wiki_page.body)[0].body \
                    if int(from_template) > 0 else '## %s\n\npage content' % title_guess
        vars = current.request.post_vars
        if vars.body:
            vars.body = vars.body.replace('://%s' % self.host, '://HOSTNAME')
        form = SQLFORM(db.wiki_page, page, deletable=True,
                       formstyle='table2cols', showid=False).process()
        if form.deleted:
            current.session.flash = 'page deleted'
            redirect(URL())
        elif form.accepted:
            current.session.flash = 'page created'
            redirect(URL(args=slug))
        script = """
        jQuery(function() {
            if (!jQuery('#wiki_page_body').length) return;
            var pagecontent = jQuery('#wiki_page_body');
            pagecontent.css('font-family',
                            'Monaco,Menlo,Consolas,"Courier New",monospace');
            var prevbutton = jQuery('<button class="btn nopreview">Preview</button>');
            var preview = jQuery('<div id="preview"></div>').hide();
            var previewmedia = jQuery('<div id="previewmedia"></div>');
            var form = pagecontent.closest('form');
            preview.insertBefore(form);
            prevbutton.insertBefore(form);
            if(%(link_media)s) {
              var mediabutton = jQuery('<button class="btn nopreview">Media</button>');
              mediabutton.insertBefore(form);
              previewmedia.insertBefore(form);
              mediabutton.click(function() {
                if (mediabutton.hasClass('nopreview')) {
                    web2py_component('%(urlmedia)s', 'previewmedia');
                } else {
                    previewmedia.empty();
                }
                mediabutton.toggleClass('nopreview');
              });
            }
            prevbutton.click(function(e) {
                e.preventDefault();
                if (prevbutton.hasClass('nopreview')) {
                    prevbutton.addClass('preview').removeClass(
                        'nopreview').html('Edit Source');
                    try{var wiki_render = jQuery('#wiki_page_render').val()}
                    catch(e){var wiki_render = null;}
                    web2py_ajax_page('post', \
                        '%(url)s', {body: jQuery('#wiki_page_body').val(), \
                                    render: wiki_render}, 'preview');
                    form.fadeOut('fast', function() {preview.fadeIn()});
                } else {
                    prevbutton.addClass(
                        'nopreview').removeClass('preview').html('Preview');
                    preview.fadeOut('fast', function() {form.fadeIn()});
                }
            })
        })
        """ % dict(url=URL(args=('_preview', slug)), link_media=('true' if page else 'false'),
                   urlmedia=URL(extension='load',
                                args=('_editmedia', slug),
                                vars=dict(embedded=1)))
        return dict(content=TAG[''](form, SCRIPT(script)))

    def editmedia(self, slug):
        auth = self.auth
        db = auth.db
        page = db.wiki_page(slug=slug)
        if not (page and self.can_edit(page)):
            return self.not_authorized(page)
        self.auth.db.wiki_media.id.represent = lambda id, row: \
            id if not row.filename else \
            SPAN('@////%i/%s.%s' % (id, IS_SLUG.urlify(row.title.split('.')[0]), row.filename.split('.')[-1]))
        self.auth.db.wiki_media.wiki_page.default = page.id
        self.auth.db.wiki_media.wiki_page.writable = False
        links = []
        csv = True
        create = True
        if current.request.vars.embedded:
            script = "var c = jQuery('#wiki_page_body'); c.val(c.val() + jQuery('%s').text()); return false;"
            fragment = self.auth.db.wiki_media.id.represent
            csv = False
            create = False
            links = [lambda row: A('copy into source', _href='#', _onclick=script % (fragment(row.id, row)))]
        content = SQLFORM.grid(
            self.auth.db.wiki_media.wiki_page == page.id,
            orderby=self.auth.db.wiki_media.title,
            links=links,
            csv=csv,
            create=create,
            args=['_editmedia', slug],
            user_signature=False)
        return dict(content=content)

    def create(self):
        if not self.can_edit():
            return self.not_authorized()
        db = self.auth.db
        slugs = db(db.wiki_page.id > 0).select(db.wiki_page.id, db.wiki_page.slug)
        options = [OPTION(row.slug, _value=row.id) for row in slugs]
        options.insert(0, OPTION('', _value=''))
        fields = [Field("slug", default=current.request.args(1) or
                        self.settings.force_prefix,
                        requires=(IS_SLUG(), IS_NOT_IN_DB(db, db.wiki_page.slug))),]
        if self.settings.templates:
            fields.append(
                Field("from_template", "reference wiki_page",
                      requires=IS_EMPTY_OR(IS_IN_DB(db(self.settings.templates), db.wiki_page._id, '%(slug)s')),
                      comment=current.T("Choose Template or empty for new Page")))
        form = SQLFORM.factory(*fields, **dict(_class="well"))
        form.element("[type=submit]").attributes["_value"] = \
            current.T("Create Page from Slug")

        if form.process().accepted:
            form.vars.from_template = 0 if not form.vars.from_template else form.vars.from_template
            redirect(URL(args=('_edit', form.vars.slug, form.vars.from_template or 0)))  # added param
        return dict(content=form)

    def pages(self):
        if not self.can_manage():
            return self.not_authorized()
        self.auth.db.wiki_page.slug.represent = lambda slug, row: SPAN(
            '@////%s' % slug)
        self.auth.db.wiki_page.title.represent = lambda title, row: \
            A(title, _href=URL(args=row.slug))
        wiki_table = self.auth.db.wiki_page
        content = SQLFORM.grid(
            wiki_table,
            fields=[wiki_table.slug,
                    wiki_table.title, wiki_table.tags,
                    wiki_table.can_read, wiki_table.can_edit],
            links=[
                lambda row:
                    A('edit', _href=URL(args=('_edit', row.slug)), _class='btn'),
                lambda row:
                    A('media', _href=URL(args=('_editmedia', row.slug)), _class='btn')],
            details=False, editable=False, deletable=False, create=False,
            orderby=self.auth.db.wiki_page.title,
            args=['_pages'],
            user_signature=False)

        return dict(content=content)

    def media(self, id):
        request, response, db = current.request, current.response, self.auth.db
        media = db.wiki_media(id)
        if media:
            if self.settings.manage_permissions:
                page = db.wiki_page(media.wiki_page)
                if not self.can_read(page):
                    return self.not_authorized(page)
            request.args = [media.filename]
            m = response.download(request, db)
            current.session.forget()  # get rid of the cookie
            response.headers['Last-Modified'] = \
                request.utcnow.strftime("%a, %d %b %Y %H:%M:%S GMT")
            if 'Content-Disposition' in response.headers:
                del response.headers['Content-Disposition']
            response.headers['Pragma'] = 'cache'
            response.headers['Cache-Control'] = 'private'
            return m
        else:
            raise HTTP(404)

    def menu(self, controller='default', function='index'):
        db = self.auth.db
        request = current.request
        menu_page = db.wiki_page(slug='wiki-menu')
        menu = []
        if menu_page:
            tree = {'': menu}
            regex = re.compile('[\r\n\t]*(?P<base>(\s*\-\s*)+)(?P<title>\w.*?)\s+\>\s+(?P<link>\S+)')
            for match in regex.finditer(self.fix_hostname(menu_page.body)):
                base = match.group('base').replace(' ', '')
                title = match.group('title')
                link = match.group('link')
                title_page = None
                if link.startswith('@'):
                    items = link[2:].split('/')
                    if len(items) > 3:
                        title_page = items[3]
                        link = URL(a=items[0] or None, c=items[1] or controller,
                                   f=items[2] or function, args=items[3:])
                parent = tree.get(base[1:], tree[''])
                subtree = []
                tree[base] = subtree
                parent.append((current.T(title),
                               request.args(0) == title_page,
                               link, subtree))
        if self.can_see_menu():
            submenu = []
            menu.append((current.T('[Wiki]'), None, None, submenu))
            if URL() == URL(controller, function):
                if not str(request.args(0)).startswith('_'):
                    slug = request.args(0) or 'index'
                    mode = 1
                elif request.args(0) == '_edit':
                    slug = request.args(1) or 'index'
                    mode = 2
                elif request.args(0) == '_editmedia':
                    slug = request.args(1) or 'index'
                    mode = 3
                else:
                    mode = 0
                if mode in (2, 3):
                    submenu.append((current.T('View Page'), None,
                                    URL(controller, function, args=slug)))
                if mode in (1, 3):
                    submenu.append((current.T('Edit Page'), None,
                                    URL(controller, function, args=('_edit', slug))))
                if mode in (1, 2):
                    submenu.append((current.T('Edit Page Media'), None,
                                    URL(controller, function, args=('_editmedia', slug))))

            submenu.append((current.T('Create New Page'), None,
                            URL(controller, function, args=('_create'))))
            # Moved next if to inside self.auth.user check
            if self.can_manage():
                submenu.append((current.T('Manage Pages'), None,
                                URL(controller, function, args=('_pages'))))
                submenu.append((current.T('Edit Menu'), None,
                                URL(controller, function, args=('_edit', 'wiki-menu'))))
            # Also moved inside self.auth.user check
            submenu.append((current.T('Search Pages'), None,
                            URL(controller, function, args=('_search'))))
        return menu

    def search(self, tags=None, query=None, cloud=True, preview=True,
               limitby=(0, 100), orderby=None):
        if not self.can_search():
            return self.not_authorized()
        request = current.request
        content = CAT()
        if tags is None and query is None:
            form = FORM(INPUT(_name='q', requires=IS_NOT_EMPTY(),
                              value=request.vars.q),
                        INPUT(_type="submit", _value=current.T('Search')),
                        _method='GET')
            content.append(DIV(form, _class='w2p_wiki_form'))
            if request.vars.q:
                tags = [v.strip() for v in request.vars.q.split(',')]
                tags = [v.lower() for v in tags if v]
        if tags or query is not None:
            db = self.auth.db
            count = db.wiki_tag.wiki_page.count()
            fields = [db.wiki_page.id, db.wiki_page.slug,
                      db.wiki_page.title, db.wiki_page.tags,
                      db.wiki_page.can_read, db.wiki_page.can_edit]
            if preview:
                fields.append(db.wiki_page.body)
            if query is None:
                query = (db.wiki_page.id == db.wiki_tag.wiki_page) &\
                    (db.wiki_tag.name.belongs(tags))
                query = query | db.wiki_page.title.contains(request.vars.q)
            if self.settings.restrict_search and not self.manage():
                query = query & (db.wiki_page.created_by == self.auth.user_id)
            pages = db(query).select(count,
                                     *fields, **dict(orderby=orderby or ~count,
                                                     groupby=reduce(lambda a, b: a | b, fields),
                                                     distinct=True,
                                                     limitby=limitby))
            if request.extension in ('html', 'load'):
                if not pages:
                    content.append(DIV(current.T("No results"),
                                       _class='w2p_wiki_form'))

                def link(t):
                    return A(t, _href=URL(args='_search', vars=dict(q=t)))
                items = [DIV(H3(A(p.wiki_page.title, _href=URL(
                                    args=p.wiki_page.slug))),
                             MARKMIN(self.first_paragraph(p.wiki_page))
                                 if preview else '',
                             DIV(_class='w2p_wiki_tags',
                                 *[link(t.strip()) for t in
                                       p.wiki_page.tags or [] if t.strip()]),
                             _class='w2p_wiki_search_item')
                         for p in pages]
                content.append(DIV(_class='w2p_wiki_pages', *items))
            else:
                cloud = False
                content = [p.wiki_page.as_dict() for p in pages]
        elif cloud:
            content.append(self.cloud()['content'])
        if request.extension == 'load':
            return content
        return dict(content=content)

    def cloud(self):
        db = self.auth.db
        count = db.wiki_tag.wiki_page.count(distinct=True)
        ids = db(db.wiki_tag).select(
            db.wiki_tag.name, count,
            distinct=True,
            groupby=db.wiki_tag.name,
            orderby=~count, limitby=(0, 20))
        if ids:
            a, b = ids[0](count), ids[-1](count)

        def style(c):
            STYLE = 'padding:0 0.2em;line-height:%.2fem;font-size:%.2fem'
            size = (1.5 * (c - b) / max(a - b, 1) + 1.3)
            return STYLE % (1.3, size)
        items = []
        for item in ids:
            items.append(A(item.wiki_tag.name,
                           _style=style(item(count)),
                           _href=URL(args='_search',
                                     vars=dict(q=item.wiki_tag.name))))
            items.append(' ')
        return dict(content=DIV(_class='w2p_cloud', *items))

    def preview(self, render):
        request = current.request
        # FIXME: This is an ugly hack to ensure a default render
        # engine if not specified (with multiple render engines)
        if 'render' not in request.post_vars:
            request.post_vars.render = None
        return render(request.post_vars)


class Config(object):
    def __init__(
        self,
        filename,
        section,
        default_values={}
    ):
        self.config = configparser.ConfigParser(default_values)
        self.config.read(filename)
        if not self.config.has_section(section):
            self.config.add_section(section)
        self.section = section
        self.filename = filename

    def read(self):
        if not(isinstance(current.session['settings_%s' % self.section], dict)):
            settings = dict(self.config.items(self.section))
        else:
            settings = current.session['settings_%s' % self.section]
        return settings

    def save(self, options):
        for option, value in options:
            self.config.set(self.section, option, value)
        try:
            self.config.write(open(self.filename, 'w'))
            result = True
        except:
            current.session['settings_%s' % self.section] = dict(self.config.items(self.section))
            result = False
        return result

if __name__ == '__main__':
    import doctest
    doctest.testmod()<|MERGE_RESOLUTION|>--- conflicted
+++ resolved
@@ -1915,28 +1915,24 @@
 
     def get_vars_next(self):
         next = current.request.vars._next
+        host = current.request.env.http_host
         if isinstance(next, (list, tuple)):
             next = next[0]
         if next and self.settings.prevent_open_redirect_attacks:
-<<<<<<< HEAD
-            # Prevent an attacker from adding an arbitrary url after the _next variable in the request.
-            # Browsers will fix a single / so check multiple things just in case
-            items = filter(None, next.split('/'))
-            has_url = any(x in next for x in ['//', ':', 'ftp', 'http', 'rss', 'xml'])
-            if has_url and len(items) > 1:
-                if items[1] != current.request.env.http_host:
-                    next = None
-=======
-            # Prevent an attacker from adding an arbitrary url after the
-            # _next variable in the request.
-            items = next.split('/')
-            if next:
-                if next[0] != '/':
-                    if '://' not in next or next.split('://')[1].split('/')[0] != current.request.env.http_host:
-                        if ':' in next.split('/')[0]:
-                            next = None
->>>>>>> d95acb68
-        return next
+            return self.prevent_open_redirect(next, host)
+        return next or None
+
+    @staticmethod
+    def prevent_open_redirect(next, host):
+        # Prevent an attacker from adding an arbitrary url after the
+        # _next variable in the request.
+        if next:
+            parts = next.split('/')
+            if not ':' in parts[0]:
+                return next
+            elif len(parts)>2 and parts[0].endswith(':') and parts[1:3]==('', host):
+                return next
+        return None
 
     def _get_user_id(self):
         """accessor for auth.user_id"""
