#!/bin/python
# -*- coding: utf-8 -*-

"""
| This file is part of the web2py Web Framework
| Copyrighted by Massimo Di Pierro <mdipierro@cs.depaul.edu>
| License: LGPLv3 (http://www.gnu.org/licenses/lgpl.html)

Auth, Mail, PluginManager and various utilities
------------------------------------------------
"""

import base64
try:
    import cPickle as pickle
except:
    import pickle
import datetime
import thread
import logging
import sys
import glob
import os
import re
import time
import traceback
import smtplib
import urllib
import urllib2
import Cookie
import cStringIO
import ConfigParser
import email.utils
import random
from email import MIMEBase, MIMEMultipart, MIMEText, Encoders, Header, message_from_string, Charset

from gluon.contenttype import contenttype
from gluon.storage import Storage, StorageList, Settings, Messages
from gluon.utils import web2py_uuid
from gluon.fileutils import read_file, check_credentials
from gluon import *
from gluon.contrib.autolinks import expand_one
from gluon.contrib.markmin.markmin2html import \
    replace_at_urls, replace_autolinks, replace_components
from pydal.objects import Row, Set, Query

import gluon.serializers as serializers

Table = DAL.Table
Field = DAL.Field

try:
    # try stdlib (Python 2.6)
    import json as json_parser
except ImportError:
    try:
        # try external module
        import simplejson as json_parser
    except:
        # fallback to pure-Python module
        import gluon.contrib.simplejson as json_parser

__all__ = ['Mail', 'Auth', 'Recaptcha', 'Recaptcha2', 'Crud', 'Service', 'Wiki',
           'PluginManager', 'fetch', 'geocode', 'reverse_geocode', 'prettydate']

### mind there are two loggers here (logger and crud.settings.logger)!
logger = logging.getLogger("web2py")

DEFAULT = lambda: None


def getarg(position, default=None):
    args = current.request.args
    if position < 0 and len(args) >= -position:
        return args[position]
    elif position >= 0 and len(args) > position:
        return args[position]
    else:
        return default


def callback(actions, form, tablename=None):
    if actions:
        if tablename and isinstance(actions, dict):
            actions = actions.get(tablename, [])
        if not isinstance(actions, (list, tuple)):
            actions = [actions]
        [action(form) for action in actions]


def validators(*a):
    b = []
    for item in a:
        if isinstance(item, (list, tuple)):
            b = b + list(item)
        else:
            b.append(item)
    return b


def call_or_redirect(f, *args):
    if callable(f):
        redirect(f(*args))
    else:
        redirect(f)


def replace_id(url, form):
    if url:
        url = url.replace('[id]', str(form.vars.id))
        if url[0] == '/' or url[:4] == 'http':
            return url
    return URL(url)


class Mail(object):
    """
    Class for configuring and sending emails with alternative text / html
    body, multiple attachments and encryption support

    Works with SMTP and Google App Engine.

    Args:
        server: SMTP server address in address:port notation
        sender: sender email address
        login: sender login name and password in login:password notation
            or None if no authentication is required
        tls: enables/disables encryption (True by default)

    In Google App Engine use ::

        server='gae'

    For sake of backward compatibility all fields are optional and default
    to None, however, to be able to send emails at least server and sender
    must be specified. They are available under following fields::

        mail.settings.server
        mail.settings.sender
        mail.settings.login
        mail.settings.timeout = 60 # seconds (default)

    When server is 'logging', email is logged but not sent (debug mode)

    Optionally you can use PGP encryption or X509::

        mail.settings.cipher_type = None
        mail.settings.gpg_home = None
        mail.settings.sign = True
        mail.settings.sign_passphrase = None
        mail.settings.encrypt = True
        mail.settings.x509_sign_keyfile = None
        mail.settings.x509_sign_certfile = None
        mail.settings.x509_sign_chainfile = None
        mail.settings.x509_nocerts = False
        mail.settings.x509_crypt_certfiles = None

        cipher_type       : None
                            gpg - need a python-pyme package and gpgme lib
                            x509 - smime
        gpg_home          : you can set a GNUPGHOME environment variable
                            to specify home of gnupg
        sign              : sign the message (True or False)
        sign_passphrase   : passphrase for key signing
        encrypt           : encrypt the message (True or False). It defaults
                            to True
                         ... x509 only ...
        x509_sign_keyfile : the signers private key filename or
                            string containing the key. (PEM format)
        x509_sign_certfile: the signers certificate filename or
                            string containing the cert. (PEM format)
        x509_sign_chainfile: sets the optional all-in-one file where you
                             can assemble the certificates of Certification
                             Authorities (CA) which form the certificate
                             chain of email certificate. It can be a
                             string containing the certs to. (PEM format)
        x509_nocerts      : if True then no attached certificate in mail
        x509_crypt_certfiles: the certificates file or strings to encrypt
                              the messages with can be a file name /
                              string or a list of file names /
                              strings (PEM format)

    Examples:
        Create Mail object with authentication data for remote server::

            mail = Mail('example.com:25', 'me@example.com', 'me:password')

    Notice for GAE users:
        attachments have an automatic content_id='attachment-i' where i is progressive number
        in this way the can be referenced from the HTML as <img src="cid:attachment-0" /> etc.
    """

    class Attachment(MIMEBase.MIMEBase):
        """
        Email attachment

        Args:
            payload: path to file or file-like object with read() method
            filename: name of the attachment stored in message; if set to
                None, it will be fetched from payload path; file-like
                object payload must have explicit filename specified
            content_id: id of the attachment; automatically contained within
                `<` and `>`
            content_type: content type of the attachment; if set to None,
                it will be fetched from filename using gluon.contenttype
                module
            encoding: encoding of all strings passed to this function (except
                attachment body)

        Content ID is used to identify attachments within the html body;
        in example, attached image with content ID 'photo' may be used in
        html message as a source of img tag `<img src="cid:photo" />`.

        Example::
            Create attachment from text file::

                attachment = Mail.Attachment('/path/to/file.txt')

                Content-Type: text/plain
                MIME-Version: 1.0
                Content-Disposition: attachment; filename="file.txt"
                Content-Transfer-Encoding: base64

                SOMEBASE64CONTENT=

            Create attachment from image file with custom filename and cid::

                attachment = Mail.Attachment('/path/to/file.png',
                                                 filename='photo.png',
                                                 content_id='photo')

                Content-Type: image/png
                MIME-Version: 1.0
                Content-Disposition: attachment; filename="photo.png"
                Content-Id: <photo>
                Content-Transfer-Encoding: base64

                SOMEOTHERBASE64CONTENT=
        """

        def __init__(
            self,
            payload,
            filename=None,
            content_id=None,
            content_type=None,
                encoding='utf-8'):
            if isinstance(payload, str):
                if filename is None:
                    filename = os.path.basename(payload)
                payload = read_file(payload, 'rb')
            else:
                if filename is None:
                    raise Exception('Missing attachment name')
                payload = payload.read()
            filename = filename.encode(encoding)
            if content_type is None:
                content_type = contenttype(filename)
            self.my_filename = filename
            self.my_payload = payload
            MIMEBase.MIMEBase.__init__(self, *content_type.split('/', 1))
            self.set_payload(payload)
            self['Content-Disposition'] = 'attachment; filename="%s"' % filename
            if not content_id is None:
                self['Content-Id'] = '<%s>' % content_id.encode(encoding)
            Encoders.encode_base64(self)

    def __init__(self, server=None, sender=None, login=None, tls=True):

        settings = self.settings = Settings()
        settings.server = server
        settings.sender = sender
        settings.login = login
        settings.tls = tls
        settings.timeout = 60  # seconds
        settings.hostname = None
        settings.ssl = False
        settings.cipher_type = None
        settings.gpg_home = None
        settings.sign = True
        settings.sign_passphrase = None
        settings.encrypt = True
        settings.x509_sign_keyfile = None
        settings.x509_sign_certfile = None
        settings.x509_sign_chainfile = None
        settings.x509_nocerts = False
        settings.x509_crypt_certfiles = None
        settings.debug = False
        settings.lock_keys = True
        self.result = {}
        self.error = None

    def send(self,
             to,
             subject='[no subject]',
             message='[no message]',
             attachments=None,
             cc=None,
             bcc=None,
             reply_to=None,
             sender=None,
             encoding='utf-8',
             raw=False,
             headers={},
             from_address=None,
             cipher_type=None,
             sign=None,
             sign_passphrase=None,
             encrypt=None,
             x509_sign_keyfile=None,
             x509_sign_chainfile=None,
             x509_sign_certfile=None,
             x509_crypt_certfiles=None,
             x509_nocerts=None
             ):
        """
        Sends an email using data specified in constructor

        Args:
            to: list or tuple of receiver addresses; will also accept single
                object
            subject: subject of the email
            message: email body text; depends on type of passed object:

                - if 2-list or 2-tuple is passed: first element will be
                  source of plain text while second of html text;
                - otherwise: object will be the only source of plain text
                  and html source will be set to None

                If text or html source is:

                - None: content part will be ignored,
                - string: content part will be set to it,
                - file-like object: content part will be fetched from it using
                  it's read() method
            attachments: list or tuple of Mail.Attachment objects; will also
                accept single object
            cc: list or tuple of carbon copy receiver addresses; will also
                accept single object
            bcc: list or tuple of blind carbon copy receiver addresses; will
                also accept single object
            reply_to: address to which reply should be composed
            encoding: encoding of all strings passed to this method (including
                message bodies)
            headers: dictionary of headers to refine the headers just before
                sending mail, e.g. `{'X-Mailer' : 'web2py mailer'}`
            from_address: address to appear in the 'From:' header, this is not
                the envelope sender. If not specified the sender will be used

            cipher_type :
                gpg - need a python-pyme package and gpgme lib
                x509 - smime
            gpg_home : you can set a GNUPGHOME environment variable
                to specify home of gnupg
            sign : sign the message (True or False)
            sign_passphrase  : passphrase for key signing
            encrypt : encrypt the message (True or False). It defaults to True.
                         ... x509 only ...
            x509_sign_keyfile : the signers private key filename or
                string containing the key. (PEM format)
            x509_sign_certfile: the signers certificate filename or
                string containing the cert. (PEM format)
            x509_sign_chainfile: sets the optional all-in-one file where you
                can assemble the certificates of Certification
                Authorities (CA) which form the certificate
                chain of email certificate. It can be a
                string containing the certs to. (PEM format)
            x509_nocerts : if True then no attached certificate in mail
            x509_crypt_certfiles: the certificates file or strings to encrypt
                the messages with can be a file name / string or
                a list of file names / strings (PEM format)
        Examples:
            Send plain text message to single address::

                mail.send('you@example.com',
                          'Message subject',
                          'Plain text body of the message')

            Send html message to single address::

                mail.send('you@example.com',
                          'Message subject',
                          '<html>Plain text body of the message</html>')

            Send text and html message to three addresses (two in cc)::

                mail.send('you@example.com',
                          'Message subject',
                          ('Plain text body', '<html>html body</html>'),
                          cc=['other1@example.com', 'other2@example.com'])

            Send html only message with image attachment available from the
            message by 'photo' content id::

                mail.send('you@example.com',
                          'Message subject',
                          (None, '<html><img src="cid:photo" /></html>'),
                          Mail.Attachment('/path/to/photo.jpg'
                                          content_id='photo'))

            Send email with two attachments and no body text::

                mail.send('you@example.com,
                          'Message subject',
                          None,
                          [Mail.Attachment('/path/to/fist.file'),
                           Mail.Attachment('/path/to/second.file')])

        Returns:
            True on success, False on failure.

        Before return, method updates two object's fields:

            - self.result: return value of smtplib.SMTP.sendmail() or GAE's
              mail.send_mail() method
            - self.error: Exception message or None if above was successful
        """

        # We don't want to use base64 encoding for unicode mail
        Charset.add_charset('utf-8', Charset.QP, Charset.QP, 'utf-8')

        def encode_header(key):
            if [c for c in key if 32 > ord(c) or ord(c) > 127]:
                return Header.Header(key.encode('utf-8'), 'utf-8')
            else:
                return key

        # encoded or raw text
        def encoded_or_raw(text):
            if raw:
                text = encode_header(text)
            return text

        sender = sender or self.settings.sender

        if not isinstance(self.settings.server, str):
            raise Exception('Server address not specified')
        if not isinstance(sender, str):
            raise Exception('Sender address not specified')

        if not raw and attachments:
            # Use multipart/mixed if there is attachments
            payload_in = MIMEMultipart.MIMEMultipart('mixed')
        elif raw:
            # no encoding configuration for raw messages
            if not isinstance(message, basestring):
                message = message.read()
            if isinstance(message, unicode):
                text = message.encode('utf-8')
            elif not encoding == 'utf-8':
                text = message.decode(encoding).encode('utf-8')
            else:
                text = message
            # No charset passed to avoid transport encoding
            # NOTE: some unicode encoded strings will produce
            # unreadable mail contents.
            payload_in = MIMEText.MIMEText(text)
        if to:
            if not isinstance(to, (list, tuple)):
                to = [to]
        else:
            raise Exception('Target receiver address not specified')
        if cc:
            if not isinstance(cc, (list, tuple)):
                cc = [cc]
        if bcc:
            if not isinstance(bcc, (list, tuple)):
                bcc = [bcc]
        if message is None:
            text = html = None
        elif isinstance(message, (list, tuple)):
            text, html = message
        elif message.strip().startswith('<html') and \
                message.strip().endswith('</html>'):
            text = self.settings.server == 'gae' and message or None
            html = message
        else:
            text = message
            html = None

        if (text is not None or html is not None) and (not raw):

            if text is not None:
                if not isinstance(text, basestring):
                    text = text.read()
                if isinstance(text, unicode):
                    text = text.encode('utf-8')
                elif not encoding == 'utf-8':
                    text = text.decode(encoding).encode('utf-8')
            if html is not None:
                if not isinstance(html, basestring):
                    html = html.read()
                if isinstance(html, unicode):
                    html = html.encode('utf-8')
                elif not encoding == 'utf-8':
                    html = html.decode(encoding).encode('utf-8')

            # Construct mime part only if needed
            if text is not None and html:
                # We have text and html we need multipart/alternative
                attachment = MIMEMultipart.MIMEMultipart('alternative')
                attachment.attach(MIMEText.MIMEText(text, _charset='utf-8'))
                attachment.attach(
                    MIMEText.MIMEText(html, 'html', _charset='utf-8'))
            elif text is not None:
                attachment = MIMEText.MIMEText(text, _charset='utf-8')
            elif html:
                attachment = \
                    MIMEText.MIMEText(html, 'html', _charset='utf-8')

            if attachments:
                # If there is attachments put text and html into
                # multipart/mixed
                payload_in.attach(attachment)
            else:
                # No attachments no multipart/mixed
                payload_in = attachment

        if (attachments is None) or raw:
            pass
        elif isinstance(attachments, (list, tuple)):
            for attachment in attachments:
                payload_in.attach(attachment)
        else:
            payload_in.attach(attachments)

        #######################################################
        #                      CIPHER                         #
        #######################################################
        cipher_type = cipher_type or self.settings.cipher_type
        sign = sign if sign is not None else self.settings.sign
        sign_passphrase = sign_passphrase or self.settings.sign_passphrase
        encrypt = encrypt if encrypt is not None else self.settings.encrypt
        #######################################################
        #                       GPGME                         #
        #######################################################
        if cipher_type == 'gpg':
            if self.settings.gpg_home:
                # Set GNUPGHOME environment variable to set home of gnupg
                import os
                os.environ['GNUPGHOME'] = self.settings.gpg_home
            if not sign and not encrypt:
                self.error = "No sign and no encrypt is set but cipher type to gpg"
                return False

            # need a python-pyme package and gpgme lib
            from pyme import core, errors
            from pyme.constants.sig import mode
            ############################################
            #                   sign                   #
            ############################################
            if sign:
                import string
                core.check_version(None)
                pin = string.replace(payload_in.as_string(), '\n', '\r\n')
                plain = core.Data(pin)
                sig = core.Data()
                c = core.Context()
                c.set_armor(1)
                c.signers_clear()
                # search for signing key for From:
                for sigkey in c.op_keylist_all(sender, 1):
                    if sigkey.can_sign:
                        c.signers_add(sigkey)
                if not c.signers_enum(0):
                    self.error = 'No key for signing [%s]' % sender
                    return False
                c.set_passphrase_cb(lambda x, y, z: sign_passphrase)
                try:
                    # make a signature
                    c.op_sign(plain, sig, mode.DETACH)
                    sig.seek(0, 0)
                    # make it part of the email
                    payload = \
                        MIMEMultipart.MIMEMultipart('signed',
                                                    boundary=None,
                                                    _subparts=None,
                                                    **dict(micalg="pgp-sha1",
                                                           protocol="application/pgp-signature"))
                    # insert the origin payload
                    payload.attach(payload_in)
                    # insert the detached signature
                    p = MIMEBase.MIMEBase("application", 'pgp-signature')
                    p.set_payload(sig.read())
                    payload.attach(p)
                    # it's just a trick to handle the no encryption case
                    payload_in = payload
                except errors.GPGMEError, ex:
                    self.error = "GPG error: %s" % ex.getstring()
                    return False
            ############################################
            #                  encrypt                 #
            ############################################
            if encrypt:
                core.check_version(None)
                plain = core.Data(payload_in.as_string())
                cipher = core.Data()
                c = core.Context()
                c.set_armor(1)
                # collect the public keys for encryption
                recipients = []
                rec = to[:]
                if cc:
                    rec.extend(cc)
                if bcc:
                    rec.extend(bcc)
                for addr in rec:
                    c.op_keylist_start(addr, 0)
                    r = c.op_keylist_next()
                    if r is None:
                        self.error = 'No key for [%s]' % addr
                        return False
                    recipients.append(r)
                try:
                    # make the encryption
                    c.op_encrypt(recipients, 1, plain, cipher)
                    cipher.seek(0, 0)
                    # make it a part of the email
                    payload = MIMEMultipart.MIMEMultipart('encrypted',
                                                          boundary=None,
                                                          _subparts=None,
                                                          **dict(protocol="application/pgp-encrypted"))
                    p = MIMEBase.MIMEBase("application", 'pgp-encrypted')
                    p.set_payload("Version: 1\r\n")
                    payload.attach(p)
                    p = MIMEBase.MIMEBase("application", 'octet-stream')
                    p.set_payload(cipher.read())
                    payload.attach(p)
                except errors.GPGMEError, ex:
                    self.error = "GPG error: %s" % ex.getstring()
                    return False
        #######################################################
        #                       X.509                         #
        #######################################################
        elif cipher_type == 'x509':
            if not sign and not encrypt:
                self.error = "No sign and no encrypt is set but cipher type to x509"
                return False
            import os
            x509_sign_keyfile = x509_sign_keyfile or self.settings.x509_sign_keyfile

            x509_sign_chainfile = x509_sign_chainfile or self.settings.x509_sign_chainfile

            x509_sign_certfile = x509_sign_certfile or self.settings.x509_sign_certfile or \
                                 x509_sign_keyfile or self.settings.x509_sign_certfile

            # crypt certfiles could be a string or a list
            x509_crypt_certfiles = x509_crypt_certfiles or self.settings.x509_crypt_certfiles

            x509_nocerts = x509_nocerts or\
                                      self.settings.x509_nocerts

            # need m2crypto
            try:
                from M2Crypto import BIO, SMIME, X509
            except Exception, e:
                self.error = "Can't load M2Crypto module"
                return False
            msg_bio = BIO.MemoryBuffer(payload_in.as_string())
            s = SMIME.SMIME()

            # SIGN
            if sign:
                # key for signing
                try:
                    keyfile_bio = BIO.openfile(x509_sign_keyfile)\
                        if os.path.isfile(x509_sign_keyfile)\
                        else BIO.MemoryBuffer(x509_sign_keyfile)
                    sign_certfile_bio = BIO.openfile(x509_sign_certfile)\
                        if os.path.isfile(x509_sign_certfile)\
                        else BIO.MemoryBuffer(x509_sign_certfile)
                    s.load_key_bio(keyfile_bio, sign_certfile_bio,
                                   callback=lambda x: sign_passphrase)
                    if x509_sign_chainfile:
                        sk = X509.X509_Stack()
                        chain = X509.load_cert(x509_sign_chainfile)\
                            if os.path.isfile(x509_sign_chainfile)\
                            else X509.load_cert_string(x509_sign_chainfile)
                        sk.push(chain)
                        s.set_x509_stack(sk)
                except Exception, e:
                    self.error = "Something went wrong on certificate / private key loading: <%s>" % str(e)
                    return False
                try:
                    if x509_nocerts:
                        flags = SMIME.PKCS7_NOCERTS
                    else:
                        flags = 0
                    if not encrypt:
                        flags += SMIME.PKCS7_DETACHED
                    p7 = s.sign(msg_bio, flags=flags)
                    msg_bio = BIO.MemoryBuffer(payload_in.as_string(
                    ))  # Recreate coz sign() has consumed it.
                except Exception, e:
                    self.error = "Something went wrong on signing: <%s> %s" % (
                        str(e), str(flags))
                    return False

            # ENCRYPT
            if encrypt:
                try:
                    sk = X509.X509_Stack()
                    if not isinstance(x509_crypt_certfiles, (list, tuple)):
                        x509_crypt_certfiles = [x509_crypt_certfiles]

                    # make an encryption cert's stack
                    for crypt_certfile in x509_crypt_certfiles:
                        certfile = X509.load_cert(crypt_certfile)\
                             if os.path.isfile(crypt_certfile)\
                             else X509.load_cert_string(crypt_certfile)
                        sk.push(certfile)
                    s.set_x509_stack(sk)

                    s.set_cipher(SMIME.Cipher('des_ede3_cbc'))
                    tmp_bio = BIO.MemoryBuffer()
                    if sign:
                        s.write(tmp_bio, p7)
                    else:
                        tmp_bio.write(payload_in.as_string())
                    p7 = s.encrypt(tmp_bio)
                except Exception, e:
                    self.error = "Something went wrong on encrypting: <%s>" % str(e)
                    return False

            # Final stage in sign and encryption
            out = BIO.MemoryBuffer()
            if encrypt:
                s.write(out, p7)
            else:
                if sign:
                    s.write(out, p7, msg_bio, SMIME.PKCS7_DETACHED)
                else:
                    out.write('\r\n')
                    out.write(payload_in.as_string())
            out.close()
            st = str(out.read())
            payload = message_from_string(st)
        else:
            # no cryptography process as usual
            payload = payload_in

        if from_address:
            payload['From'] = encoded_or_raw(from_address.decode(encoding))
        else:
            payload['From'] = encoded_or_raw(sender.decode(encoding))
        origTo = to[:]
        if to:
            payload['To'] = encoded_or_raw(', '.join(to).decode(encoding))
        if reply_to:
            payload['Reply-To'] = encoded_or_raw(reply_to.decode(encoding))
        if cc:
            payload['Cc'] = encoded_or_raw(', '.join(cc).decode(encoding))
            to.extend(cc)
        if bcc:
            to.extend(bcc)
        payload['Subject'] = encoded_or_raw(subject.decode(encoding))
        payload['Date'] = email.utils.formatdate()
        for k, v in headers.iteritems():
            payload[k] = encoded_or_raw(v.decode(encoding))
        result = {}
        try:
            if self.settings.server == 'logging':
                entry = 'email not sent\n%s\nFrom: %s\nTo: %s\nSubject: %s\n\n%s\n%s\n' % \
                    ('-' * 40, sender, ', '.join(to), subject, text or html, '-' * 40)
                logger.warn(entry)
            elif self.settings.server.startswith('logging:'):
                entry = 'email not sent\n%s\nFrom: %s\nTo: %s\nSubject: %s\n\n%s\n%s\n' % \
                    ('-' * 40, sender, ', '.join(to), subject, text or html, '-' * 40)
                open(self.settings.server[8:], 'a').write(entry)
            elif self.settings.server == 'gae':
                xcc = dict()
                if cc:
                    xcc['cc'] = cc
                if bcc:
                    xcc['bcc'] = bcc
                if reply_to:
                    xcc['reply_to'] = reply_to
                from google.appengine.api import mail
                attachments = attachments and [mail.Attachment(
                        a.my_filename,
                        a.my_payload,
                        contebt_id='<attachment-%s>' % k
                        ) for k, a in enumerate(attachments) if not raw]
                if attachments:
                    result = mail.send_mail(
                        sender=sender, to=origTo,
                        subject=unicode(subject), body=unicode(text), html=html,
                        attachments=attachments, **xcc)
                elif html and (not raw):
                    result = mail.send_mail(
                        sender=sender, to=origTo,
                        subject=unicode(subject), body=unicode(text), html=html, **xcc)
                else:
                    result = mail.send_mail(
                        sender=sender, to=origTo,
                        subject=unicode(subject), body=unicode(text), **xcc)
            else:
                smtp_args = self.settings.server.split(':')
                kwargs = dict(timeout=self.settings.timeout)
                if self.settings.ssl:
                    server = smtplib.SMTP_SSL(*smtp_args, **kwargs)
                else:
                    server = smtplib.SMTP(*smtp_args, **kwargs)
                if self.settings.tls and not self.settings.ssl:
                    server.ehlo(self.settings.hostname)
                    server.starttls()
                    server.ehlo(self.settings.hostname)
                if self.settings.login:
                    server.login(*self.settings.login.split(':', 1))
                result = server.sendmail(
                    sender, to, payload.as_string())
                server.quit()
        except Exception, e:
            logger.warn('Mail.send failure:%s' % e)
            self.result = result
            self.error = e
            return False
        self.result = result
        self.error = None
        return True


class Recaptcha(DIV):

    """
    Examples:
        Use as::

            form = FORM(Recaptcha(public_key='...',private_key='...'))

        or::

            form = SQLFORM(...)
            form.append(Recaptcha(public_key='...',private_key='...'))

    """

    API_SSL_SERVER = 'https://www.google.com/recaptcha/api'
    API_SERVER = 'http://www.google.com/recaptcha/api'
    VERIFY_SERVER = 'http://www.google.com/recaptcha/api/verify'

    def __init__(self,
                 request=None,
                 public_key='',
                 private_key='',
                 use_ssl=False,
                 error=None,
                 error_message='invalid',
                 label='Verify:',
                 options='',
                 comment='',
                 ajax=False
    ):
        request = request or current.request
        self.request_vars = request and request.vars or current.request.vars
        self.remote_addr = request.env.remote_addr
        self.public_key = public_key
        self.private_key = private_key
        self.use_ssl = use_ssl
        self.error = error
        self.errors = Storage()
        self.error_message = error_message
        self.components = []
        self.attributes = {}
        self.label = label
        self.options = options
        self.comment = comment
        self.ajax = ajax

    def _validate(self):

        # for local testing:

        recaptcha_challenge_field = \
            self.request_vars.recaptcha_challenge_field
        recaptcha_response_field = \
            self.request_vars.recaptcha_response_field
        private_key = self.private_key
        remoteip = self.remote_addr
        if not (recaptcha_response_field and recaptcha_challenge_field
                and len(recaptcha_response_field)
                and len(recaptcha_challenge_field)):
            self.errors['captcha'] = self.error_message
            return False
        params = urllib.urlencode({
            'privatekey': private_key,
            'remoteip': remoteip,
            'challenge': recaptcha_challenge_field,
            'response': recaptcha_response_field,
        })
        request = urllib2.Request(
            url=self.VERIFY_SERVER,
            data=params,
            headers={'Content-type': 'application/x-www-form-urlencoded',
                     'User-agent': 'reCAPTCHA Python'})
        httpresp = urllib2.urlopen(request)
        return_values = httpresp.read().splitlines()
        httpresp.close()
        return_code = return_values[0]
        if return_code == 'true':
            del self.request_vars.recaptcha_challenge_field
            del self.request_vars.recaptcha_response_field
            self.request_vars.captcha = ''
            return True
        else:
            # In case we get an error code, store it so we can get an error message
            # from the /api/challenge URL as described in the reCAPTCHA api docs.
            self.error = return_values[1]
            self.errors['captcha'] = self.error_message
            return False

    def xml(self):
        public_key = self.public_key
        use_ssl = self.use_ssl
        error_param = ''
        if self.error:
            error_param = '&error=%s' % self.error
        if use_ssl:
            server = self.API_SSL_SERVER
        else:
            server = self.API_SERVER
        if not self.ajax:
            captcha = DIV(
                SCRIPT("var RecaptchaOptions = {%s};" % self.options),
                SCRIPT(_type="text/javascript",
                       _src="%s/challenge?k=%s%s" % (server, public_key, error_param)),
                TAG.noscript(
                    IFRAME(
                        _src="%s/noscript?k=%s%s" % (
                            server, public_key, error_param),
                        _height="300", _width="500", _frameborder="0"), BR(),
                    INPUT(
                        _type='hidden', _name='recaptcha_response_field',
                        _value='manual_challenge')), _id='recaptcha')

        else:  # use Google's ajax interface, needed for LOADed components

            url_recaptcha_js = "%s/js/recaptcha_ajax.js" % server
            RecaptchaOptions = "var RecaptchaOptions = {%s}" % self.options
            script = """%(options)s;
            jQuery.getScript('%(url)s',function() {
                Recaptcha.create('%(public_key)s',
                    'recaptcha',jQuery.extend(RecaptchaOptions,{'callback':Recaptcha.focus_response_field}))
                }) """ % ({'options': RecaptchaOptions, 'url': url_recaptcha_js, 'public_key': public_key})
            captcha = DIV(
                SCRIPT(
                    script,
                    _type="text/javascript",
                ),
                TAG.noscript(
                    IFRAME(
                        _src="%s/noscript?k=%s%s" % (
                            server, public_key, error_param),
                        _height="300", _width="500", _frameborder="0"), BR(),
                    INPUT(
                        _type='hidden', _name='recaptcha_response_field',
                        _value='manual_challenge')), _id='recaptcha')

        if not self.errors.captcha:
            return XML(captcha).xml()
        else:
            captcha.append(DIV(self.errors['captcha'], _class='error'))
            return XML(captcha).xml()


class Recaptcha2(DIV):
    """
    Experimental:
    Creates a DIV holding the newer Recaptcha from Google (v2)

    Args:
        request : the request. If not passed, uses current request
        public_key : the public key Google gave you
        private_key : the private key Google gave you
        error_message : the error message to show if verification fails
        label : the label to use
        options (dict) : takes these parameters

            - hl
            - theme
            - type
            - tabindex
            - callback
            - expired-callback

            see https://developers.google.com/recaptcha/docs/display for docs about those

        comment : the comment

    Examples:
        Use as::

            form = FORM(Recaptcha2(public_key='...',private_key='...'))

        or::

            form = SQLFORM(...)
            form.append(Recaptcha2(public_key='...',private_key='...'))

        to protect the login page instead, use::

            from gluon.tools import Recaptcha2
            auth.settings.captcha = Recaptcha2(request, public_key='...',private_key='...')

    """

    API_URI = 'https://www.google.com/recaptcha/api.js'
    VERIFY_SERVER = 'https://www.google.com/recaptcha/api/siteverify'

    def __init__(self,
                 request=None,
                 public_key='',
                 private_key='',
                 error_message='invalid',
                 label='Verify:',
                 options=None,
                 comment='',
                 ):
        request = request or current.request
        self.request_vars = request and request.vars or current.request.vars
        self.remote_addr = request.env.remote_addr
        self.public_key = public_key
        self.private_key = private_key
        self.errors = Storage()
        self.error_message = error_message
        self.components = []
        self.attributes = {}
        self.label = label
        self.options = options or {}
        self.comment = comment

    def _validate(self):
        recaptcha_response_field = self.request_vars.pop('g-recaptcha-response', None)
        remoteip = self.remote_addr
        if not recaptcha_response_field:
            self.errors['captcha'] = self.error_message
            return False
        params = urllib.urlencode({
            'secret': self.private_key,
            'remoteip': remoteip,
            'response': recaptcha_response_field,
        })
        request = urllib2.Request(
            url=self.VERIFY_SERVER,
            data=params,
            headers={'Content-type': 'application/x-www-form-urlencoded',
                     'User-agent': 'reCAPTCHA Python'})
        httpresp = urllib2.urlopen(request)
        content = httpresp.read()
        httpresp.close()
        try:
            response_dict = json_parser.loads(content)
        except:
            self.errors['captcha'] = self.error_message
            return False
        if response_dict.get('success', False):
            self.request_vars.captcha = ''
            return True
        else:
            self.errors['captcha'] = self.error_message
            return False

    def xml(self):
        api_uri = self.API_URI
        hl = self.options.pop('hl', None)
        if hl:
            api_uri = self.API_URI + '?hl=%s' % hl
        public_key = self.public_key
        self.options['sitekey'] = public_key
        captcha = DIV(
            SCRIPT(_src=api_uri, _async='', _defer=''),
            DIV(_class="g-recaptcha", data=self.options),
            TAG.noscript(XML("""
<div style="width: 302px; height: 352px;">
<div style="width: 302px; height: 352px; position: relative;">
  <div style="width: 302px; height: 352px; position: absolute;">
    <iframe src="https://www.google.com/recaptcha/api/fallback?k=%(public_key)s"
            frameborder="0" scrolling="no"
            style="width: 302px; height:352px; border-style: none;">
    </iframe>
  </div>
  <div style="width: 250px; height: 80px; position: absolute; border-style: none;
              bottom: 21px; left: 25px; margin: 0px; padding: 0px; right: 25px;">
    <textarea id="g-recaptcha-response" name="g-recaptcha-response"
              class="g-recaptcha-response"
              style="width: 250px; height: 80px; border: 1px solid #c1c1c1;
                     margin: 0px; padding: 0px; resize: none;" value="">
    </textarea>
  </div>
</div>
</div>""" % dict(public_key=public_key))
            )
        )
        if not self.errors.captcha:
            return XML(captcha).xml()
        else:
            captcha.append(DIV(self.errors['captcha'], _class='error'))
            return XML(captcha).xml()


# this should only be used for captcha and perhaps not even for that
def addrow(form, a, b, c, style, _id, position=-1):
    if style == "divs":
        form[0].insert(position, DIV(DIV(LABEL(a), _class='w2p_fl'),
                                     DIV(b, _class='w2p_fw'),
                                     DIV(c, _class='w2p_fc'),
                                     _id=_id))
    elif style == "table2cols":
        form[0].insert(position, TR(TD(LABEL(a), _class='w2p_fl'),
                                    TD(c, _class='w2p_fc')))
        form[0].insert(position + 1, TR(TD(b, _class='w2p_fw'),
                                        _colspan=2, _id=_id))
    elif style == "ul":
        form[0].insert(position, LI(DIV(LABEL(a), _class='w2p_fl'),
                                    DIV(b, _class='w2p_fw'),
                                    DIV(c, _class='w2p_fc'),
                                    _id=_id))
    elif style == "bootstrap":
        form[0].insert(position, DIV(LABEL(a, _class='control-label'),
                                     DIV(b, SPAN(c, _class='inline-help'),
                                         _class='controls'),
                                     _class='control-group', _id=_id))
    elif style == "bootstrap3_inline":
        form[0].insert(position, DIV(LABEL(a, _class='control-label col-sm-3'),
                                     DIV(b, SPAN(c, _class='help-block'),
                                         _class='col-sm-9'),
                                     _class='form-group', _id=_id))
    elif style == "bootstrap3_stacked":
        form[0].insert(position, DIV(LABEL(a, _class='control-label'),
                                     b, SPAN(c, _class='help-block'),
                                     _class='form-group', _id=_id))
    else:
        form[0].insert(position, TR(TD(LABEL(a), _class='w2p_fl'),
                                    TD(b, _class='w2p_fw'),
                                    TD(c, _class='w2p_fc'), _id=_id))


class Auth(object):

    default_settings = dict(
        hideerror=False,
        password_min_length=4,
        cas_maps=None,
        reset_password_requires_verification=False,
        registration_requires_verification=False,
        registration_requires_approval=False,
        bulk_register_enabled=False,
        login_after_registration=False,
        login_after_password_change=True,
        alternate_requires_registration=False,
        create_user_groups="user_%(id)s",
        everybody_group_id=None,
        manager_actions={},
        auth_manager_role=None,
        two_factor_authentication_group = None,
        auth_two_factor_enabled = False,
        auth_two_factor_tries_left = 3,
        login_captcha=None,
        register_captcha=None,
        pre_registration_div=None,
        retrieve_username_captcha=None,
        retrieve_password_captcha=None,
        captcha=None,
        prevent_open_redirect_attacks=True,
        prevent_password_reset_attacks=True,
        expiration=3600,            # one hour
        long_expiration=3600 * 30 * 24,  # one month
        remember_me_form=True,
        allow_basic_login=False,
        allow_basic_login_only=False,
        on_failed_authentication=lambda x: redirect(x),
        formstyle=None,
        label_separator=None,
        logging_enabled = True,
        allow_delete_accounts=False,
        password_field='password',
        table_user_name='auth_user',
        table_group_name='auth_group',
        table_membership_name='auth_membership',
        table_permission_name='auth_permission',
        table_event_name='auth_event',
        table_cas_name='auth_cas',
        table_token_name='auth_token',
        table_user=None,
        table_group=None,
        table_membership=None,
        table_permission=None,
        table_event=None,
        table_cas=None,
        showid=False,
        use_username=False,
        login_email_validate=True,
        login_userfield=None,
        multi_login=False,
        logout_onlogout=None,
        register_fields=None,
        register_verify_password=True,
        profile_fields=None,
        email_case_sensitive=True,
        username_case_sensitive=True,
        update_fields=['email'],
        ondelete="CASCADE",
        client_side=True,
        renew_session_onlogin=True,
        renew_session_onlogout=True,
        keep_session_onlogin=True,
        keep_session_onlogout=False,
        wiki=Settings(),
    )
        # ## these are messages that can be customized
    default_messages = dict(
        login_button='Log In',
        register_button='Sign Up',
        password_reset_button='Request reset password',
        password_change_button='Change password',
        profile_save_button='Apply changes',
        submit_button='Submit',
        verify_password='Verify Password',
        delete_label='Check to delete',
        function_disabled='Function disabled',
        access_denied='Insufficient privileges',
        registration_verifying='Registration needs verification',
        registration_pending='Registration is pending approval',
        email_taken='This email already has an account',
        invalid_username='Invalid username',
        username_taken='Username already taken',
        login_disabled='Login disabled by administrator',
        logged_in='Logged in',
        email_sent='Email sent',
        unable_to_send_email='Unable to send email',
        email_verified='Email verified',
        logged_out='Logged out',
        registration_successful='Registration successful',
        invalid_email='Invalid email',
        unable_send_email='Unable to send email',
        invalid_login='Invalid login',
        invalid_user='Invalid user',
        invalid_password='Invalid password',
        invalid_two_factor_code = 'Incorrect code. {0} more attempt(s) remaining.',
        is_empty="Cannot be empty",
        mismatched_password="Password fields don't match",
        verify_email='Welcome %(username)s! Click on the link %(link)s to verify your email',
        verify_email_subject='Email verification',
        username_sent='Your username was emailed to you',
        new_password_sent='A new password was emailed to you',
        password_changed='Password changed',
        retrieve_username='Your username is: %(username)s',
        retrieve_username_subject='Username retrieve',
        retrieve_password='Your password is: %(password)s',
        retrieve_password_subject='Password retrieve',
        reset_password='Click on the link %(link)s to reset your password',
        reset_password_subject='Password reset',
<<<<<<< HEAD
        bulk_invite_subject='Invitation to join %(site)s',
=======
        retrieve_two_factor_code='Your temporary login code is {0}',
        retrieve_two_factor_code_subject='Two-step Login Authentication Code',
        bulk_invite_subject='Invitation to join%(site)s',
>>>>>>> 5c9d197f
        bulk_invite_body='You have been invited to join %(site)s, click %(link)s to complete the process',
        invalid_reset_password='Invalid reset password',
        profile_updated='Profile updated',
        new_password='New password',
        old_password='Old password',
        group_description='Group uniquely assigned to user %(id)s',
        register_log='User %(id)s Registered',
        login_log='User %(id)s Logged-in',
        login_failed_log=None,
        logout_log='User %(id)s Logged-out',
        profile_log='User %(id)s Profile updated',
        verify_email_log='User %(id)s Verification email sent',
        retrieve_username_log='User %(id)s Username retrieved',
        retrieve_password_log='User %(id)s Password retrieved',
        reset_password_log='User %(id)s Password reset',
        change_password_log='User %(id)s Password changed',
        add_group_log='Group %(group_id)s created',
        del_group_log='Group %(group_id)s deleted',
        add_membership_log=None,
        del_membership_log=None,
        has_membership_log=None,
        add_permission_log=None,
        del_permission_log=None,
        has_permission_log=None,
        impersonate_log='User %(id)s is impersonating %(other_id)s',
        label_first_name='First name',
        label_last_name='Last name',
        label_username='Username',
        label_email='E-mail',
        label_password='Password',
        label_registration_key='Registration key',
        label_reset_password_key='Reset Password key',
        label_registration_id='Registration identifier',
        label_role='Role',
        label_description='Description',
        label_user_id='User ID',
        label_group_id='Group ID',
        label_name='Name',
        label_table_name='Object or table name',
        label_record_id='Record ID',
        label_time_stamp='Timestamp',
        label_client_ip='Client IP',
        label_origin='Origin',
        label_remember_me="Remember me (for 30 days)",
        label_two_factor='Authentication code',
        two_factor_comment = 'This code was emailed to you and is required for login.',
        verify_password_comment='please input your password again',
    )

    """
    Class for authentication, authorization, role based access control.

    Includes:

    - registration and profile
    - login and logout
    - username and password retrieval
    - event logging
    - role creation and assignment
    - user defined group/role based permission

    Args:

        environment: is there for legacy but unused (awful)
        db: has to be the database where to create tables for authentication
        mailer: `Mail(...)` or None (no mailer) or True (make a mailer)
        hmac_key: can be a hmac_key or hmac_key=Auth.get_or_create_key()
        controller: (where is the user action?)
        cas_provider: (delegate authentication to the URL, CAS2)

    Authentication Example::

        from gluon.contrib.utils import *
        mail=Mail()
        mail.settings.server='smtp.gmail.com:587'
        mail.settings.sender='you@somewhere.com'
        mail.settings.login='username:password'
        auth=Auth(db)
        auth.settings.mailer=mail
        # auth.settings....=...
        auth.define_tables()
        def authentication():
            return dict(form=auth())

    Exposes:

    - `http://.../{application}/{controller}/authentication/login`
    - `http://.../{application}/{controller}/authentication/logout`
    - `http://.../{application}/{controller}/authentication/register`
    - `http://.../{application}/{controller}/authentication/verify_email`
    - `http://.../{application}/{controller}/authentication/retrieve_username`
    - `http://.../{application}/{controller}/authentication/retrieve_password`
    - `http://.../{application}/{controller}/authentication/reset_password`
    - `http://.../{application}/{controller}/authentication/profile`
    - `http://.../{application}/{controller}/authentication/change_password`

    On registration a group with role=new_user.id is created
    and user is given membership of this group.

    You can create a group with::

        group_id=auth.add_group('Manager', 'can access the manage action')
        auth.add_permission(group_id, 'access to manage')

    Here "access to manage" is just a user defined string.
    You can give access to a user::

        auth.add_membership(group_id, user_id)

    If user id is omitted, the logged in user is assumed

    Then you can decorate any action::

        @auth.requires_permission('access to manage')
        def manage():
            return dict()

    You can restrict a permission to a specific table::

        auth.add_permission(group_id, 'edit', db.sometable)
        @auth.requires_permission('edit', db.sometable)

    Or to a specific record::

        auth.add_permission(group_id, 'edit', db.sometable, 45)
        @auth.requires_permission('edit', db.sometable, 45)

    If authorization is not granted calls::

        auth.settings.on_failed_authorization

    Other options::

        auth.settings.mailer=None
        auth.settings.expiration=3600 # seconds

        ...

        ### these are messages that can be customized
        ...

    """

    @staticmethod
    def get_or_create_key(filename=None, alg='sha512'):
        request = current.request
        if not filename:
            filename = os.path.join(request.folder, 'private', 'auth.key')
        if os.path.exists(filename):
            key = open(filename, 'r').read().strip()
        else:
            key = alg + ':' + web2py_uuid()
            open(filename, 'w').write(key)
        return key

    def url(self, f=None, args=None, vars=None, scheme=False):
        if args is None:
            args = []
        if vars is None:
            vars = {}
        return URL(c=self.settings.controller,
                   f=f, args=args, vars=vars, scheme=scheme)

    def here(self):
        return URL(args=current.request.args, vars=current.request.get_vars)

    def __init__(self, environment=None, db=None, mailer=True,
                 hmac_key=None, controller='default', function='user',
                 cas_provider=None, signature=True, secure=False,
                 csrf_prevention=True, propagate_extension=None,
                 url_index=None):

        ## next two lines for backward compatibility
        if not db and environment and isinstance(environment, DAL):
            db = environment
        self.db = db
        self.environment = current
        self.csrf_prevention = csrf_prevention
        request = current.request
        session = current.session
        auth = session.auth
        self.user_groups = auth and auth.user_groups or {}
        if secure:
            request.requires_https()
        now = request.now
        # if we have auth info
        #    if not expired it, used it
        #    if expired, clear the session
        # else, only clear auth info in the session
        if auth:
            delta = datetime.timedelta(days=0, seconds=auth.expiration)
            if auth.last_visit and auth.last_visit + delta > now:
                self.user = auth.user
                # this is a trick to speed up sessions to avoid many writes
                if (now - auth.last_visit).seconds > (auth.expiration / 10):
                    auth.last_visit = request.now
            else:
                self.user = None
                if session.auth:
                    del session.auth
                session.renew(clear_session=True)
        else:
            self.user = None
            if session.auth:
                del session.auth
        # ## what happens after login?

        url_index = url_index or URL(controller, 'index')
        url_login = URL(controller, function, args='login',
                        extension = propagate_extension)
        # ## what happens after registration?

        settings = self.settings = Settings()
        settings.update(Auth.default_settings)
        settings.update(
            cas_domains=[request.env.http_host],
            enable_tokens=False,
            cas_provider=cas_provider,
            cas_actions=dict(login='login',
                             validate='validate',
                             servicevalidate='serviceValidate',
                             proxyvalidate='proxyValidate',
                             logout='logout'),
            extra_fields={},
            actions_disabled=[],
            controller=controller,
            function=function,
            login_url=url_login,
            logged_url=URL(controller, function, args='profile'),
            download_url=URL(controller, 'download'),
            mailer=(mailer is True) and Mail() or mailer,
            on_failed_authorization=URL(controller, function, args='not_authorized'),
            login_next=url_index,
            login_onvalidation=[],
            login_onaccept=[],
            login_onfail=[],
            login_methods=[self],
            login_form=self,
            logout_next=url_index,
            logout_onlogout=None,
            register_next=url_index,
            register_onvalidation=[],
            register_onaccept=[],
            verify_email_next=url_login,
            verify_email_onaccept=[],
            profile_next=url_index,
            profile_onvalidation=[],
            profile_onaccept=[],
            retrieve_username_next=url_index,
            retrieve_password_next=url_index,
            request_reset_password_next=url_login,
            reset_password_next=url_index,
            change_password_next=url_index,
            change_password_onvalidation=[],
            change_password_onaccept=[],
            retrieve_password_onvalidation=[],
            request_reset_password_onvalidation=[],
            request_reset_password_onaccept=[],
            reset_password_onvalidation=[],
            reset_password_onaccept=[],
            hmac_key=hmac_key,
            formstyle=current.response.formstyle,
            label_separator=current.response.form_label_separator,
            two_factor_methods = [],
            two_factor_onvalidation = [],
        )
        settings.lock_keys = True
        # ## these are messages that can be customized
        messages = self.messages = Messages(current.T)
        messages.update(Auth.default_messages)
        messages.update(ajax_failed_authentication=
                        DIV(H4('NOT AUTHORIZED'),
                            'Please ',
                            A('login',
                              _href=self.settings.login_url +
                                    ('?_next=' + urllib.quote(current.request.env.http_web2py_component_location))
                              if current.request.env.http_web2py_component_location else ''),
                            ' to view this content.',
                            _class='not-authorized alert alert-block'))
        messages.lock_keys = True

        # for "remember me" option
        response = current.response
        if auth and auth.remember_me:
            # when user wants to be logged in for longer
            response.session_cookie_expires = auth.expiration
        if signature:
            self.define_signature()
        else:
            self.signature = None

    def get_vars_next(self):
        next = current.request.vars._next
        if isinstance(next, (list, tuple)):
            next = next[0]
        if next and self.settings.prevent_open_redirect_attacks:
            # Prevent an attacker from adding an arbitrary url after the
            # _next variable in the request.
            items = next.split('/')
            if '//' in next and items[2] != current.request.env.http_host:
                next = None            
        return next

    def _get_user_id(self):
        """accessor for auth.user_id"""
        return self.user and self.user.id or None

    user_id = property(_get_user_id, doc="user.id or None")

    def table_user(self):
        return self.db[self.settings.table_user_name]

    def table_group(self):
        return self.db[self.settings.table_group_name]

    def table_membership(self):
        return self.db[self.settings.table_membership_name]

    def table_permission(self):
        return self.db[self.settings.table_permission_name]

    def table_event(self):
        return self.db[self.settings.table_event_name]

    def table_cas(self):
        return self.db[self.settings.table_cas_name]

    def table_token(self):
        return self.db[self.settings.table_token_name]

    def _HTTP(self, *a, **b):
        """
        only used in lambda: self._HTTP(404)
        """

        raise HTTP(*a, **b)

    def __call__(self):
        """
        Example:
            Use as::

                def authentication():
                    return dict(form=auth())

        """

        request = current.request
        args = request.args
        if not args:
            redirect(self.url(args='login', vars=request.vars))
        elif args[0] in self.settings.actions_disabled:
            raise HTTP(404)
        if args[0] in ('login', 'logout', 'register', 'verify_email',
                       'retrieve_username', 'retrieve_password',
                       'reset_password', 'request_reset_password',
                       'change_password', 'profile', 'groups',
                       'impersonate', 'not_authorized', 'confirm_registration', 
                       'bulk_register','manage_tokens'):
            if len(request.args) >= 2 and args[0] == 'impersonate':
                return getattr(self, args[0])(request.args[1])
            else:
                return getattr(self, args[0])()
        elif args[0] == 'cas' and not self.settings.cas_provider:
            if args(1) == self.settings.cas_actions['login']:
                return self.cas_login(version=2)
            elif args(1) == self.settings.cas_actions['validate']:
                return self.cas_validate(version=1)
            elif args(1) == self.settings.cas_actions['servicevalidate']:
                return self.cas_validate(version=2, proxy=False)
            elif args(1) == self.settings.cas_actions['proxyvalidate']:
                return self.cas_validate(version=2, proxy=True)
            elif args(1) == self.settings.cas_actions['logout']:
                return self.logout(next=request.vars.service or DEFAULT)
        else:
            raise HTTP(404)

    def navbar(self, prefix='Welcome', action=None,
               separators=(' [ ', ' | ', ' ] '), user_identifier=DEFAULT,
               referrer_actions=DEFAULT, mode='default'):
        """ Navbar with support for more templates
        This uses some code from the old navbar.

        Args:
            mode: see options for list of

        """
        items = []  # Hold all menu items in a list
        self.bar = ''  # The final
        T = current.T
        referrer_actions = [] if not referrer_actions else referrer_actions
        if not action:
            action = self.url(self.settings.function)

        request = current.request
        if URL() == action:
            next = ''
        else:
            next = '?_next=' + urllib.quote(URL(args=request.args,
                                                vars=request.get_vars))
        href = lambda function: '%s/%s%s' % (action, function, next
                                             if referrer_actions is DEFAULT
                                             or function in referrer_actions
                                             else '')
        if isinstance(prefix, str):
            prefix = T(prefix)
        if prefix:
            prefix = prefix.strip() + ' '

        def Anr(*a, **b):
            b['_rel'] = 'nofollow'
            return A(*a, **b)

        if self.user_id:  # User is logged in
            logout_next = self.settings.logout_next
            items.append({'name': T('Log Out'),
                          'href': '%s/logout?_next=%s' % (action,
                                                          urllib.quote(
                                                          logout_next)),
                          'icon': 'icon-off'})
            if 'profile' not in self.settings.actions_disabled:
                items.append({'name': T('Profile'), 'href': href('profile'),
                              'icon': 'icon-user'})
            if 'change_password' not in self.settings.actions_disabled:
                items.append({'name': T('Password'),
                              'href': href('change_password'),
                              'icon': 'icon-lock'})

            if user_identifier is DEFAULT:
                user_identifier = '%(first_name)s'
            if callable(user_identifier):
                user_identifier = user_identifier(self.user)
            elif ((isinstance(user_identifier, str) or
                  type(user_identifier).__name__ == 'lazyT') and
                  re.search(r'%\(.+\)s', user_identifier)):
                user_identifier = user_identifier % self.user
            if not user_identifier:
                user_identifier = ''
        else:  # User is not logged in
            items.append({'name': T('Log In'), 'href': href('login'),
                          'icon': 'icon-off'})
            if 'register' not in self.settings.actions_disabled:
                items.append({'name': T('Sign Up'), 'href': href('register'),
                              'icon': 'icon-user'})
            if 'request_reset_password' not in self.settings.actions_disabled:
                items.append({'name': T('Lost password?'),
                              'href': href('request_reset_password'),
                              'icon': 'icon-lock'})
            if (self.settings.use_username and not
                    'retrieve_username' in self.settings.actions_disabled):
                items.append({'name': T('Forgot username?'),
                             'href': href('retrieve_username'),
                             'icon': 'icon-edit'})

        def menu():  # For inclusion in MENU
            self.bar = [(items[0]['name'], False, items[0]['href'], [])]
            del items[0]
            for item in items:
                self.bar[0][3].append((item['name'], False, item['href']))

        def bootstrap3():  # Default web2py scaffolding
            def rename(icon): return icon+' '+icon.replace('icon', 'glyphicon')
            self.bar = UL(LI(Anr(I(_class=rename('icon '+items[0]['icon'])),
                                 ' ' + items[0]['name'],
                                 _href=items[0]['href'])), _class='dropdown-menu')
            del items[0]
            for item in items:
                self.bar.insert(-1, LI(Anr(I(_class=rename('icon '+item['icon'])),
                                           ' ' + item['name'],
                                           _href=item['href'])))
            self.bar.insert(-1, LI('', _class='divider'))
            if self.user_id:
                self.bar = LI(Anr(prefix, user_identifier,
                                  _href='#', _class="dropdown-toggle",
                                  data={'toggle': 'dropdown'}),
                              self.bar, _class='dropdown')
            else:
                self.bar = LI(Anr(T('Log In'),
                                  _href='#', _class="dropdown-toggle",
                                  data={'toggle': 'dropdown'}), self.bar,
                              _class='dropdown')

        def bare():
            """ In order to do advanced customization we only need the
            prefix, the user_identifier and the href attribute of items

            Examples:
                Use as::

                # in module custom_layout.py
                from gluon import *
                def navbar(auth_navbar):
                    bar = auth_navbar
                    user = bar["user"]

                    if not user:
                        btn_login = A(current.T("Login"),
                                      _href=bar["login"],
                                      _class="btn btn-success",
                                      _rel="nofollow")
                        btn_register = A(current.T("Sign up"),
                                         _href=bar["register"],
                                         _class="btn btn-primary",
                                         _rel="nofollow")
                        return DIV(btn_register, btn_login, _class="btn-group")
                    else:
                        toggletext = "%s back %s" % (bar["prefix"], user)
                        toggle = A(toggletext,
                                   _href="#",
                                   _class="dropdown-toggle",
                                   _rel="nofollow",
                                   **{"_data-toggle": "dropdown"})
                        li_profile = LI(A(I(_class="icon-user"), ' ',
                                          current.T("Account details"),
                                          _href=bar["profile"], _rel="nofollow"))
                        li_custom = LI(A(I(_class="icon-book"), ' ',
                                         current.T("My Agenda"),
                                         _href="#", rel="nofollow"))
                        li_logout = LI(A(I(_class="icon-off"), ' ',
                                         current.T("logout"),
                                         _href=bar["logout"], _rel="nofollow"))
                        dropdown = UL(li_profile,
                                      li_custom,
                                      LI('', _class="divider"),
                                      li_logout,
                                      _class="dropdown-menu", _role="menu")

                        return LI(toggle, dropdown, _class="dropdown")

                # in models db.py
                import custom_layout as custom

                # in layout.html
                <ul id="navbar" class="nav pull-right">
                    {{='auth' in globals() and \
                      custom.navbar(auth.navbar(mode='bare')) or ''}}</ul>

            """
            bare = {'prefix': prefix, 'user': user_identifier if self.user_id else None}

            for i in items:
                if i['name'] == T('Log In'):
                    k = 'login'
                elif i['name'] == T('Sign Up'):
                    k = 'register'
                elif i['name'] == T('Lost password?'):
                    k = 'request_reset_password'
                elif i['name'] == T('Forgot username?'):
                    k = 'retrieve_username'
                elif i['name'] == T('Log Out'):
                    k = 'logout'
                elif i['name'] == T('Profile'):
                    k = 'profile'
                elif i['name'] == T('Password'):
                    k = 'change_password'

                bare[k] = i['href']

            self.bar = bare

        options = {'asmenu': menu,
                   'dropdown': bootstrap3,
                   'bare': bare
                   }  # Define custom modes.

        if mode in options and callable(options[mode]):
            options[mode]()
        else:
            s1, s2, s3 = separators
            if self.user_id:
                self.bar = SPAN(prefix, user_identifier, s1,
                                Anr(items[0]['name'],
                                _href=items[0]['href']), s3,
                                _class='auth_navbar')
            else:
                self.bar = SPAN(s1, Anr(items[0]['name'],
                                _href=items[0]['href']), s3,
                                _class='auth_navbar')
            for item in items[1:]:
                self.bar.insert(-1, s2)
                self.bar.insert(-1, Anr(item['name'], _href=item['href']))

        return self.bar

    def __get_migrate(self, tablename, migrate=True):

        if type(migrate).__name__ == 'str':
            return (migrate + tablename + '.table')
        elif migrate == False:
            return False
        else:
            return True

    def enable_record_versioning(self,
                                 tables,
                                 archive_db=None,
                                 archive_names='%(tablename)s_archive',
                                 current_record='current_record',
                                 current_record_label=None):
        """
        Used to enable full record versioning (including auth tables)::

            auth = Auth(db)
            auth.define_tables(signature=True)
            # define our own tables
            db.define_table('mything',Field('name'),auth.signature)
            auth.enable_record_versioning(tables=db)

        tables can be the db (all table) or a list of tables.
        only tables with modified_by and modified_on fiels (as created
        by auth.signature) will have versioning. Old record versions will be
        in table 'mything_archive' automatically defined.

        when you enable enable_record_versioning, records are never
        deleted but marked with is_active=False.

        enable_record_versioning enables a common_filter for
        every table that filters out records with is_active = False

        Note:
            If you use auth.enable_record_versioning,
            do not use auth.archive or you will end up with duplicates.
            auth.archive does explicitly what enable_record_versioning
            does automatically.

        """
        current_record_label = current_record_label or current.T(
            current_record.replace('_', ' ').title())
        for table in tables:
            fieldnames = table.fields()
            if ('id' in fieldnames and
                'modified_on' in fieldnames and
                not current_record in fieldnames):
                table._enable_record_versioning(
                    archive_db=archive_db,
                    archive_name=archive_names,
                    current_record=current_record,
                    current_record_label=current_record_label)

    def define_signature(self):
        db = self.db
        settings = self.settings
        request = current.request
        T = current.T
        reference_user = 'reference %s' % settings.table_user_name

        def lazy_user(auth=self):
            return auth.user_id

        def represent(id, record=None, s=settings):
            try:
                user = s.table_user(id)
                return '%s %s' % (user.get("first_name", user.get("email")),
                                  user.get("last_name", ''))
            except:
                return id
        ondelete = self.settings.ondelete
        self.signature = Table(
            self.db, 'auth_signature',
            Field('is_active', 'boolean',
                  default=True,
                  readable=False, writable=False,
                  label=T('Is Active')),
            Field('created_on', 'datetime',
                  default=request.now,
                  writable=False, readable=False,
                  label=T('Created On')),
            Field('created_by',
                  reference_user,
                  default=lazy_user, represent=represent,
                  writable=False, readable=False,
                  label=T('Created By'), ondelete=ondelete),
            Field('modified_on', 'datetime',
                  update=request.now, default=request.now,
                  writable=False, readable=False,
                  label=T('Modified On')),
            Field('modified_by',
                  reference_user, represent=represent,
                  default=lazy_user, update=lazy_user,
                  writable=False, readable=False,
                  label=T('Modified By'),  ondelete=ondelete))

    def define_tables(self, username=None, signature=None, enable_tokens=False,
                      migrate=None, fake_migrate=None):
        """
        To be called unless tables are defined manually

        Examples:
            Use as::

                # defines all needed tables and table files
                # 'myprefix_auth_user.table', ...
                auth.define_tables(migrate='myprefix_')

                # defines all needed tables without migration/table files
                auth.define_tables(migrate=False)

        """

        db = self.db
        if migrate is None:
            migrate = db._migrate
        if fake_migrate is None:
            fake_migrate = db._fake_migrate
        settings = self.settings
        if username is None:
            username = settings.use_username
        else:
            settings.use_username = username
        settings.enable_tokens = enable_tokens
        if not self.signature:
            self.define_signature()
        if signature:
            signature_list = [self.signature]
        elif not signature:
            signature_list = []
        elif isinstance(signature, Table):
            signature_list = [signature]
        else:
            signature_list = signature
        is_not_empty = IS_NOT_EMPTY(error_message=self.messages.is_empty)
        is_crypted = CRYPT(key=settings.hmac_key,
                           min_length=settings.password_min_length)
        is_unique_email = [
            IS_EMAIL(error_message=self.messages.invalid_email),
            IS_NOT_IN_DB(db, '%s.email' % settings.table_user_name,
                         error_message=self.messages.email_taken)]
        if not settings.email_case_sensitive:
            is_unique_email.insert(1, IS_LOWER())
        if settings.table_user_name not in db.tables:
            passfield = settings.password_field
            extra_fields = settings.extra_fields.get(
                settings.table_user_name, []) + signature_list
            if username or settings.cas_provider:
                is_unique_username = \
                    [IS_MATCH('[\w\.\-]+', strict=True,
                              error_message=self.messages.invalid_username),
                     IS_NOT_IN_DB(db, '%s.username' % settings.table_user_name,
                                  error_message=self.messages.username_taken)]
                if not settings.username_case_sensitive:
                    is_unique_username.insert(1, IS_LOWER())
                db.define_table(
                    settings.table_user_name,
                    Field('first_name', length=128, default='',
                          label=self.messages.label_first_name,
                          requires=is_not_empty),
                    Field('last_name', length=128, default='',
                          label=self.messages.label_last_name,
                          requires=is_not_empty),
                    Field('email', length=512, default='',
                          label=self.messages.label_email,
                          requires=is_unique_email),
                    Field('username', length=128, default='',
                          label=self.messages.label_username,
                          requires=is_unique_username),
                    Field(passfield, 'password', length=512,
                          readable=False, label=self.messages.label_password,
                          requires=[is_crypted]),
                    Field('registration_key', length=512,
                          writable=False, readable=False, default='',
                          label=self.messages.label_registration_key),
                    Field('reset_password_key', length=512,
                          writable=False, readable=False, default='',
                          label=self.messages.label_reset_password_key),
                    Field('registration_id', length=512,
                          writable=False, readable=False, default='',
                          label=self.messages.label_registration_id),
                    *extra_fields,
                    **dict(
                        migrate=self.__get_migrate(settings.table_user_name,
                                                   migrate),
                        fake_migrate=fake_migrate,
                        format='%(username)s'))
            else:
                db.define_table(
                    settings.table_user_name,
                    Field('first_name', length=128, default='',
                          label=self.messages.label_first_name,
                          requires=is_not_empty),
                    Field('last_name', length=128, default='',
                          label=self.messages.label_last_name,
                          requires=is_not_empty),
                    Field('email', length=512, default='',
                          label=self.messages.label_email,
                          requires=is_unique_email),
                    Field(passfield, 'password', length=512,
                          readable=False, label=self.messages.label_password,
                          requires=[is_crypted]),
                    Field('registration_key', length=512,
                          writable=False, readable=False, default='',
                          label=self.messages.label_registration_key),
                    Field('reset_password_key', length=512,
                          writable=False, readable=False, default='',
                          label=self.messages.label_reset_password_key),
                    Field('registration_id', length=512,
                          writable=False, readable=False, default='',
                          label=self.messages.label_registration_id),
                    *extra_fields,
                    **dict(
                        migrate=self.__get_migrate(settings.table_user_name,
                                                   migrate),
                        fake_migrate=fake_migrate,
                        format='%(first_name)s %(last_name)s (%(id)s)'))
        reference_table_user = 'reference %s' % settings.table_user_name
        if settings.table_group_name not in db.tables:
            extra_fields = settings.extra_fields.get(
                settings.table_group_name, []) + signature_list
            db.define_table(
                settings.table_group_name,
                Field('role', length=512, default='',
                      label=self.messages.label_role,
                      requires=IS_NOT_IN_DB(db, '%s.role' % settings.table_group_name)),
                Field('description', 'text',
                      label=self.messages.label_description),
                *extra_fields,
                **dict(
                    migrate=self.__get_migrate(
                        settings.table_group_name, migrate),
                    fake_migrate=fake_migrate,
                    format='%(role)s (%(id)s)'))
        reference_table_group = 'reference %s' % settings.table_group_name
        if settings.table_membership_name not in db.tables:
            extra_fields = settings.extra_fields.get(
                settings.table_membership_name, []) + signature_list
            db.define_table(
                settings.table_membership_name,
                Field('user_id', reference_table_user,
                      label=self.messages.label_user_id),
                Field('group_id', reference_table_group,
                      label=self.messages.label_group_id),
                *extra_fields,
                **dict(
                    migrate=self.__get_migrate(
                        settings.table_membership_name, migrate),
                    fake_migrate=fake_migrate))
        if settings.table_permission_name not in db.tables:
            extra_fields = settings.extra_fields.get(
                settings.table_permission_name, []) + signature_list
            db.define_table(
                settings.table_permission_name,
                Field('group_id', reference_table_group,
                      label=self.messages.label_group_id),
                Field('name', default='default', length=512,
                      label=self.messages.label_name,
                      requires=is_not_empty),
                Field('table_name', length=512,
                      label=self.messages.label_table_name),
                Field('record_id', 'integer', default=0,
                      label=self.messages.label_record_id,
                      requires=IS_INT_IN_RANGE(0, 10 ** 9)),
                *extra_fields,
                **dict(
                    migrate=self.__get_migrate(
                        settings.table_permission_name, migrate),
                    fake_migrate=fake_migrate))
        if settings.table_event_name not in db.tables:
            db.define_table(
                settings.table_event_name,
                Field('time_stamp', 'datetime',
                      default=current.request.now,
                      label=self.messages.label_time_stamp),
                Field('client_ip',
                      default=current.request.client,
                      label=self.messages.label_client_ip),
                Field('user_id', reference_table_user, default=None,
                      label=self.messages.label_user_id),
                Field('origin', default='auth', length=512,
                      label=self.messages.label_origin,
                      requires=is_not_empty),
                Field('description', 'text', default='',
                      label=self.messages.label_description,
                      requires=is_not_empty),
                *settings.extra_fields.get(settings.table_event_name, []),
                **dict(
                    migrate=self.__get_migrate(
                        settings.table_event_name, migrate),
                    fake_migrate=fake_migrate))
        now = current.request.now
        if settings.cas_domains:
            if settings.table_cas_name not in db.tables:
                db.define_table(
                    settings.table_cas_name,
                    Field('user_id', reference_table_user, default=None,
                          label=self.messages.label_user_id),
                    Field('created_on', 'datetime', default=now),
                    Field('service', requires=IS_URL()),
                    Field('ticket'),
                    Field('renew', 'boolean', default=False),
                    *settings.extra_fields.get(settings.table_cas_name, []),
                    **dict(
                        migrate=self.__get_migrate(
                            settings.table_cas_name, migrate),
                        fake_migrate=fake_migrate))
        if settings.enable_tokens:
            extra_fields = settings.extra_fields.get(
                settings.table_token_name, []) + signature_list
            if settings.table_token_name not in db.tables:
                db.define_table(
                    settings.table_token_name,
                    Field('user_id', reference_table_user, default=None,
                          label=self.messages.label_user_id),
                    Field('expires_on', 'datetime', default=datetime.datetime(2999,12,31)),
                    Field('token',writable=False,default=web2py_uuid,unique=True),
                    *extra_fields,
                    **dict(
                        migrate=self.__get_migrate(
                            settings.table_token_name, migrate),
                        fake_migrate=fake_migrate))
        if not db._lazy_tables:
            settings.table_user = db[settings.table_user_name]
            settings.table_group = db[settings.table_group_name]
            settings.table_membership = db[settings.table_membership_name]
            settings.table_permission = db[settings.table_permission_name]
            settings.table_event = db[settings.table_event_name]
            if settings.cas_domains:
                settings.table_cas = db[settings.table_cas_name]

        if settings.cas_provider:  # THIS IS NOT LAZY
            settings.actions_disabled = \
                ['profile', 'register', 'change_password',
                 'request_reset_password', 'retrieve_username']
            from gluon.contrib.login_methods.cas_auth import CasAuth
            maps = settings.cas_maps
            if not maps:
                table_user = self.table_user()
                maps = dict((name, lambda v, n=name: v.get(n, None)) for name in
                            table_user.fields if name != 'id'
                            and table_user[name].readable)
                maps['registration_id'] = \
                    lambda v, p=settings.cas_provider: '%s/%s' % (p, v['user'])
            actions = [settings.cas_actions['login'],
                       settings.cas_actions['servicevalidate'],
                       settings.cas_actions['logout']]
            settings.login_form = CasAuth(
                casversion=2,
                urlbase=settings.cas_provider,
                actions=actions,
                maps=maps)
        return self

    def log_event(self, description, vars=None, origin='auth'):
        """
        Examples:
            Use as::

                auth.log_event(description='this happened', origin='auth')

        """
        if not self.settings.logging_enabled or not description:
            return
        elif self.is_logged_in():
            user_id = self.user.id
        else:
            user_id = None  # user unknown
        vars = vars or {}
        # log messages should not be translated
        if type(description).__name__ == 'lazyT':
            description = description.m
        self.table_event().insert(
            description=str(description % vars),
            origin=origin, user_id=user_id)

    def get_or_create_user(self, keys, update_fields=['email'],
                           login=True, get=True):
        """
        Used for alternate login methods:
        If the user exists already then password is updated.
        If the user doesn't yet exist, then they are created.
        """
        table_user = self.table_user()
        user = None
        checks = []
        # make a guess about who this user is
        for fieldname in ['registration_id', 'username', 'email']:
            if fieldname in table_user.fields() and \
                    keys.get(fieldname, None):
                checks.append(fieldname)
                value = keys[fieldname]
                user = table_user(**{fieldname: value})
                if user:
                    break
        if not checks:
            return None
        if 'registration_id' not in keys:
            keys['registration_id'] = keys[checks[0]]
        # if we think we found the user but registration_id does not match,
        # make new user
        if 'registration_id' in checks \
                and user \
                and user.registration_id \
                and ('registration_id' not in keys or user.registration_id != str(keys['registration_id'])):
            user = None  # THINK MORE ABOUT THIS? DO WE TRUST OPENID PROVIDER?
        if user:
            if not get:
                # added for register_bare to avoid overwriting users
                return None
            update_keys = dict(registration_id=keys['registration_id'])
            for key in update_fields:
                if key in keys:
                    update_keys[key] = keys[key]
            user.update_record(**update_keys)
        elif checks:
            if not 'first_name' in keys and 'first_name' in table_user.fields:
                guess = keys.get('email', 'anonymous').split('@')[0]
                keys['first_name'] = keys.get('username', guess)
            user_id = table_user.insert(**table_user._filter_fields(keys))
            user = table_user[user_id]
            if self.settings.create_user_groups:
                group_id = self.add_group(
                    self.settings.create_user_groups % user)
                self.add_membership(group_id, user_id)
            if self.settings.everybody_group_id:
                self.add_membership(self.settings.everybody_group_id, user_id)
            if login:
                self.user = user
        return user

    def basic(self, basic_auth_realm=False):
        """
        Performs basic login.

        Args:
            basic_auth_realm: optional basic http authentication realm. Can take
                str or unicode or function or callable or boolean.

        reads current.request.env.http_authorization
        and returns basic_allowed,basic_accepted,user.

        if basic_auth_realm is defined is a callable it's return value
        is used to set the basic authentication realm, if it's a string
        its content is used instead.  Otherwise basic authentication realm
        is set to the application name.
        If basic_auth_realm is None or False (the default) the behavior
        is to skip sending any challenge.

        """
        if not self.settings.allow_basic_login:
            return (False, False, False)
        basic = current.request.env.http_authorization
        if basic_auth_realm:
            if callable(basic_auth_realm):
                basic_auth_realm = basic_auth_realm()
            elif isinstance(basic_auth_realm, (unicode, str)):
                basic_realm = unicode(basic_auth_realm)
            elif basic_auth_realm is True:
                basic_realm = u'' + current.request.application
            http_401 = HTTP(401, u'Not Authorized', **{'WWW-Authenticate': u'Basic realm="' + basic_realm + '"'})
        if not basic or not basic[:6].lower() == 'basic ':
            if basic_auth_realm:
                raise http_401
            return (True, False, False)
        (username, sep, password) = base64.b64decode(basic[6:]).partition(':')
        is_valid_user = sep and self.login_bare(username, password)
        if not is_valid_user and basic_auth_realm:
            raise http_401
        return (True, True, is_valid_user)

    def login_user(self, user):
        """
        Logins the `user = db.auth_user(id)`
        """
        from gluon.settings import global_settings
        if global_settings.web2py_runtime_gae:
            user = Row(self.table_user()._filter_fields(user, id=True))
            delattr(user, 'password')
        else:
            user = Row(user)
            for key, value in user.items():
                if callable(value) or key == 'password':
                    delattr(user, key)
        if self.settings.renew_session_onlogin:
            current.session.renew(clear_session=not self.settings.keep_session_onlogin)
        current.session.auth = Storage(user=user,
                                       last_visit=current.request.now,
                                       expiration=self.settings.expiration,
                                       hmac_key=web2py_uuid())
        self.user = user
        self.update_groups()

    def _get_login_settings(self):
        table_user = self.table_user()
        userfield = self.settings.login_userfield or 'username' \
            if 'username' in table_user.fields else 'email'
        passfield = self.settings.password_field
        return Storage({'table_user': table_user,
                        'userfield': userfield,
                        'passfield': passfield})

    def login_bare(self, username, password):
        """
        Logins user as specified by username (or email) and password
        """
        settings = self._get_login_settings()
        user = settings.table_user(**{settings.userfield: username})
        if user and user.get(settings.passfield, False):
            password = settings.table_user[
                settings.passfield].validate(password)[0]
            if ((user.registration_key is None or
                 not user.registration_key.strip()) and
                password == user[settings.passfield]):
                self.login_user(user)
                return user
        else:
            # user not in database try other login methods
            for login_method in self.settings.login_methods:
                if login_method != self and login_method(username, password):
                    self.user = user
                    return user
        return False

    def register_bare(self, **fields):
        """
        Registers a user as specified by username (or email)
        and a raw password.
        """
        settings = self._get_login_settings()
        # users can register_bare even if no password is provided, 
        # in this case they will have to reset their password to login
        if fields.get(settings.passfield):
            fields[settings.passfield] = \
                settings.table_user[settings.passfield].validate(fields[settings.passfield])[0]
        if not fields.get(settings.userfield):
            raise ValueError('register_bare: ' +
                             'userfield not provided or invalid')
        user = self.get_or_create_user(fields, login=False, get=False, 
                                       update_fields=self.settings.update_fields)
        if not user:
            # get or create did not create a user (it ignores duplicate records)
            return False
        return user

    def cas_login(self,
                  next=DEFAULT,
                  onvalidation=DEFAULT,
                  onaccept=DEFAULT,
                  log=DEFAULT,
                  version=2,
                  ):
        request = current.request
        response = current.response
        session = current.session
        db, table = self.db, self.table_cas()
        session._cas_service = request.vars.service or session._cas_service
        if request.env.http_host not in self.settings.cas_domains or \
                not session._cas_service:
            raise HTTP(403, 'not authorized')

        def allow_access(interactivelogin=False):
            row = table(service=session._cas_service, user_id=self.user.id)
            if row:
                ticket = row.ticket
            else:
                ticket = 'ST-' + web2py_uuid()
                table.insert(service=session._cas_service,
                             user_id=self.user.id,
                             ticket=ticket,
                             created_on=request.now,
                             renew=interactivelogin)
            service = session._cas_service
            query_sep = '&' if '?' in service else '?'
            del session._cas_service
            if 'warn' in request.vars and not interactivelogin:
                response.headers[
                    'refresh'] = "5;URL=%s" % service + query_sep + "ticket=" + ticket
                return A("Continue to %s" % service,
                         _href=service + query_sep + "ticket=" + ticket)
            else:
                redirect(service + query_sep + "ticket=" + ticket)
        if self.is_logged_in() and not 'renew' in request.vars:
            return allow_access()
        elif not self.is_logged_in() and 'gateway' in request.vars:
            redirect(session._cas_service)

        def cas_onaccept(form, onaccept=onaccept):
            if not onaccept is DEFAULT:
                onaccept(form)
            return allow_access(interactivelogin=True)
        return self.login(next, onvalidation, cas_onaccept, log)

    def cas_validate(self, version=2, proxy=False):
        request = current.request
        db, table = self.db, self.table_cas()
        current.response.headers['Content-Type'] = 'text'
        ticket = request.vars.ticket
        renew = 'renew' in request.vars
        row = table(ticket=ticket)
        success = False
        if row:
            userfield = self.settings.login_userfield or 'username' \
                if 'username' in table.fields else 'email'
            # If ticket is a service Ticket and RENEW flag respected
            if ticket[0:3] == 'ST-' and \
                    not ((row.renew and renew) ^ renew):
                user = self.table_user()(row.user_id)
                row.delete_record()
                success = True

        def build_response(body):
            return '<?xml version="1.0" encoding="UTF-8"?>\n' +\
                TAG['cas:serviceResponse'](
                    body, **{'_xmlns:cas': 'http://www.yale.edu/tp/cas'}).xml()
        if success:
            if version == 1:
                message = 'yes\n%s' % user[userfield]
            else:  # assume version 2
                username = user.get('username', user[userfield])
                message = build_response(
                    TAG['cas:authenticationSuccess'](
                        TAG['cas:user'](username),
                        *[TAG['cas:' + field.name](user[field.name])
                          for field in self.table_user()
                          if field.readable]))
        else:
            if version == 1:
                message = 'no\n'
            elif row:
                message = build_response(TAG['cas:authenticationFailure']())
            else:
                message = build_response(
                    TAG['cas:authenticationFailure'](
                        'Ticket %s not recognized' % ticket,
                        _code='INVALID TICKET'))
        raise HTTP(200, message)

    def _reset_two_factor_auth(self, session):
        """
        When two-step authentication is enabled, this function is used to
        clear the session after successfully completing second challenge
        or when the maximum number of tries allowed has expired.
        """
        session.auth_two_factor_user = None
        session.auth_two_factor = None
        session.auth_two_factor_enabled = False
        # Set the number of attempts. It should be more than 1.
        session.auth_two_factor_tries_left = self.settings.auth_two_factor_tries_left

    def when_is_logged_in_bypass_next_in_url(self, next, session):
        """
        This function should be use when someone want to avoid asking for user
        credentials when loaded page contains "user/login?_next=NEXT_COMPONENT"
        in the URL is refresh but user is already authenticated.
        """
        if self.is_logged_in():
            if next == session._auth_next:
                del session._auth_next
            redirect(next, client_side=self.settings.client_side)

    def login(self,
              next=DEFAULT,
              onvalidation=DEFAULT,
              onaccept=DEFAULT,
              log=DEFAULT,
              ):
        """
        Returns a login form
        """
        settings = self.settings
        request = current.request
        response = current.response
        session = current.session

        ### use session for federated login
        snext = self.get_vars_next()

        if snext:
            session._auth_next = snext
        elif session._auth_next:
            snext = session._auth_next
        ### pass

        if next is DEFAULT:
            # important for security
            next = settings.login_next
            if callable(next):
                next = next()
            user_next = snext
            if user_next:
                external = user_next.split('://')
                if external[0].lower() in ['http', 'https', 'ftp']:
                    host_next = user_next.split('//', 1)[-1].split('/')[0]
                    if host_next in settings.cas_domains:
                        next = user_next
                else:
                    next = user_next
                    # Avoid asking unnecessary user credentials when user is logged in
                    self.when_is_logged_in_bypass_next_in_url(next=next, session=session)

        # Moved here to avoid unnecessary execution in case of redirection to next in case of logged in user
        table_user = self.table_user()
        if 'username' in table_user.fields or \
                not settings.login_email_validate:
            tmpvalidator = IS_NOT_EMPTY(error_message=self.messages.is_empty)
            if not settings.username_case_sensitive:
                tmpvalidator = [IS_LOWER(), tmpvalidator]
        else:
            tmpvalidator = IS_EMAIL(error_message=self.messages.invalid_email)
            if not settings.email_case_sensitive:
                tmpvalidator = [IS_LOWER(), tmpvalidator]

        passfield = settings.password_field
        try:
            table_user[passfield].requires[-1].min_length = 0
        except:
            pass

        if onvalidation is DEFAULT:
            onvalidation = settings.login_onvalidation
        if onaccept is DEFAULT:
            onaccept = settings.login_onaccept
        if log is DEFAULT:
            log = self.messages['login_log']

        onfail = settings.login_onfail

        user = None  # default

        # Setup the default field used for the form
        multi_login = False
        if self.settings.login_userfield:
            username = self.settings.login_userfield
        else:
            if 'username' in table_user.fields:
                username = 'username'
            else:
                username = 'email'
            if self.settings.multi_login:
                multi_login = True
        old_requires = table_user[username].requires
        table_user[username].requires = tmpvalidator

        # If two-factor authentication is enabled, and the maximum
        # number of tries allowed is used up, reset the session to
        # pre-login state with two-factor auth
        if session.auth_two_factor_enabled and session.auth_two_factor_tries_left < 1:
            # Exceeded maximum allowed tries for this code. Require user to enter
            # username and password again.
            user = None
            accepted_form = False
            self._reset_two_factor_auth(session)
            # Redirect to the default 'next' page without logging
            # in. If that page requires login, user will be redirected
            # back to the main login form
            redirect(next, client_side=settings.client_side)

        # Before showing the default login form, check whether
        # we are already on the second step of two-step authentication.
        # If we are, then skip this login form and use the form for the
        # second challenge instead.
        # Note to devs: The code inside the if-block is unchanged from the
        # previous version of this file, other than for indentation inside
        # to put it inside the if-block
        if session.auth_two_factor_user is None:

            if settings.remember_me_form:
                extra_fields = [
                    Field('remember_me', 'boolean', default=False,
                          label=self.messages.label_remember_me)]
            else:
                extra_fields = []

            # do we use our own login form, or from a central source?
            if settings.login_form == self:
                form = SQLFORM(table_user,
                               fields=[username, passfield],
                               hidden=dict(_next=next),
                               showid=settings.showid,
                               submit_button=self.messages.login_button,
                               delete_label=self.messages.delete_label,
                               formstyle=settings.formstyle,
                               separator=settings.label_separator,
                               extra_fields=extra_fields,
                               )

                captcha = settings.login_captcha or \
                    (settings.login_captcha != False and settings.captcha)
                if captcha:
                    addrow(form, captcha.label, captcha, captcha.comment,
                           settings.formstyle, 'captcha__row')
                accepted_form = False

                if form.accepts(request, session if self.csrf_prevention else None,
                                formname='login', dbio=False,
                                onvalidation=onvalidation,
                                hideerror=settings.hideerror):

                    accepted_form = True
                    # check for username in db
                    entered_username = form.vars[username]
                    if multi_login and '@' in entered_username:
                        # if '@' in username check for email, not username
                        user = table_user(email=entered_username)
                    else:
                        user = table_user(**{username: entered_username})
                    if user:
                        # user in db, check if registration pending or disabled
                        temp_user = user
                        if temp_user.registration_key == 'pending':
                            response.flash = self.messages.registration_pending
                            return form
                        elif temp_user.registration_key in ('disabled', 'blocked'):
                            response.flash = self.messages.login_disabled
                            return form
                        elif (temp_user.registration_key is not None
                              and temp_user.registration_key.strip()):
                            response.flash = \
                                self.messages.registration_verifying
                            return form
                        # try alternate logins 1st as these have the
                        # current version of the password
                        user = None
                        for login_method in settings.login_methods:
                            if login_method != self and \
                                    login_method(request.vars[username],
                                                 request.vars[passfield]):
                                if self not in settings.login_methods:
                                    # do not store password in db
                                    form.vars[passfield] = None
                                user = self.get_or_create_user(
                                    form.vars, settings.update_fields)
                                break
                        if not user:
                            # alternates have failed, maybe because service inaccessible
                            if settings.login_methods[0] == self:
                                # try logging in locally using cached credentials
                                if form.vars.get(passfield, '') == temp_user[passfield]:
                                    # success
                                    user = temp_user
                    else:
                        # user not in db
                        if not settings.alternate_requires_registration:
                            # we're allowed to auto-register users from external systems
                            for login_method in settings.login_methods:
                                if login_method != self and \
                                        login_method(request.vars[username],
                                                     request.vars[passfield]):
                                    if self not in settings.login_methods:
                                        # do not store password in db
                                        form.vars[passfield] = None
                                    user = self.get_or_create_user(
                                        form.vars, settings.update_fields)
                                    break
                    if not user:
                        self.log_event(self.messages['login_failed_log'],
                                       request.post_vars)
                        # invalid login
                        session.flash = self.messages.invalid_login
                        callback(onfail, None)
                        redirect(
                            self.url(args=request.args, vars=request.get_vars),
                            client_side=settings.client_side)

            else:  # use a central authentication server
                cas = settings.login_form
                cas_user = cas.get_user()

                if cas_user:
                    cas_user[passfield] = None
                    user = self.get_or_create_user(
                        table_user._filter_fields(cas_user),
                        settings.update_fields)
                elif hasattr(cas, 'login_form'):
                    return cas.login_form()
                else:
                    # we need to pass through login again before going on
                    next = self.url(settings.function, args='login')
                    redirect(cas.login_url(next),
                             client_side=settings.client_side)

        # Extra login logic for two-factor authentication
        #################################################
        # If the 'user' variable has a value, this means that the first
        # authentication step was successful (i.e. user provided correct
        # username and password at the first challenge).
        # Check if this user is signed up for two-factor authentication
        # If auth.settings.auth_two_factor_enabled it will enable two factor
        # for all the app. Another way to anble two factor is that the user 
        # must be part of a group that is called auth.settings.two_factor_authentication_group
        if user and self.settings.auth_two_factor_enabled == True:
            session.auth_two_factor_enabled = True
        elif user and self.settings.two_factor_authentication_group:
            role = self.settings.two_factor_authentication_group
            session.auth_two_factor_enabled = self.has_membership(user_id=user.id, role=role)
        # challenge
        if session.auth_two_factor_enabled:
            form = SQLFORM.factory(
                Field('authentication_code',
                      label=self.messages.label_two_factor,
                      required=True,
                      comment=self.messages.two_factor_comment),
                hidden=dict(_next=next),
                formstyle=settings.formstyle,
                separator=settings.label_separator
            )
            # accepted_form is used by some default web2py code later in the
            # function that handles running specified functions before redirect
            # Set it to False until the challenge form is accepted.
            accepted_form = False
            # Handle the case when a user has submitted the login/password
            # form successfully, and the password has been validated, but
            # the two-factor form has not been displayed or validated yet.
            if session.auth_two_factor_user is None and user is not None:
                session.auth_two_factor_user = user  # store the validated user and associate with this session
                session.auth_two_factor = random.randint(100000, 999999)
                session.auth_two_factor_tries_left = self.settings.auth_two_factor_tries_left
                # Set the way we generate the code or we send the code. For example using SMS...
                two_factor_methods = self.settings.two_factor_methods
                
                if two_factor_methods == []:
                    # TODO: Add some error checking to handle cases where email cannot be sent
                    self.settings.mailer.send(
                        to=user.email,
                        subject=self.messages.retrieve_two_factor_code_subject,
                        message=self.messages.retrieve_two_factor_code.format(session.auth_two_factor))
                else:
                    #Check for all method. It is possible to have multiples
                    for two_factor_method in two_factor_methods:
                        try:
                            # By default we use session.auth_two_factor generated before.
                            session.auth_two_factor = two_factor_method(user, session.auth_two_factor)
                        except:
                            pass
                        else:
                            break
                        
            if form.accepts(request, session if self.csrf_prevention else None,
                            formname='login', dbio=False,
                            onvalidation=onvalidation,
                            hideerror=settings.hideerror):
                accepted_form = True
                
                accepted_form = True
                
                '''
                The lists is executed after form validation for each of the corresponding action.
                For example, in your model:
                
                In your models copy and paste:

                #Before define tables, we add some extra field to auth_user
                auth.settings.extra_fields['auth_user'] = [
                    Field('motp_secret', 'password', length=512, default='', label='MOTP Secret'),
                    Field('motp_pin', 'string', length=128, default='', label='MOTP PIN')]

                OFFSET = 60 #Be sure is the same in your OTP Client

                #Set session.auth_two_factor to None. Because the code is generated by external app. 
                # This will avoid to use the default setting and send a code by email.
                def _set_two_factor(user, auth_two_factor):
                    return None

                def verify_otp(user, otp):
                import time
                from hashlib import md5
                epoch_time = int(time.time())
                time_start = int(str(epoch_time - OFFSET)[:-1])
                time_end = int(str(epoch_time + OFFSET)[:-1])
                for t in range(time_start - 1, time_end + 1):
                    to_hash = str(t) + user.motp_secret + user.motp_pin
                    hash = md5(to_hash).hexdigest()[:6]
                    if otp == hash:
                    return hash

                auth.settings.auth_two_factor_enabled = True
                auth.messages.two_factor_comment = "Verify your OTP Client for the code."
                auth.settings.two_factor_methods = [lambda user, auth_two_factor: _set_two_factor(user, auth_two_factor)]
                auth.settings.two_factor_onvalidation = [lambda user, otp: verify_otp(user, otp)]
                
                '''
                if self.settings.two_factor_onvalidation != []:
                    
                    for two_factor_onvalidation in self.settings.two_factor_onvalidation:
                        try:
                            session.auth_two_factor = two_factor_onvalidation(session.auth_two_factor_user, form.vars['authentication_code'])
                        except:
                            pass
                        else:
                            break
                        
                if form.vars['authentication_code'] == str(session.auth_two_factor):
                    # Handle the case when the two-factor form has been successfully validated
                    # and the user was previously stored (the current user should be None because
                    # in this case, the previous username/password login form should not be displayed.
                    # This will allow the code after the 2-factor authentication block to proceed as
                    # normal.
                    if user is None or user == session.auth_two_factor_user:
                        user = session.auth_two_factor_user
                    # For security, because the username stored in the
                    # session somehow does not match the just validated
                    # user. Should not be possible without session stealing
                    # which is hard with SSL.
                    elif user != session.auth_two_factor_user:
                        user = None
                    # Either way, the user and code associated with this session should
                    # be removed. This handles cases where the session login may have
                    # expired but browser window is open, so the old session key and
                    # session usernamem will still exist
                    self._reset_two_factor_auth(session)
                else:
                    session.auth_two_factor_tries_left -= 1
                    # If the number of retries are higher than auth_two_factor_tries_left
                    # Require user to enter username and password again.
                    if session.auth_two_factor_enabled and session.auth_two_factor_tries_left < 1:
                        # Exceeded maximum allowed tries for this code. Require user to enter
                        # username and password again.
                        user = None
                        accepted_form = False
                        self._reset_two_factor_auth(session)
                        # Redirect to the default 'next' page without logging
                        # in. If that page requires login, user will be redirected
                        # back to the main login form
                        redirect(next, client_side=settings.client_side)
                    response.flash = self.messages.invalid_two_factor_code.format(session.auth_two_factor_tries_left)
                    return form
            else:
                return form
        # End login logic for two-factor authentication

        # process authenticated users
        if user:
            user = Row(table_user._filter_fields(user, id=True))
            # process authenticated users
            # user wants to be logged in for longer
            self.login_user(user)
            session.auth.expiration = \
                request.post_vars.remember_me and \
                settings.long_expiration or \
                settings.expiration
            session.auth.remember_me = 'remember_me' in request.post_vars
            self.log_event(log, user)
            session.flash = self.messages.logged_in

        # how to continue
        if settings.login_form == self:
            if accepted_form:
                callback(onaccept, form)
                if next == session._auth_next:
                    session._auth_next = None
                next = replace_id(next, form)
                redirect(next, client_side=settings.client_side)

            table_user[username].requires = old_requires
            return form
        elif user:
            callback(onaccept, None)

        if next == session._auth_next:
            del session._auth_next
        redirect(next, client_side=settings.client_side)

    def logout(self, next=DEFAULT, onlogout=DEFAULT, log=DEFAULT):
        """
        Logouts and redirects to login
        """

        # Clear out 2-step authentication information if user logs
        # out. This information is also cleared on successful login.
        self._reset_two_factor_auth(current.session)

        if next is DEFAULT:
            next = self.get_vars_next() or self.settings.logout_next
        if onlogout is DEFAULT:
            onlogout = self.settings.logout_onlogout
        if onlogout:
            onlogout(self.user)
        if log is DEFAULT:
            log = self.messages['logout_log']
        if self.user:
            self.log_event(log, self.user)
        if self.settings.login_form != self:
            cas = self.settings.login_form
            cas_user = cas.get_user()
            if cas_user:
                next = cas.logout_url(next)

        current.session.auth = None
        if self.settings.renew_session_onlogout:
            current.session.renew(clear_session=not self.settings.keep_session_onlogout)
        current.session.flash = self.messages.logged_out
        if next is not None:
            redirect(next)

    def register(self,
                 next=DEFAULT,
                 onvalidation=DEFAULT,
                 onaccept=DEFAULT,
                 log=DEFAULT,
                 ):
        """
        Returns a registration form
        """

        table_user = self.table_user()
        request = current.request
        response = current.response
        session = current.session
        if self.is_logged_in():
            redirect(self.settings.logged_url,
                     client_side=self.settings.client_side)
        if next is DEFAULT:
            next = self.get_vars_next() or self.settings.register_next
        if onvalidation is DEFAULT:
            onvalidation = self.settings.register_onvalidation
        if onaccept is DEFAULT:
            onaccept = self.settings.register_onaccept
        if log is DEFAULT:
            log = self.messages['register_log']

        table_user = self.table_user()
        if self.settings.login_userfield:
            username = self.settings.login_userfield
        elif 'username' in table_user.fields:
            username = 'username'
        else:
            username = 'email'

        # Ensure the username field is unique.
        unique_validator = IS_NOT_IN_DB(self.db, table_user[username])
        if not table_user[username].requires:
            table_user[username].requires = unique_validator
        elif isinstance(table_user[username].requires, (list, tuple)):
            if not any([isinstance(validator, IS_NOT_IN_DB) for validator in
                        table_user[username].requires]):
                if isinstance(table_user[username].requires, list):
                    table_user[username].requires.append(unique_validator)
                else:
                    table_user[username].requires += (unique_validator, )
        elif not isinstance(table_user[username].requires, IS_NOT_IN_DB):
            table_user[username].requires = [table_user[username].requires,
                                             unique_validator]

        passfield = self.settings.password_field
        formstyle = self.settings.formstyle
        try: # Make sure we have our original minimum length as other auth forms change it
            table_user[passfield].requires[-1].min_length = self.settings.password_min_length
        except:
            pass

        if self.settings.register_verify_password:            
            if self.settings.register_fields is None:
                self.settings.register_fields = [f.name for f in table_user if f.writable]
                k = self.settings.register_fields.index("password")
                self.settings.register_fields.insert(k+1, "password_two")
            extra_fields = [
                Field("password_two", "password",
                      requires=IS_EQUAL_TO(request.post_vars.get(passfield, None),
                                           error_message=self.messages.mismatched_password),
                      label=current.T("Confirm Password"))]
        else:
            extra_fields = []        
        form = SQLFORM(table_user,
                       fields=self.settings.register_fields,
                       hidden=dict(_next=next),
                       showid=self.settings.showid,
                       submit_button=self.messages.register_button,
                       delete_label=self.messages.delete_label,
                       formstyle=formstyle,
                       separator=self.settings.label_separator,
                       extra_fields=extra_fields
                       )

        captcha = self.settings.register_captcha or self.settings.captcha
        if captcha:
            addrow(form, captcha.label, captcha,
                   captcha.comment, self.settings.formstyle, 'captcha__row')

        # Add a message if specified
        if self.settings.pre_registration_div:
            addrow(form, '',
                   DIV(_id="pre-reg", *self.settings.pre_registration_div),
                   '', formstyle, '')

        table_user.registration_key.default = key = web2py_uuid()
        if form.accepts(request, session if self.csrf_prevention else None,
                        formname='register',
                        onvalidation=onvalidation,
                        hideerror=self.settings.hideerror):
            description = self.messages.group_description % form.vars
            if self.settings.create_user_groups:
                group_id = self.add_group(
                    self.settings.create_user_groups % form.vars, description)
                self.add_membership(group_id, form.vars.id)
            if self.settings.everybody_group_id:
                self.add_membership(
                    self.settings.everybody_group_id, form.vars.id)
            if self.settings.registration_requires_verification:
                link = self.url(
                    self.settings.function, args=('verify_email', key), scheme=True)
                d = dict(form.vars)
                d.update(dict(key=key, link=link, username=form.vars[username]))
                if not (self.settings.mailer and self.settings.mailer.send(
                        to=form.vars.email,
                        subject=self.messages.verify_email_subject,
                        message=self.messages.verify_email % d)):
                    self.db.rollback()
                    response.flash = self.messages.unable_send_email
                    return form
                session.flash = self.messages.email_sent
            if self.settings.registration_requires_approval and \
               not self.settings.registration_requires_verification:
                table_user[form.vars.id] = dict(registration_key='pending')
                session.flash = self.messages.registration_pending
            elif (not self.settings.registration_requires_verification or
                      self.settings.login_after_registration):
                if not self.settings.registration_requires_verification:
                    table_user[form.vars.id] = dict(registration_key='')
                session.flash = self.messages.registration_successful
                user = table_user(**{username: form.vars[username]})
                self.login_user(user)
                session.flash = self.messages.logged_in
            self.log_event(log, form.vars)
            callback(onaccept, form)
            if not next:
                next = self.url(args=request.args)
            else:
                next = replace_id(next, form)
            redirect(next, client_side=self.settings.client_side)

        return form

    def is_logged_in(self):
        """
        Checks if the user is logged in and returns True/False.
        If so user is in auth.user as well as in session.auth.user
        """

        if self.user:
            return True
        return False

    def verify_email(self,
                     next=DEFAULT,
                     onaccept=DEFAULT,
                     log=DEFAULT,
                     ):
        """
        Action used to verify the registration email
        """

        key = getarg(-1)
        table_user = self.table_user()
        user = table_user(registration_key=key)
        if not user:
            redirect(self.settings.login_url)
        if self.settings.registration_requires_approval:
            user.update_record(registration_key='pending')
            current.session.flash = self.messages.registration_pending
        else:
            user.update_record(registration_key='')
            current.session.flash = self.messages.email_verified
        # make sure session has same user.registrato_key as db record
        if current.session.auth and current.session.auth.user:
            current.session.auth.user.registration_key = user.registration_key
        if log is DEFAULT:
            log = self.messages['verify_email_log']
        if next is DEFAULT:
            next = self.settings.verify_email_next
        if onaccept is DEFAULT:
            onaccept = self.settings.verify_email_onaccept
        self.log_event(log, user)
        callback(onaccept, user)
        redirect(next)

    def retrieve_username(self,
                          next=DEFAULT,
                          onvalidation=DEFAULT,
                          onaccept=DEFAULT,
                          log=DEFAULT,
                          ):
        """
        Returns a form to retrieve the user username
        (only if there is a username field)
        """

        table_user = self.table_user()
        if 'username' not in table_user.fields:
            raise HTTP(404)
        request = current.request
        response = current.response
        session = current.session
        captcha = self.settings.retrieve_username_captcha or \
                  (self.settings.retrieve_username_captcha != False and self.settings.captcha)
        if not self.settings.mailer:
            response.flash = self.messages.function_disabled
            return ''
        if next is DEFAULT:
            next = self.get_vars_next() or self.settings.retrieve_username_next
        if onvalidation is DEFAULT:
            onvalidation = self.settings.retrieve_username_onvalidation
        if onaccept is DEFAULT:
            onaccept = self.settings.retrieve_username_onaccept
        if log is DEFAULT:
            log = self.messages['retrieve_username_log']
        old_requires = table_user.email.requires
        table_user.email.requires = [IS_IN_DB(self.db, table_user.email,
                                              error_message=self.messages.invalid_email)]
        form = SQLFORM(table_user,
                       fields=['email'],
                       hidden=dict(_next=next),
                       showid=self.settings.showid,
                       submit_button=self.messages.submit_button,
                       delete_label=self.messages.delete_label,
                       formstyle=self.settings.formstyle,
                       separator=self.settings.label_separator
                       )
        if captcha:
            addrow(form, captcha.label, captcha,
                   captcha.comment, self.settings.formstyle, 'captcha__row')

        if form.accepts(request, session if self.csrf_prevention else None,
                        formname='retrieve_username', dbio=False,
                        onvalidation=onvalidation, hideerror=self.settings.hideerror):
            users = table_user._db(table_user.email == form.vars.email).select()
            if not users:
                current.session.flash = \
                    self.messages.invalid_email
                redirect(self.url(args=request.args))
            username = ', '.join(u.username for u in users)
            self.settings.mailer.send(to=form.vars.email,
                                      subject=self.messages.retrieve_username_subject,
                                      message=self.messages.retrieve_username % dict(username=username))
            session.flash = self.messages.email_sent
            for user in users:
                self.log_event(log, user)
            callback(onaccept, form)
            if not next:
                next = self.url(args=request.args)
            else:
                next = replace_id(next, form)
            redirect(next)
        table_user.email.requires = old_requires
        return form

    def random_password(self):
        import string
        import random
        password = ''
        specials = r'!#$*'
        for i in range(0, 3):
            password += random.choice(string.lowercase)
            password += random.choice(string.uppercase)
            password += random.choice(string.digits)
            password += random.choice(specials)
        return ''.join(random.sample(password, len(password)))

    def reset_password_deprecated(self,
                                  next=DEFAULT,
                                  onvalidation=DEFAULT,
                                  onaccept=DEFAULT,
                                  log=DEFAULT,
                                  ):
        """
        Returns a form to reset the user password (deprecated)
        """

        table_user = self.table_user()
        request = current.request
        response = current.response
        session = current.session
        if not self.settings.mailer:
            response.flash = self.messages.function_disabled
            return ''
        if next is DEFAULT:
            next = self.get_vars_next() or self.settings.retrieve_password_next
        if onvalidation is DEFAULT:
            onvalidation = self.settings.retrieve_password_onvalidation
        if onaccept is DEFAULT:
            onaccept = self.settings.retrieve_password_onaccept
        if log is DEFAULT:
            log = self.messages['retrieve_password_log']
        old_requires = table_user.email.requires
        table_user.email.requires = [IS_IN_DB(self.db, table_user.email,
                                              error_message=self.messages.invalid_email)]
        form = SQLFORM(table_user,
                       fields=['email'],
                       hidden=dict(_next=next),
                       showid=self.settings.showid,
                       submit_button=self.messages.submit_button,
                       delete_label=self.messages.delete_label,
                       formstyle=self.settings.formstyle,
                       separator=self.settings.label_separator
                       )
        if form.accepts(request, session if self.csrf_prevention else None,
                        formname='retrieve_password', dbio=False,
                        onvalidation=onvalidation, hideerror=self.settings.hideerror):
            user = table_user(email=form.vars.email)
            if not user:
                current.session.flash = \
                    self.messages.invalid_email
                redirect(self.url(args=request.args))
            elif user.registration_key in ('pending', 'disabled', 'blocked'):
                current.session.flash = \
                    self.messages.registration_pending
                redirect(self.url(args=request.args))
            password = self.random_password()
            passfield = self.settings.password_field
            d = {
                passfield: str(table_user[passfield].validate(password)[0]),
                'registration_key': ''
                }
            user.update_record(**d)
            if self.settings.mailer and \
               self.settings.mailer.send(to=form.vars.email,
                                         subject=self.messages.retrieve_password_subject,
                                         message=self.messages.retrieve_password % dict(password=password)):
                session.flash = self.messages.email_sent
            else:
                session.flash = self.messages.unable_to_send_email
            self.log_event(log, user)
            callback(onaccept, form)
            if not next:
                next = self.url(args=request.args)
            else:
                next = replace_id(next, form)
            redirect(next)
        table_user.email.requires = old_requires
        return form

    def confirm_registration(self,
                             next=DEFAULT,
                             onvalidation=DEFAULT,
                             onaccept=DEFAULT,
                             log=DEFAULT,
                             ):
        """
        Returns a form to confirm user registration
        """

        table_user = self.table_user()
        request = current.request
        # response = current.response
        session = current.session

        if next is DEFAULT:
            next = self.get_vars_next() or self.settings.reset_password_next

        if self.settings.prevent_password_reset_attacks:
            key = request.vars.key
            if not key and len(request.args)>1:
                key = request.args[-1]
            if key:
                session._reset_password_key = key
                redirect(self.url(args='confirm_registration'))
            else:
                key = session._reset_password_key
        else:
            key = request.vars.key or getarg(-1)
        try:
            t0 = int(key.split('-')[0])
            if time.time() - t0 > 60 * 60 * 24:
                raise Exception
            user = table_user(reset_password_key=key)
            if not user:
                raise Exception
        except Exception as e:
            session.flash = self.messages.invalid_reset_password
            redirect(self.url('login', vars=dict(test=e)))
            redirect(next, client_side=self.settings.client_side)
        passfield = self.settings.password_field
        form = SQLFORM.factory(
            Field('first_name',
                  label='First Name',
                  required=True),
            Field('last_name',
                  label='Last Name',
                  required=True),
            Field('new_password', 'password',
                  label=self.messages.new_password,
                  requires=self.table_user()[passfield].requires),
            Field('new_password2', 'password',
                  label=self.messages.verify_password,
                  requires=[IS_EXPR('value==%s' % repr(request.vars.new_password),
                                    self.messages.mismatched_password)]),
            submit_button='Confirm Registration',
            hidden=dict(_next=next),
            formstyle=self.settings.formstyle,
            separator=self.settings.label_separator
        )
        if form.process().accepted:
            user.update_record(
                **{passfield: str(form.vars.new_password),
                   'first_name': str(form.vars.first_name),
                   'last_name': str(form.vars.last_name),
                   'registration_key': '',
                   'reset_password_key': ''})
            session.flash = self.messages.password_changed
            if self.settings.login_after_password_change:
                self.login_user(user)
            redirect(next, client_side=self.settings.client_side)
        return form

    def email_registration(self, subject, body, user):
        """
        Sends and email invitation to a user informing they have been registered with the application
        """
        reset_password_key = str(int(time.time())) + '-' + web2py_uuid()
        link = self.url(self.settings.function,
                        args=('confirm_registration',), vars={'key': reset_password_key},
                        scheme=True)
        d = dict(user)
        d.update(dict(key=reset_password_key, link=link, site=current.request.env.http_host))
        if self.settings.mailer and self.settings.mailer.send(
            to=user.email,
            subject=subject % d,
                message=body % d):
            user.update_record(reset_password_key=reset_password_key)
            return True
        return False

    def bulk_register(self, max_emails=100):
        """
        Creates a form for ther user to send invites to other users to join
        """
        if not self.user:
            redirect(self.settings.login_url)
        if not self.settings.bulk_register_enabled:
            return HTTP(404)

        form = SQLFORM.factory(
            Field('subject', 'string', default=self.messages.bulk_invite_subject, requires=IS_NOT_EMPTY()),
            Field('emails', 'text', requires=IS_NOT_EMPTY()),
            Field('message', 'text', default=self.messages.bulk_invite_body, requires=IS_NOT_EMPTY()),
            formstyle=self.settings.formstyle)

        if form.process().accepted:
            emails = re.compile('[^\s\'"@<>,;:]+\@[^\s\'"@<>,;:]+').findall(form.vars.emails)
            # send the invitations            
            emails_sent = []
            emails_fail = []
            emails_exist = []
            for email in emails[:max_emails]:
                if self.table_user()(email=email):
                    emails_exist.append(email)
                else:
                    user = self.register_bare(email=email)
                    if self.email_registration(form.vars.subject, form.vars.message, user):
                        emails_sent.append(email)
                    else:
                        emails_fail.append(email)
            emails_fail += emails[max_emails:]
            form = DIV(H4('Emails sent'), UL(*[A(x, _href='mailto:'+x) for x in emails_sent]),
                       H4('Emails failed'), UL(*[A(x, _href='mailto:'+x) for x in emails_fail]),
                       H4('Emails existing'), UL(*[A(x, _href='mailto:'+x) for x in emails_exist]))
        return form

    def manage_tokens(self):
        if not self.user:
            redirect(self.settings.login_url)        
        table_token =self.table_token()
        table_token.user_id.writable = False
        table_token.user_id.default = self.user.id
        table_token.token.writable = False
        if current.request.args(1) == 'new':
            table_token.token.readable = False
        form = SQLFORM.grid(table_token, args=['manage_tokens'])
        return form

    def reset_password(self,
                       next=DEFAULT,
                       onvalidation=DEFAULT,
                       onaccept=DEFAULT,
                       log=DEFAULT,
                       ):
        """
        Returns a form to reset the user password
        """

        table_user = self.table_user()
        request = current.request
        # response = current.response
        session = current.session

        if next is DEFAULT:
            next = self.get_vars_next() or self.settings.reset_password_next

        if self.settings.prevent_password_reset_attacks:
            key = request.vars.key
            if key:
                session._reset_password_key = key
                redirect(self.url(args='reset_password'))
            else:
                key = session._reset_password_key
        else:
            key = request.vars.key
        try:
            t0 = int(key.split('-')[0])
            if time.time() - t0 > 60 * 60 * 24:
                raise Exception
            user = table_user(reset_password_key=key)
            if not user:
                raise Exception
        except Exception:
            session.flash = self.messages.invalid_reset_password
            redirect(next, client_side=self.settings.client_side)

        if onvalidation is DEFAULT:
            onvalidation = self.settings.reset_password_onvalidation
        if onaccept is DEFAULT:
            onaccept = self.settings.reset_password_onaccept

        passfield = self.settings.password_field
        form = SQLFORM.factory(
            Field('new_password', 'password',
                  label=self.messages.new_password,
                  requires=self.table_user()[passfield].requires),
            Field('new_password2', 'password',
                  label=self.messages.verify_password,
                  requires=[IS_EXPR(
                      'value==%s' % repr(request.vars.new_password),
                                    self.messages.mismatched_password)]),
            submit_button=self.messages.password_reset_button,
            hidden=dict(_next=next),
            formstyle=self.settings.formstyle,
            separator=self.settings.label_separator
        )
        if form.accepts(request, session, onvalidation=onvalidation,
                        hideerror=self.settings.hideerror):
            user.update_record(
                **{passfield: str(form.vars.new_password),
                   'registration_key': '',
                   'reset_password_key': ''})
            session.flash = self.messages.password_changed
            if self.settings.login_after_password_change:
                self.login_user(user)
            callback(onaccept, form)
            redirect(next, client_side=self.settings.client_side)
        return form

    def request_reset_password(self,
                               next=DEFAULT,
                               onvalidation=DEFAULT,
                               onaccept=DEFAULT,
                               log=DEFAULT,
                               ):
        """
        Returns a form to reset the user password
        """
        table_user = self.table_user()
        request = current.request
        response = current.response
        session = current.session
        captcha = self.settings.retrieve_password_captcha or \
                (self.settings.retrieve_password_captcha != False and self.settings.captcha)

        if next is DEFAULT:
            next = self.get_vars_next() or self.settings.request_reset_password_next
        if not self.settings.mailer:
            response.flash = self.messages.function_disabled
            return ''
        if onvalidation is DEFAULT:
            onvalidation = self.settings.request_reset_password_onvalidation
        if onaccept is DEFAULT:
            onaccept = self.settings.request_reset_password_onaccept
        if log is DEFAULT:
            log = self.messages['reset_password_log']
        userfield = self.settings.login_userfield or 'username' \
            if 'username' in table_user.fields else 'email'
        if userfield == 'email':
            table_user.email.requires = [
                IS_EMAIL(error_message=self.messages.invalid_email),
                IS_IN_DB(self.db, table_user.email,
                         error_message=self.messages.invalid_email)]
            if not self.settings.email_case_sensitive:
                table_user.email.requires.insert(0, IS_LOWER())
        else:
            table_user.username.requires = [
                IS_IN_DB(self.db, table_user.username,
                         error_message=self.messages.invalid_username)]
            if not self.settings.username_case_sensitive:
                table_user.username.requires.insert(0, IS_LOWER())

        form = SQLFORM(table_user,
                       fields=[userfield],
                       hidden=dict(_next=next),
                       showid=self.settings.showid,
                       submit_button=self.messages.password_reset_button,
                       delete_label=self.messages.delete_label,
                       formstyle=self.settings.formstyle,
                       separator=self.settings.label_separator
                       )
        if captcha:
            addrow(form, captcha.label, captcha,
                   captcha.comment, self.settings.formstyle, 'captcha__row')
        if form.accepts(request, session if self.csrf_prevention else None,
                        formname='reset_password', dbio=False,
                        onvalidation=onvalidation,
                        hideerror=self.settings.hideerror):
            user = table_user(**{userfield:form.vars.get(userfield)})
            if not user:
                session.flash = self.messages['invalid_%s' % userfield]
                redirect(self.url(args=request.args),
                         client_side=self.settings.client_side)
            elif user.registration_key in ('pending', 'disabled', 'blocked'):
                session.flash = self.messages.registration_pending
                redirect(self.url(args=request.args),
                         client_side=self.settings.client_side)
            if self.email_reset_password(user):
                session.flash = self.messages.email_sent
            else:
                session.flash = self.messages.unable_to_send_email
            self.log_event(log, user)
            callback(onaccept, form)
            if not next:
                next = self.url(args=request.args)
            else:
                next = replace_id(next, form)
            redirect(next, client_side=self.settings.client_side)
        # old_requires = table_user.email.requires
        return form

    def email_reset_password(self, user):
        reset_password_key = str(int(time.time())) + '-' + web2py_uuid()
        link = self.url(self.settings.function,
                        args=('reset_password',), vars={'key': reset_password_key},
                        scheme=True)
        d = dict(user)
        d.update(dict(key=reset_password_key, link=link))
        if self.settings.mailer and self.settings.mailer.send(
            to=user.email,
            subject=self.messages.reset_password_subject,
                message=self.messages.reset_password % d):
            user.update_record(reset_password_key=reset_password_key)
            return True
        return False

    def retrieve_password(self,
                          next=DEFAULT,
                          onvalidation=DEFAULT,
                          onaccept=DEFAULT,
                          log=DEFAULT,
                          ):
        if self.settings.reset_password_requires_verification:
            return self.request_reset_password(next, onvalidation, onaccept, log)
        else:
            return self.reset_password_deprecated(next, onvalidation, onaccept, log)

    def change_password(self,
                        next=DEFAULT,
                        onvalidation=DEFAULT,
                        onaccept=DEFAULT,
                        log=DEFAULT,
                        ):
        """
        Returns a form that lets the user change password
        """

        if not self.is_logged_in():
            redirect(self.settings.login_url,
                     client_side=self.settings.client_side)
        db = self.db
        table_user = self.table_user()
        s = db(table_user.id == self.user.id)

        request = current.request
        session = current.session
        if next is DEFAULT:
            next = self.get_vars_next() or self.settings.change_password_next
        if onvalidation is DEFAULT:
            onvalidation = self.settings.change_password_onvalidation
        if onaccept is DEFAULT:
            onaccept = self.settings.change_password_onaccept
        if log is DEFAULT:
            log = self.messages['change_password_log']
        passfield = self.settings.password_field
        requires = table_user[passfield].requires
        if not isinstance(requires, (list, tuple)):
            requires = [requires]
        requires = filter(lambda t: isinstance(t, CRYPT), requires)
        if requires:
            requires[0].min_length = 0
        form = SQLFORM.factory(
            Field('old_password', 'password', requires=requires,
                  label=self.messages.old_password),
            Field('new_password', 'password',
                  label=self.messages.new_password,
                  requires=table_user[passfield].requires),
            Field('new_password2', 'password',
                  label=self.messages.verify_password,
                  requires=[IS_EXPR('value==%s' % repr(request.vars.new_password),
                                    self.messages.mismatched_password)]),
            submit_button=self.messages.password_change_button,
            hidden=dict(_next=next),
            formstyle=self.settings.formstyle,
            separator=self.settings.label_separator
        )
        if form.accepts(request, session,
                        formname='change_password',
                        onvalidation=onvalidation,
                        hideerror=self.settings.hideerror):

            current_user = s.select(limitby=(0, 1), orderby_on_limitby=False).first()
            if not form.vars['old_password'] == current_user[passfield]:
                form.errors['old_password'] = self.messages.invalid_password
            else:
                d = {passfield: str(form.vars.new_password)}
                s.update(**d)
                session.flash = self.messages.password_changed
                self.log_event(log, self.user)
                callback(onaccept, form)
                if not next:
                    next = self.url(args=request.args)
                else:
                    next = replace_id(next, form)
                redirect(next, client_side=self.settings.client_side)
        return form

    def profile(self,
                next=DEFAULT,
                onvalidation=DEFAULT,
                onaccept=DEFAULT,
                log=DEFAULT,
                ):
        """
        Returns a form that lets the user change his/her profile
        """

        table_user = self.table_user()
        if not self.is_logged_in():
            redirect(self.settings.login_url,
                     client_side=self.settings.client_side)
        passfield = self.settings.password_field
        table_user[passfield].writable = False
        request = current.request
        session = current.session
        if next is DEFAULT:
            next = self.get_vars_next() or self.settings.profile_next
        if onvalidation is DEFAULT:
            onvalidation = self.settings.profile_onvalidation
        if onaccept is DEFAULT:
            onaccept = self.settings.profile_onaccept
        if log is DEFAULT:
            log = self.messages['profile_log']
        form = SQLFORM(
            table_user,
            self.user.id,
            fields=self.settings.profile_fields,
            hidden=dict(_next=next),
            showid=self.settings.showid,
            submit_button=self.messages.profile_save_button,
            delete_label=self.messages.delete_label,
            upload=self.settings.download_url,
            formstyle=self.settings.formstyle,
            separator=self.settings.label_separator,
            deletable=self.settings.allow_delete_accounts,
            )
        if form.accepts(request, session,
                        formname='profile',
                        onvalidation=onvalidation,
                        hideerror=self.settings.hideerror):
            self.user.update(table_user._filter_fields(form.vars))
            session.flash = self.messages.profile_updated
            self.log_event(log, self.user)
            callback(onaccept, form)
            if form.deleted:
                return self.logout()
            if not next:
                next = self.url(args=request.args)
            else:
                next = replace_id(next, form)
            redirect(next, client_side=self.settings.client_side)
        return form

    def run_login_onaccept(self):
        onaccept = self.settings.login_onaccept
        if onaccept:
            form = Storage(dict(vars=self.user))
            if not isinstance(onaccept, (list, tuple)):
                onaccept = [onaccept]
            for callback in onaccept:
                callback(form)

    def is_impersonating(self):
        return self.is_logged_in() and 'impersonator' in current.session.auth

    def impersonate(self, user_id=DEFAULT):
        """
        To use this make a POST to
        `http://..../impersonate request.post_vars.user_id=<id>`

        Set request.post_vars.user_id to 0 to restore original user.

        requires impersonator is logged in and::

            has_permission('impersonate', 'auth_user', user_id)

        """
        request = current.request
        session = current.session
        auth = session.auth
        table_user = self.table_user()
        if not self.is_logged_in():
            raise HTTP(401, "Not Authorized")
        current_id = auth.user.id
        requested_id = user_id
        if user_id is DEFAULT:
            user_id = current.request.post_vars.user_id
        if user_id and user_id != self.user.id and user_id != '0':
            if not self.has_permission('impersonate',
                                       self.table_user(),
                                       user_id):
                raise HTTP(403, "Forbidden")
            user = table_user(user_id)
            if not user:
                raise HTTP(401, "Not Authorized")
            auth.impersonator = pickle.dumps(session, pickle.HIGHEST_PROTOCOL)
            auth.user.update(
                table_user._filter_fields(user, True))
            self.user = auth.user
            self.update_groups()
            log = self.messages['impersonate_log']
            self.log_event(log, dict(id=current_id, other_id=auth.user.id))
            self.run_login_onaccept()
        elif user_id in (0, '0'):
            if self.is_impersonating():
                session.clear()
                session.update(pickle.loads(auth.impersonator))
                self.user = session.auth.user
                self.update_groups()
                self.run_login_onaccept()
            return None
        if requested_id is DEFAULT and not request.post_vars:
            return SQLFORM.factory(Field('user_id', 'integer'))
        return SQLFORM(table_user, user.id, readonly=True)

    def update_groups(self):
        if not self.user:
            return
        user_groups = self.user_groups = {}
        if current.session.auth:
            current.session.auth.user_groups = self.user_groups
        table_group = self.table_group()
        table_membership = self.table_membership()
        memberships = self.db(
            table_membership.user_id == self.user.id).select()
        for membership in memberships:
            group = table_group(membership.group_id)
            if group:
                user_groups[membership.group_id] = group.role

    def groups(self):
        """
        Displays the groups and their roles for the logged in user
        """

        if not self.is_logged_in():
            redirect(self.settings.login_url)
        table_membership = self.table_membership()
        memberships = self.db(
            table_membership.user_id == self.user.id).select()
        table = TABLE()
        for membership in memberships:
            table_group = self.table_group()
            groups = self.db(table_group.id == membership.group_id).select()
            if groups:
                group = groups[0]
                table.append(TR(H3(group.role, '(%s)' % group.id)))
                table.append(TR(P(group.description)))
        if not memberships:
            return None
        return table

    def not_authorized(self):
        """
        You can change the view for this page to make it look as you like
        """
        if current.request.ajax:
            raise HTTP(403, 'ACCESS DENIED')
        return self.messages.access_denied

    def requires(self, condition, requires_login=True, otherwise=None):
        """
        Decorator that prevents access to action if not logged in
        """

        def decorator(action):

            def f(*a, **b):

                basic_allowed, basic_accepted, user = self.basic()
                user = user or self.user

                login_required = requires_login
                if callable(login_required):
                    login_required = login_required()

                if login_required:
                    if not user:
                        if current.request.ajax:
                            raise HTTP(401, self.messages.ajax_failed_authentication)
                        elif not otherwise is None:
                            if callable(otherwise):
                                return otherwise()
                            redirect(otherwise)
                        elif self.settings.allow_basic_login_only or \
                                basic_accepted or current.request.is_restful:
                            raise HTTP(403, "Not authorized")
                        else:
                            next = self.here()
                            current.session.flash = current.response.flash
                            return call_or_redirect(
                                self.settings.on_failed_authentication,
                                self.settings.login_url +
                                    '?_next=' + urllib.quote(next))

                if callable(condition):
                    flag = condition()
                else:
                    flag = condition
                if not flag:
                    current.session.flash = self.messages.access_denied
                    return call_or_redirect(
                        self.settings.on_failed_authorization)
                return action(*a, **b)
            f.__doc__ = action.__doc__
            f.__name__ = action.__name__
            f.__dict__.update(action.__dict__)
            return f

        return decorator

    def requires_login(self, otherwise=None):
        """
        Decorator that prevents access to action if not logged in
        """
        return self.requires(True, otherwise=otherwise)

    def requires_login_or_token(self, otherwise=None):
        if self.settings.enable_tokens == True:
            user = None
            request = current.request
            token = request.env.http_web2py_user_token or request.vars._token
            table_token = self.table_token()
            table_user = self.table_user()
            from gluon.settings import global_settings
            if global_settings.web2py_runtime_gae:
                row = table_token(token=token)
                if row:
                    user = table_user(row.user_id)
            else:
                row = self.db(table_token.token == token)(table_user.id == table_token.user_id).select().first()
                if row:
                    user = row[table_user._tablename]
            if user:
                self.login_user(user)
        return self.requires(True, otherwise=otherwise)

    def requires_membership(self, role=None, group_id=None, otherwise=None):
        """
        Decorator that prevents access to action if not logged in or
        if user logged in is not a member of group_id.
        If role is provided instead of group_id then the
        group_id is calculated.
        """
        def has_membership(self=self, group_id=group_id, role=role):
            return self.has_membership(group_id=group_id, role=role)
        return self.requires(has_membership, otherwise=otherwise)

    def requires_permission(self, name, table_name='', record_id=0,
                            otherwise=None):
        """
        Decorator that prevents access to action if not logged in or
        if user logged in is not a member of any group (role) that
        has 'name' access to 'table_name', 'record_id'.
        """
        def has_permission(self=self, name=name, table_name=table_name, record_id=record_id):
            return self.has_permission(name, table_name, record_id)
        return self.requires(has_permission, otherwise=otherwise)

    def requires_signature(self, otherwise=None, hash_vars=True):
        """
        Decorator that prevents access to action if not logged in or
        if user logged in is not a member of group_id.
        If role is provided instead of group_id then the
        group_id is calculated.
        """
        def verify():
            return URL.verify(current.request, user_signature=True, hash_vars=hash_vars)
        return self.requires(verify, otherwise)

    def add_group(self, role, description=''):
        """
        Creates a group associated to a role
        """

        group_id = self.table_group().insert(
            role=role, description=description)
        self.log_event(self.messages['add_group_log'],
                       dict(group_id=group_id, role=role))
        return group_id

    def del_group(self, group_id):
        """
        Deletes a group
        """
        self.db(self.table_group().id == group_id).delete()
        self.db(self.table_membership().group_id == group_id).delete()
        self.db(self.table_permission().group_id == group_id).delete()
        if group_id in self.user_groups: del self.user_groups[group_id]
        self.log_event(self.messages.del_group_log, dict(group_id=group_id))

    def id_group(self, role):
        """
        Returns the group_id of the group specified by the role
        """
        rows = self.db(self.table_group().role == role).select()
        if not rows:
            return None
        return rows[0].id

    def user_group(self, user_id=None):
        """
        Returns the group_id of the group uniquely associated to this user
        i.e. `role=user:[user_id]`
        """
        return self.id_group(self.user_group_role(user_id))

    def user_group_role(self, user_id=None):
        if not self.settings.create_user_groups:
            return None
        if user_id:
            user = self.table_user()[user_id]
        else:
            user = self.user
        return self.settings.create_user_groups % user

    def has_membership(self, group_id=None, user_id=None, role=None):
        """
        Checks if user is member of group_id or role
        """

        group_id = group_id or self.id_group(role)
        try:
            group_id = int(group_id)
        except:
            group_id = self.id_group(group_id)  # interpret group_id as a role
        if not user_id and self.user:
            user_id = self.user.id
        membership = self.table_membership()
        if group_id and user_id and self.db((membership.user_id == user_id)
                    & (membership.group_id == group_id)).select():
            r = True
        else:
            r = False
        self.log_event(self.messages['has_membership_log'],
                       dict(user_id=user_id, group_id=group_id, check=r))
        return r

    def add_membership(self, group_id=None, user_id=None, role=None):
        """
        Gives user_id membership of group_id or role
        if user is None than user_id is that of current logged in user
        """

        group_id = group_id or self.id_group(role)
        try:
            group_id = int(group_id)
        except:
            group_id = self.id_group(group_id)  # interpret group_id as a role
        if not user_id and self.user:
            user_id = self.user.id
        membership = self.table_membership()
        record = membership(user_id=user_id, group_id=group_id)
        if record:
            return record.id
        else:
            id = membership.insert(group_id=group_id, user_id=user_id)
        if role:
            self.user_groups[group_id] = role
        else:
            self.update_groups()
        self.log_event(self.messages['add_membership_log'],
                       dict(user_id=user_id, group_id=group_id))
        return id

    def del_membership(self, group_id=None, user_id=None, role=None):
        """
        Revokes membership from group_id to user_id
        if user_id is None than user_id is that of current logged in user
        """

        group_id = group_id or self.id_group(role)
        if not user_id and self.user:
            user_id = self.user.id
        membership = self.table_membership()
        self.log_event(self.messages['del_membership_log'],
                       dict(user_id=user_id, group_id=group_id))
        ret = self.db(membership.user_id
                      == user_id)(membership.group_id
                                  == group_id).delete()
        if group_id in self.user_groups: del self.user_groups[group_id]
        return ret

    def has_permission(self,
                       name='any',
                       table_name='',
                       record_id=0,
                       user_id=None,
                       group_id=None,
                       ):
        """
        Checks if user_id or current logged in user is member of a group
        that has 'name' permission on 'table_name' and 'record_id'
        if group_id is passed, it checks whether the group has the permission
        """

        if not group_id and self.settings.everybody_group_id and \
                self.has_permission(
            name, table_name, record_id, user_id=None,
            group_id=self.settings.everybody_group_id):
                return True

        if not user_id and not group_id and self.user:
            user_id = self.user.id
        if user_id:
            membership = self.table_membership()
            rows = self.db(membership.user_id
                           == user_id).select(membership.group_id)
            groups = set([row.group_id for row in rows])
            if group_id and group_id not in groups:
                return False
        else:
            groups = set([group_id])
        permission = self.table_permission()
        rows = self.db(permission.name == name)(permission.table_name
                 == str(table_name))(permission.record_id
                 == record_id).select(permission.group_id)
        groups_required = set([row.group_id for row in rows])
        if record_id:
            rows = self.db(permission.name
                            == name)(permission.table_name
                     == str(table_name))(permission.record_id
                     == 0).select(permission.group_id)
            groups_required = groups_required.union(set([row.group_id
                    for row in rows]))
        if groups.intersection(groups_required):
            r = True
        else:
            r = False
        if user_id:
            self.log_event(self.messages['has_permission_log'],
                           dict(user_id=user_id, name=name,
                                table_name=table_name, record_id=record_id))
        return r

    def add_permission(self,
                       group_id,
                       name='any',
                       table_name='',
                       record_id=0,
                       ):
        """
        Gives group_id 'name' access to 'table_name' and 'record_id'
        """

        permission = self.table_permission()
        if group_id == 0:
            group_id = self.user_group()
        record = self.db(permission.group_id == group_id)(permission.name == name)(permission.table_name == str(table_name))(
                permission.record_id == long(record_id)).select(limitby=(0, 1), orderby_on_limitby=False).first()
        if record:
            id = record.id
        else:
            id = permission.insert(group_id=group_id, name=name,
                                   table_name=str(table_name),
                                   record_id=long(record_id))
        self.log_event(self.messages['add_permission_log'],
                       dict(permission_id=id, group_id=group_id,
                            name=name, table_name=table_name,
                            record_id=record_id))
        return id

    def del_permission(self,
                       group_id,
                       name='any',
                       table_name='',
                       record_id=0,
                       ):
        """
        Revokes group_id 'name' access to 'table_name' and 'record_id'
        """

        permission = self.table_permission()
        self.log_event(self.messages['del_permission_log'],
                       dict(group_id=group_id, name=name,
                            table_name=table_name, record_id=record_id))
        return self.db(permission.group_id == group_id)(permission.name
                 == name)(permission.table_name
                           == str(table_name))(permission.record_id
                 == long(record_id)).delete()

    def accessible_query(self, name, table, user_id=None):
        """
        Returns a query with all accessible records for user_id or
        the current logged in user
        this method does not work on GAE because uses JOIN and IN

        Example:
            Use as::

                db(auth.accessible_query('read', db.mytable)).select(db.mytable.ALL)

        """
        if not user_id:
            user_id = self.user_id
        db = self.db
        if isinstance(table, str) and table in self.db.tables():
            table = self.db[table]
        elif isinstance(table, (Set, Query)):
            # experimental: build a chained query for all tables
            if isinstance(table, Set):
                cquery = table.query
            else:
                cquery = table
            tablenames = db._adapter.tables(cquery)
            for tablename in tablenames:
                cquery &= self.accessible_query(name, tablename,
                                                user_id=user_id)
            return cquery
        if not isinstance(table, str) and\
                self.has_permission(name, table, 0, user_id):
            return table.id > 0
        membership = self.table_membership()
        permission = self.table_permission()
        query = table.id.belongs(
            db(membership.user_id == user_id)
                (membership.group_id == permission.group_id)
                (permission.name == name)
                (permission.table_name == table)
                ._select(permission.record_id))
        if self.settings.everybody_group_id:
            query |= table.id.belongs(
                db(permission.group_id == self.settings.everybody_group_id)
                    (permission.name == name)
                    (permission.table_name == table)
                    ._select(permission.record_id))
        return query

    @staticmethod
    def archive(form,
                archive_table=None,
                current_record='current_record',
                archive_current=False,
                fields=None):
        """
        If you have a table (db.mytable) that needs full revision history you
        can just do::

            form=crud.update(db.mytable,myrecord,onaccept=auth.archive)

        or::

            form=SQLFORM(db.mytable,myrecord).process(onaccept=auth.archive)

        crud.archive will define a new table "mytable_archive" and store
        a copy of the current record (if archive_current=True)
        or a copy of the previous record (if archive_current=False)
        in the newly created table including a reference
        to the current record.

        fields allows to specify extra fields that need to be archived.

        If you want to access such table you need to define it yourself
        in a model::

            db.define_table('mytable_archive',
                Field('current_record',db.mytable),
                db.mytable)

        Notice such table includes all fields of db.mytable plus one: current_record.
        crud.archive does not timestamp the stored record unless your original table
        has a fields like::

            db.define_table(...,
                Field('saved_on','datetime',
                     default=request.now,update=request.now,writable=False),
                Field('saved_by',auth.user,
                     default=auth.user_id,update=auth.user_id,writable=False),

        there is nothing special about these fields since they are filled before
        the record is archived.

        If you want to change the archive table name and the name of the reference field
        you can do, for example::

            db.define_table('myhistory',
                Field('parent_record',db.mytable),
                db.mytable)

        and use it as::

            form=crud.update(db.mytable,myrecord,
                             onaccept=lambda form:crud.archive(form,
                             archive_table=db.myhistory,
                             current_record='parent_record'))

        """
        if not archive_current and not form.record:
            return None
        table = form.table
        if not archive_table:
            archive_table_name = '%s_archive' % table
            if not archive_table_name in table._db:
                table._db.define_table(
                    archive_table_name,
                    Field(current_record, table),
                    *[field.clone(unique=False) for field in table])
            archive_table = table._db[archive_table_name]
        new_record = {current_record: form.vars.id}
        for fieldname in archive_table.fields:
            if not fieldname in ['id', current_record]:
                if archive_current and fieldname in form.vars:
                    new_record[fieldname] = form.vars[fieldname]
                elif form.record and fieldname in form.record:
                    new_record[fieldname] = form.record[fieldname]
        if fields:
            new_record.update(fields)
        id = archive_table.insert(**new_record)
        return id

    def wiki(self,
             slug=None,
             env=None,
             render='markmin',
             manage_permissions=False,
             force_prefix='',
             restrict_search=False,
             resolve=True,
             extra=None,
             menu_groups=None,
             templates=None,
             migrate=True,
             controller=None,
             function=None,
             force_render=False,
             groups=None):

        if controller and function:
            resolve = False

        if not hasattr(self, '_wiki'):
            self._wiki = Wiki(self, render=render,
                              manage_permissions=manage_permissions,
                              force_prefix=force_prefix,
                              restrict_search=restrict_search,
                              env=env, extra=extra or {},
                              menu_groups=menu_groups,
                              templates=templates,
                              migrate=migrate,
                              controller=controller,
                              function=function,
                              groups=groups)
        else:
            self._wiki.settings.extra = extra or {}
            self._wiki.env.update(env or {})

        # if resolve is set to True, process request as wiki call
        # resolve=False allows initial setup without wiki redirection
        wiki = None
        if resolve:
            if slug:
                wiki = self._wiki.read(slug, force_render)
                if isinstance(wiki, dict) and wiki.has_key('content'):  # FIXME: .has_key() is deprecated
                    # We don't want to return a dict object, just the wiki
                    wiki = wiki['content']
            else:
                wiki = self._wiki()
            if isinstance(wiki, basestring):
                wiki = XML(wiki)
            return wiki

    def wikimenu(self):
        """To be used in menu.py for app wide wiki menus"""
        if (hasattr(self, "_wiki") and
            self._wiki.settings.controller and
            self._wiki.settings.function):
            self._wiki.automenu()


class Crud(object):

    def url(self, f=None, args=None, vars=None):
        """
        This should point to the controller that exposes
        download and crud
        """
        if args is None:
            args = []
        if vars is None:
            vars = {}
        return URL(c=self.settings.controller, f=f, args=args, vars=vars)

    def __init__(self, environment, db=None, controller='default'):
        self.db = db
        if not db and environment and isinstance(environment, DAL):
            self.db = environment
        elif not db:
            raise SyntaxError("must pass db as first or second argument")
        self.environment = current
        settings = self.settings = Settings()
        settings.auth = None
        settings.logger = None

        settings.create_next = None
        settings.update_next = None
        settings.controller = controller
        settings.delete_next = self.url()
        settings.download_url = self.url('download')
        settings.create_onvalidation = StorageList()
        settings.update_onvalidation = StorageList()
        settings.delete_onvalidation = StorageList()
        settings.create_onaccept = StorageList()
        settings.update_onaccept = StorageList()
        settings.update_ondelete = StorageList()
        settings.delete_onaccept = StorageList()
        settings.update_deletable = True
        settings.showid = False
        settings.keepvalues = False
        settings.create_captcha = None
        settings.update_captcha = None
        settings.captcha = None
        settings.formstyle = 'table3cols'
        settings.label_separator = ': '
        settings.hideerror = False
        settings.detect_record_change = True
        settings.hmac_key = None
        settings.lock_keys = True

        messages = self.messages = Messages(current.T)
        messages.submit_button = 'Submit'
        messages.delete_label = 'Check to delete'
        messages.record_created = 'Record Created'
        messages.record_updated = 'Record Updated'
        messages.record_deleted = 'Record Deleted'

        messages.update_log = 'Record %(id)s updated'
        messages.create_log = 'Record %(id)s created'
        messages.read_log = 'Record %(id)s read'
        messages.delete_log = 'Record %(id)s deleted'

        messages.lock_keys = True

    def __call__(self):
        args = current.request.args
        if len(args) < 1:
            raise HTTP(404)
        elif args[0] == 'tables':
            return self.tables()
        elif len(args) > 1 and not args(1) in self.db.tables:
            raise HTTP(404)
        table = self.db[args(1)]
        if args[0] == 'create':
            return self.create(table)
        elif args[0] == 'select':
            return self.select(table, linkto=self.url(args='read'))
        elif args[0] == 'search':
            form, rows = self.search(table, linkto=self.url(args='read'))
            return DIV(form, SQLTABLE(rows))
        elif args[0] == 'read':
            return self.read(table, args(2))
        elif args[0] == 'update':
            return self.update(table, args(2))
        elif args[0] == 'delete':
            return self.delete(table, args(2))
        else:
            raise HTTP(404)

    def log_event(self, message, vars):
        if self.settings.logger:
            self.settings.logger.log_event(message, vars, origin='crud')

    def has_permission(self, name, table, record=0):
        if not self.settings.auth:
            return True
        try:
            record_id = record.id
        except:
            record_id = record
        return self.settings.auth.has_permission(name, str(table), record_id)

    def tables(self):
        return TABLE(*[TR(A(name,
                            _href=self.url(args=('select', name))))
                       for name in self.db.tables])

    @staticmethod
    def archive(form, archive_table=None, current_record='current_record'):
        return Auth.archive(form, archive_table=archive_table,
                            current_record=current_record)

    def update(self,
               table,
               record,
               next=DEFAULT,
               onvalidation=DEFAULT,
               onaccept=DEFAULT,
               ondelete=DEFAULT,
               log=DEFAULT,
               message=DEFAULT,
               deletable=DEFAULT,
               formname=DEFAULT,
               **attributes
               ):
        if not (isinstance(table, Table) or table in self.db.tables) \
                or (isinstance(record, str) and not str(record).isdigit()):
            raise HTTP(404)
        if not isinstance(table, Table):
            table = self.db[table]
        try:
            record_id = record.id
        except:
            record_id = record or 0
        if record_id and not self.has_permission('update', table, record_id):
            redirect(self.settings.auth.settings.on_failed_authorization)
        if not record_id and not self.has_permission('create', table, record_id):
            redirect(self.settings.auth.settings.on_failed_authorization)

        request = current.request
        response = current.response
        session = current.session
        if request.extension == 'json' and request.vars.json:
            request.vars.update(json_parser.loads(request.vars.json))
        if next is DEFAULT:
            next = request.get_vars._next \
                or request.post_vars._next \
                or self.settings.update_next
        if onvalidation is DEFAULT:
            onvalidation = self.settings.update_onvalidation
        if onaccept is DEFAULT:
            onaccept = self.settings.update_onaccept
        if ondelete is DEFAULT:
            ondelete = self.settings.update_ondelete
        if log is DEFAULT:
            log = self.messages['update_log']
        if deletable is DEFAULT:
            deletable = self.settings.update_deletable
        if message is DEFAULT:
            message = self.messages.record_updated
        if 'hidden' not in attributes:
            attributes['hidden'] = {}
        attributes['hidden']['_next'] = next
        form = SQLFORM(
            table,
            record,
            showid=self.settings.showid,
            submit_button=self.messages.submit_button,
            delete_label=self.messages.delete_label,
            deletable=deletable,
            upload=self.settings.download_url,
            formstyle=self.settings.formstyle,
            separator=self.settings.label_separator,
            **attributes  # contains hidden
            )
        self.accepted = False
        self.deleted = False
        captcha = self.settings.update_captcha or self.settings.captcha
        if record and captcha:
            addrow(form, captcha.label, captcha, captcha.comment,
                         self.settings.formstyle, 'captcha__row')
        captcha = self.settings.create_captcha or self.settings.captcha
        if not record and captcha:
            addrow(form, captcha.label, captcha, captcha.comment,
                         self.settings.formstyle, 'captcha__row')
        if request.extension not in ('html', 'load'):
            (_session, _formname) = (None, None)
        else:
            (_session, _formname) = (
                session, '%s/%s' % (table._tablename, form.record_id))
        if not formname is DEFAULT:
            _formname = formname
        keepvalues = self.settings.keepvalues
        if request.vars.delete_this_record:
            keepvalues = False
        if isinstance(onvalidation, StorageList):
            onvalidation = onvalidation.get(table._tablename, [])
        if form.accepts(request, _session, formname=_formname,
                        onvalidation=onvalidation, keepvalues=keepvalues,
                        hideerror=self.settings.hideerror,
                        detect_record_change=self.settings.detect_record_change):
            self.accepted = True
            response.flash = message
            if log:
                self.log_event(log, form.vars)
            if request.vars.delete_this_record:
                self.deleted = True
                message = self.messages.record_deleted
                callback(ondelete, form, table._tablename)
            response.flash = message
            callback(onaccept, form, table._tablename)
            if request.extension not in ('html', 'load'):
                raise HTTP(200, 'RECORD CREATED/UPDATED')
            if isinstance(next, (list, tuple)):  # fix issue with 2.6
                next = next[0]
            if next:  # Only redirect when explicit
                next = replace_id(next, form)
                session.flash = response.flash
                redirect(next)
        elif request.extension not in ('html', 'load'):
            raise HTTP(401, serializers.json(dict(errors=form.errors)))
        return form

    def create(self,
               table,
               next=DEFAULT,
               onvalidation=DEFAULT,
               onaccept=DEFAULT,
               log=DEFAULT,
               message=DEFAULT,
               formname=DEFAULT,
               **attributes
               ):

        if next is DEFAULT:
            next = self.settings.create_next
        if onvalidation is DEFAULT:
            onvalidation = self.settings.create_onvalidation
        if onaccept is DEFAULT:
            onaccept = self.settings.create_onaccept
        if log is DEFAULT:
            log = self.messages['create_log']
        if message is DEFAULT:
            message = self.messages.record_created
        return self.update(table,
                           None,
                           next=next,
                           onvalidation=onvalidation,
                           onaccept=onaccept,
                           log=log,
                           message=message,
                           deletable=False,
                           formname=formname,
                           **attributes
                           )

    def read(self, table, record):
        if not (isinstance(table, Table) or table in self.db.tables) \
                or (isinstance(record, str) and not str(record).isdigit()):
            raise HTTP(404)
        if not isinstance(table, Table):
            table = self.db[table]
        if not self.has_permission('read', table, record):
            redirect(self.settings.auth.settings.on_failed_authorization)
        form = SQLFORM(
            table,
            record,
            readonly=True,
            comments=False,
            upload=self.settings.download_url,
            showid=self.settings.showid,
            formstyle=self.settings.formstyle,
            separator=self.settings.label_separator
            )
        if current.request.extension not in ('html', 'load'):
            return table._filter_fields(form.record, id=True)
        return form

    def delete(self,
               table,
               record_id,
               next=DEFAULT,
               message=DEFAULT,
               ):
        if not (isinstance(table, Table) or table in self.db.tables):
            raise HTTP(404)
        if not isinstance(table, Table):
            table = self.db[table]
        if not self.has_permission('delete', table, record_id):
            redirect(self.settings.auth.settings.on_failed_authorization)
        request = current.request
        session = current.session
        if next is DEFAULT:
            next = request.get_vars._next \
                or request.post_vars._next \
                or self.settings.delete_next
        if message is DEFAULT:
            message = self.messages.record_deleted
        record = table[record_id]
        if record:
            callback(self.settings.delete_onvalidation, record)
            del table[record_id]
            callback(self.settings.delete_onaccept, record, table._tablename)
            session.flash = message
        redirect(next)

    def rows(self,
             table,
             query=None,
             fields=None,
             orderby=None,
             limitby=None,
             ):
        if not (isinstance(table, Table) or table in self.db.tables):
            raise HTTP(404)
        if not self.has_permission('select', table):
            redirect(self.settings.auth.settings.on_failed_authorization)
        # if record_id and not self.has_permission('select', table):
        #    redirect(self.settings.auth.settings.on_failed_authorization)
        if not isinstance(table, Table):
            table = self.db[table]
        if not query:
            query = table.id > 0
        if not fields:
            fields = [field for field in table if field.readable]
        else:
            fields = [table[f] if isinstance(f, str) else f for f in fields]
        rows = self.db(query).select(*fields, **dict(orderby=orderby,
                                                     limitby=limitby))
        return rows

    def select(self,
               table,
               query=None,
               fields=None,
               orderby=None,
               limitby=None,
               headers=None,
               **attr
               ):
        headers = headers or {}
        rows = self.rows(table, query, fields, orderby, limitby)
        if not rows:
            return None  # Nicer than an empty table.
        if 'upload' not in attr:
            attr['upload'] = self.url('download')
        if current.request.extension not in ('html', 'load'):
            return rows.as_list()
        if not headers:
            if isinstance(table, str):
                table = self.db[table]
            headers = dict((str(k), k.label) for k in table)
        return SQLTABLE(rows, headers=headers, **attr)

    def get_format(self, field):
        rtable = field._db[field.type[10:]]
        format = rtable.get('_format', None)
        if format and isinstance(format, str):
            return format[2:-2]
        return field.name

    def get_query(self, field, op, value, refsearch=False):
        try:
            if refsearch:
                format = self.get_format(field)
            if op == 'equals':
                if not refsearch:
                    return field == value
                else:
                    return lambda row: row[field.name][format] == value
            elif op == 'not equal':
                if not refsearch:
                    return field != value
                else:
                    return lambda row: row[field.name][format] != value
            elif op == 'greater than':
                if not refsearch:
                    return field > value
                else:
                    return lambda row: row[field.name][format] > value
            elif op == 'less than':
                if not refsearch:
                    return field < value
                else:
                    return lambda row: row[field.name][format] < value
            elif op == 'starts with':
                if not refsearch:
                    return field.like(value + '%')
                else:
                    return lambda row: str(row[field.name][format]).startswith(value)
            elif op == 'ends with':
                if not refsearch:
                    return field.like('%' + value)
                else:
                    return lambda row: str(row[field.name][format]).endswith(value)
            elif op == 'contains':
                if not refsearch:
                    return field.like('%' + value + '%')
                else:
                    return lambda row: value in row[field.name][format]
        except:
            return None

    def search(self, *tables, **args):
        """
        Creates a search form and its results for a table
        Examples:
            Use as::

                form, results = crud.search(db.test,
                   queries = ['equals', 'not equal', 'contains'],
                   query_labels={'equals':'Equals',
                                 'not equal':'Not equal'},
                   fields = ['id','children'],
                   field_labels = {
                       'id':'ID','children':'Children'},
                   zero='Please choose',
                   query = (db.test.id > 0)&(db.test.id != 3) )

        """
        table = tables[0]
        fields = args.get('fields', table.fields)
        validate = args.get('validate', True)
        request = current.request
        db = self.db
        if not (isinstance(table, Table) or table in db.tables):
            raise HTTP(404)
        attributes = {}
        for key in ('orderby', 'groupby', 'left', 'distinct', 'limitby', 'cache'):
            if key in args:
                attributes[key] = args[key]
        tbl = TABLE()
        selected = []
        refsearch = []
        results = []
        showall = args.get('showall', False)
        if showall:
            selected = fields
        chkall = args.get('chkall', False)
        if chkall:
            for f in fields:
                request.vars['chk%s' % f] = 'on'
        ops = args.get('queries', [])
        zero = args.get('zero', '')
        if not ops:
            ops = ['equals', 'not equal', 'greater than',
                   'less than', 'starts with',
                   'ends with', 'contains']
        ops.insert(0, zero)
        query_labels = args.get('query_labels', {})
        query = args.get('query', table.id > 0)
        field_labels = args.get('field_labels', {})
        for field in fields:
            field = table[field]
            if not field.readable:
                continue
            fieldname = field.name
            chkval = request.vars.get('chk' + fieldname, None)
            txtval = request.vars.get('txt' + fieldname, None)
            opval = request.vars.get('op' + fieldname, None)
            row = TR(TD(INPUT(_type="checkbox", _name="chk" + fieldname,
                              _disabled=(field.type == 'id'),
                              value=(field.type == 'id' or chkval == 'on'))),
                     TD(field_labels.get(fieldname, field.label)),
                     TD(SELECT([OPTION(query_labels.get(op, op),
                                       _value=op) for op in ops],
                               _name="op" + fieldname,
                               value=opval)),
                     TD(INPUT(_type="text", _name="txt" + fieldname,
                              _value=txtval, _id='txt' + fieldname,
                              _class=str(field.type))))
            tbl.append(row)
            if request.post_vars and (chkval or field.type == 'id'):
                if txtval and opval != '':
                    if field.type[0:10] == 'reference ':
                        refsearch.append(self.get_query(field, opval, txtval, refsearch=True))
                    elif validate:
                        value, error = field.validate(txtval)
                        if not error:
                            ### TODO deal with 'starts with', 'ends with', 'contains' on GAE
                            query &= self.get_query(field, opval, value)
                        else:
                            row[3].append(DIV(error, _class='error'))
                    else:
                        query &= self.get_query(field, opval, txtval)
                selected.append(field)
        form = FORM(tbl, INPUT(_type="submit"))
        if selected:
            try:
                results = db(query).select(*selected, **attributes)
                for r in refsearch:
                    results = results.find(r)
            except:  # hmmm, we should do better here
                results = None
        return form, results


urllib2.install_opener(urllib2.build_opener(urllib2.HTTPCookieProcessor()))


def fetch(url, data=None, headers=None,
          cookie=Cookie.SimpleCookie(),
          user_agent='Mozilla/5.0'):
    headers = headers or {}
    if not data is None:
        data = urllib.urlencode(data)
    if user_agent:
        headers['User-agent'] = user_agent
    headers['Cookie'] = ' '.join(
        ['%s=%s;' % (c.key, c.value) for c in cookie.values()])
    try:
        from google.appengine.api import urlfetch
    except ImportError:
        req = urllib2.Request(url, data, headers)
        html = urllib2.urlopen(req).read()
    else:
        method = ((data is None) and urlfetch.GET) or urlfetch.POST
        while url is not None:
            response = urlfetch.fetch(url=url, payload=data,
                                      method=method, headers=headers,
                                      allow_truncated=False, follow_redirects=False,
                                      deadline=10)
            # next request will be a get, so no need to send the data again
            data = None
            method = urlfetch.GET
            # load cookies from the response
            cookie.load(response.headers.get('set-cookie', ''))
            url = response.headers.get('location')
        html = response.content
    return html

regex_geocode = \
    re.compile(r"""<geometry>[\W]*?<location>[\W]*?<lat>(?P<la>[^<]*)</lat>[\W]*?<lng>(?P<lo>[^<]*)</lng>[\W]*?</location>""")


def geocode(address):
    try:
        a = urllib.quote(address)
        txt = fetch('http://maps.googleapis.com/maps/api/geocode/xml?sensor=false&address=%s' % a)
        item = regex_geocode.search(txt)
        (la, lo) = (float(item.group('la')), float(item.group('lo')))
        return (la, lo)
    except:
        return (0.0, 0.0)


def reverse_geocode(lat, lng, lang=None):
    """ Try to get an approximate address for a given latitude, longitude. """
    if not lang:
        lang = current.T.accepted_language
    try:
        return json_parser.loads(fetch('http://maps.googleapis.com/maps/api/geocode/json?latlng=%(lat)s,%(lng)s&language=%(lang)s' % locals()))['results'][0]['formatted_address']
    except:
        return ''


def universal_caller(f, *a, **b):
    c = f.func_code.co_argcount
    n = f.func_code.co_varnames[:c]

    defaults = f.func_defaults or []
    pos_args = n[0:-len(defaults)]
    named_args = n[-len(defaults):]

    arg_dict = {}

    # Fill the arg_dict with name and value for the submitted, positional values
    for pos_index, pos_val in enumerate(a[:c]):
        arg_dict[n[pos_index]] = pos_val    # n[pos_index] is the name of the argument

    # There might be pos_args left, that are sent as named_values. Gather them as well.
    # If a argument already is populated with values we simply replaces them.
    for arg_name in pos_args[len(arg_dict):]:
        if arg_name in b:
            arg_dict[arg_name] = b[arg_name]

    if len(arg_dict) >= len(pos_args):
        # All the positional arguments is found. The function may now be called.
        # However, we need to update the arg_dict with the values from the named arguments as well.
        for arg_name in named_args:
            if arg_name in b:
                arg_dict[arg_name] = b[arg_name]

        return f(**arg_dict)

    # Raise an error, the function cannot be called.
    raise HTTP(404, "Object does not exist")


class Service(object):

    def __init__(self, environment=None):
        self.run_procedures = {}
        self.csv_procedures = {}
        self.xml_procedures = {}
        self.rss_procedures = {}
        self.json_procedures = {}
        self.jsonrpc_procedures = {}
        self.jsonrpc2_procedures = {}
        self.xmlrpc_procedures = {}
        self.amfrpc_procedures = {}
        self.amfrpc3_procedures = {}
        self.soap_procedures = {}

    def run(self, f):
        """
        Example:
            Use as::

                service = Service()
                @service.run
                def myfunction(a, b):
                    return a + b
                def call():
                    return service()

            Then call it with::

                wget http://..../app/default/call/run/myfunction?a=3&b=4

        """
        self.run_procedures[f.__name__] = f
        return f

    def csv(self, f):
        """
        Example:
            Use as::

                service = Service()
                @service.csv
                def myfunction(a, b):
                    return a + b
                def call():
                    return service()

            Then call it with::

                wget http://..../app/default/call/csv/myfunction?a=3&b=4

        """
        self.run_procedures[f.__name__] = f
        return f

    def xml(self, f):
        """
        Example:
            Use as::

                service = Service()
                @service.xml
                def myfunction(a, b):
                    return a + b
                def call():
                    return service()

            Then call it with::

                wget http://..../app/default/call/xml/myfunction?a=3&b=4

        """
        self.run_procedures[f.__name__] = f
        return f

    def rss(self, f):
        """
        Example:
            Use as::

                service = Service()
                @service.rss
                def myfunction():
                    return dict(title=..., link=..., description=...,
                        created_on=..., entries=[dict(title=..., link=...,
                            description=..., created_on=...])
                def call():
                    return service()

            Then call it with:

                wget http://..../app/default/call/rss/myfunction

        """
        self.rss_procedures[f.__name__] = f
        return f

    def json(self, f):
        """
        Example:
            Use as::

                service = Service()
                @service.json
                def myfunction(a, b):
                    return [{a: b}]
                def call():
                    return service()

            Then call it with:;

                wget http://..../app/default/call/json/myfunction?a=hello&b=world

        """
        self.json_procedures[f.__name__] = f
        return f

    def jsonrpc(self, f):
        """
        Example:
            Use as::

                service = Service()
                @service.jsonrpc
                def myfunction(a, b):
                    return a + b
                def call():
                    return service()

            Then call it with:

                wget http://..../app/default/call/jsonrpc/myfunction?a=hello&b=world

        """
        self.jsonrpc_procedures[f.__name__] = f
        return f

    def jsonrpc2(self, f):
        """
        Example:
            Use as::

                service = Service()
                @service.jsonrpc2
                def myfunction(a, b):
                    return a + b
                def call():
                    return service()

            Then call it with:

                wget --post-data '{"jsonrpc": "2.0", "id": 1, "method": "myfunction", "params": {"a": 1, "b": 2}}' http://..../app/default/call/jsonrpc2

        """
        self.jsonrpc2_procedures[f.__name__] = f
        return f

    def xmlrpc(self, f):
        """
        Example:
            Use as::

                service = Service()
                @service.xmlrpc
                def myfunction(a, b):
                    return a + b
                def call():
                    return service()

            The call it with:

                wget http://..../app/default/call/xmlrpc/myfunction?a=hello&b=world

        """
        self.xmlrpc_procedures[f.__name__] = f
        return f

    def amfrpc(self, f):
        """
        Example:
            Use as::

                service = Service()
                @service.amfrpc
                def myfunction(a, b):
                    return a + b
                def call():
                    return service()


            Then call it with::

                wget http://..../app/default/call/amfrpc/myfunction?a=hello&b=world

        """
        self.amfrpc_procedures[f.__name__] = f
        return f

    def amfrpc3(self, domain='default'):
        """
        Example:
            Use as::

                service = Service()
                @service.amfrpc3('domain')
                def myfunction(a, b):
                    return a + b
                def call():
                    return service()

            Then call it with:

                wget http://..../app/default/call/amfrpc3/myfunction?a=hello&b=world

        """
        if not isinstance(domain, str):
            raise SyntaxError("AMF3 requires a domain for function")

        def _amfrpc3(f):
            if domain:
                self.amfrpc3_procedures[domain + '.' + f.__name__] = f
            else:
                self.amfrpc3_procedures[f.__name__] = f
            return f
        return _amfrpc3

    def soap(self, name=None, returns=None, args=None, doc=None):
        """
        Example:
            Use as::

                service = Service()
                @service.soap('MyFunction',returns={'result':int},args={'a':int,'b':int,})
                def myfunction(a, b):
                    return a + b
                def call():
                    return service()

        Then call it with::

            from gluon.contrib.pysimplesoap.client import SoapClient
            client = SoapClient(wsdl="http://..../app/default/call/soap?WSDL")
            response = client.MyFunction(a=1,b=2)
            return response['result']

        It also exposes online generated documentation and xml example messages
        at `http://..../app/default/call/soap`
        """

        def _soap(f):
            self.soap_procedures[name or f.__name__] = f, returns, args, doc
            return f
        return _soap

    def serve_run(self, args=None):
        request = current.request
        if not args:
            args = request.args
        if args and args[0] in self.run_procedures:
            return str(universal_caller(self.run_procedures[args[0]],
                                        *args[1:], **dict(request.vars)))
        self.error()

    def serve_csv(self, args=None):
        request = current.request
        response = current.response
        response.headers['Content-Type'] = 'text/x-csv'
        if not args:
            args = request.args

        def none_exception(value):
            if isinstance(value, unicode):
                return value.encode('utf8')
            if hasattr(value, 'isoformat'):
                return value.isoformat()[:19].replace('T', ' ')
            if value is None:
                return '<NULL>'
            return value
        if args and args[0] in self.run_procedures:
            import types
            r = universal_caller(self.run_procedures[args[0]],
                                 *args[1:], **dict(request.vars))
            s = cStringIO.StringIO()
            if hasattr(r, 'export_to_csv_file'):
                r.export_to_csv_file(s)
            elif r and not isinstance(r, types.GeneratorType) and isinstance(r[0], (dict, Storage)):
                import csv
                writer = csv.writer(s)
                writer.writerow(r[0].keys())
                for line in r:
                    writer.writerow([none_exception(v)
                                     for v in line.values()])
            else:
                import csv
                writer = csv.writer(s)
                for line in r:
                    writer.writerow(line)
            return s.getvalue()
        self.error()

    def serve_xml(self, args=None):
        request = current.request
        response = current.response
        response.headers['Content-Type'] = 'text/xml'
        if not args:
            args = request.args
        if args and args[0] in self.run_procedures:
            s = universal_caller(self.run_procedures[args[0]],
                                 *args[1:], **dict(request.vars))
            if hasattr(s, 'as_list'):
                s = s.as_list()
            return serializers.xml(s, quote=False)
        self.error()

    def serve_rss(self, args=None):
        request = current.request
        response = current.response
        if not args:
            args = request.args
        if args and args[0] in self.rss_procedures:
            feed = universal_caller(self.rss_procedures[args[0]],
                                    *args[1:], **dict(request.vars))
        else:
            self.error()
        response.headers['Content-Type'] = 'application/rss+xml'
        return serializers.rss(feed)

    def serve_json(self, args=None):
        request = current.request
        response = current.response
        response.headers['Content-Type'] = 'application/json; charset=utf-8'
        if not args:
            args = request.args
        d = dict(request.vars)
        if args and args[0] in self.json_procedures:
            s = universal_caller(self.json_procedures[args[0]], *args[1:], **d)
            if hasattr(s, 'as_list'):
                s = s.as_list()
            return response.json(s)
        self.error()

    class JsonRpcException(Exception):
        def __init__(self, code, info):
            jrpc_error = Service.jsonrpc_errors.get(code)
            if jrpc_error:
                self.message, self.description = jrpc_error
            self.code, self.info = code, info

    # jsonrpc 2.0 error types.  records the following structure {code: (message,meaning)}
    jsonrpc_errors = {
        -32700: ("Parse error. Invalid JSON was received by the server.",
                 "An error occurred on the server while parsing the JSON text."),
        -32600: ("Invalid Request", "The JSON sent is not a valid Request object."),
        -32601: ("Method not found", "The method does not exist / is not available."),
        -32602: ("Invalid params", "Invalid method parameter(s)."),
        -32603: ("Internal error", "Internal JSON-RPC error."),
        -32099: ("Server error", "Reserved for implementation-defined server-errors.")}

    def serve_jsonrpc(self):
        def return_response(id, result):
            return serializers.json({'version': '1.1', 'id': id, 'result': result, 'error': None})

        def return_error(id, code, message, data=None):
            error = {'name': 'JSONRPCError',
                     'code': code, 'message': message}
            if data is not None:
                error['data'] = data
            return serializers.json({'id': id,
                                     'version': '1.1',
                                     'error': error,
                                     })

        request = current.request
        response = current.response
        response.headers['Content-Type'] = 'application/json; charset=utf-8'
        methods = self.jsonrpc_procedures
        data = json_parser.loads(request.body.read())
        jsonrpc_2 = data.get('jsonrpc')
        if jsonrpc_2: #hand over to version 2 of the protocol
            return self.serve_jsonrpc2(data)
        id, method, params = data.get('id'), data.get('method'), data.get('params', [])
        if id is None:
            return return_error(0, 100, 'missing id')
        if not method in methods:
            return return_error(id, 100, 'method "%s" does not exist' % method)
        try:
            if isinstance(params, dict):
                s = methods[method](**params)
            else:
                s = methods[method](*params)
            if hasattr(s, 'as_list'):
                s = s.as_list()
            return return_response(id, s)
        except Service.JsonRpcException, e:
            return return_error(id, e.code, e.info)
        except:
            etype, eval, etb = sys.exc_info()
            message = '%s: %s' % (etype.__name__, eval)
            data = request.is_local and traceback.format_tb(etb)
            logger.warning('jsonrpc exception %s\n%s' % (message, traceback.format_tb(etb)))
            return return_error(id, 100, message, data)

    def serve_jsonrpc2(self, data=None, batch_element=False):

        def return_response(id, result):
            if not must_respond:
                return None
            return serializers.json({'jsonrpc': '2.0',
                'id': id, 'result': result})

        def return_error(id, code, message=None, data=None):
            error = {'code': code}
            if Service.jsonrpc_errors.has_key(code):
                error['message'] = Service.jsonrpc_errors[code][0]
                error['data'] = Service.jsonrpc_errors[code][1]
            if message is not None:
                error['message'] = message
            if data is not None:
                error['data'] = data
            return serializers.json({'jsonrpc': '2.0',
                                     'id': id,
                                     'error': error})

        def validate(data):
            """
            Validate request as defined in: http://www.jsonrpc.org/specification#request_object.

            Args:
                data(str): The json object.

            Returns:
                - True -- if successful
                - False -- if no error should be reported (i.e. data is missing 'id' member)

            Raises:
                JsonRPCException

            """

            iparms = set(data.keys())
            mandatory_args = set(['jsonrpc', 'method'])
            missing_args = mandatory_args - iparms

            if missing_args:
                raise Service.JsonRpcException(-32600, 'Missing arguments %s.' % list(missing_args))
            if data['jsonrpc'] != '2.0':
                raise Service.JsonRpcException(-32603, 'Unsupported jsonrpc version "%s"' % data['jsonrpc'])
            if 'id' not in iparms:
                return False

            return True

        request = current.request
        response = current.response
        if not data:
            response.headers['Content-Type'] = 'application/json; charset=utf-8'
            try:
                data = json_parser.loads(request.body.read())
            except ValueError:  # decoding error in json lib
                return return_error(None, -32700)

        # Batch handling
        if isinstance(data, list) and not batch_element:
            retlist = []
            for c in data:
                retstr = self.serve_jsonrpc2(c, batch_element=True)
                if retstr:  # do not add empty responses
                    retlist.append(retstr)
            if len(retlist) == 0:  # return nothing
                return ''
            else:
                return "[" + ','.join(retlist) + "]"
        methods = self.jsonrpc2_procedures
        methods.update(self.jsonrpc_procedures)

        try:
            must_respond = validate(data)
        except Service.JsonRpcException, e:
            return return_error(None, e.code, e.info)

        id, method, params = data.get('id'), data['method'], data.get('params', '')
        if not method in methods:
            return return_error(id, -32601, data='Method "%s" does not exist' % method)
        try:
            if isinstance(params, dict):
                s = methods[method](**params)
            else:
                s = methods[method](*params)
            if hasattr(s, 'as_list'):
                s = s.as_list()
            if must_respond:
                return return_response(id, s)
            else:
                return ''
        except HTTP, e:
            raise e
        except Service.JsonRpcException, e:
            return return_error(id, e.code, e.info)
        except:
            etype, eval, etb = sys.exc_info()
            data = '%s: %s\n' % (etype.__name__, eval) + str(request.is_local and traceback.format_tb(etb))
            logger.warning('%s: %s\n%s' % (etype.__name__, eval, traceback.format_tb(etb)))
            return return_error(id, -32099, data=data)

    def serve_xmlrpc(self):
        request = current.request
        response = current.response
        services = self.xmlrpc_procedures.values()
        return response.xmlrpc(request, services)

    def serve_amfrpc(self, version=0):
        try:
            import pyamf
            import pyamf.remoting.gateway
        except:
            return "pyamf not installed or not in Python sys.path"
        request = current.request
        response = current.response
        if version == 3:
            services = self.amfrpc3_procedures
            base_gateway = pyamf.remoting.gateway.BaseGateway(services)
            pyamf_request = pyamf.remoting.decode(request.body)
        else:
            services = self.amfrpc_procedures
            base_gateway = pyamf.remoting.gateway.BaseGateway(services)
            context = pyamf.get_context(pyamf.AMF0)
            pyamf_request = pyamf.remoting.decode(request.body, context)
        pyamf_response = pyamf.remoting.Envelope(pyamf_request.amfVersion)
        for name, message in pyamf_request:
            pyamf_response[name] = base_gateway.getProcessor(message)(message)
        response.headers['Content-Type'] = pyamf.remoting.CONTENT_TYPE
        if version == 3:
            return pyamf.remoting.encode(pyamf_response).getvalue()
        else:
            return pyamf.remoting.encode(pyamf_response, context).getvalue()

    def serve_soap(self, version="1.1"):
        try:
            from gluon.contrib.pysimplesoap.server import SoapDispatcher
        except:
            return "pysimplesoap not installed in contrib"
        request = current.request
        response = current.response
        procedures = self.soap_procedures

        location = "%s://%s%s" % (request.env.wsgi_url_scheme,
                                  request.env.http_host,
                                  URL(r=request, f="call/soap", vars={}))
        namespace = 'namespace' in response and response.namespace or location
        documentation = response.description or ''
        dispatcher = SoapDispatcher(
            name=response.title,
            location=location,
            action=location,  # SOAPAction
            namespace=namespace,
            prefix='pys',
            documentation=documentation,
            ns=True)
        for method, (function, returns, args, doc) in procedures.iteritems():
            dispatcher.register_function(method, function, returns, args, doc)
        if request.env.request_method == 'POST':
            fault = {}
            # Process normal Soap Operation
            response.headers['Content-Type'] = 'text/xml'
            xml = dispatcher.dispatch(request.body.read(), fault=fault)
            if fault:
                # May want to consider populating a ticket here...
                response.status = 500
            # return the soap response
            return xml
        elif 'WSDL' in request.vars:
            # Return Web Service Description
            response.headers['Content-Type'] = 'text/xml'
            return dispatcher.wsdl()
        elif 'op' in request.vars:
            # Return method help webpage
            response.headers['Content-Type'] = 'text/html'
            method = request.vars['op']
            sample_req_xml, sample_res_xml, doc = dispatcher.help(method)
            body = [H1("Welcome to Web2Py SOAP webservice gateway"),
                    A("See all webservice operations",
                      _href=URL(r=request, f="call/soap", vars={})),
                    H2(method),
                    P(doc),
                    UL(LI("Location: %s" % dispatcher.location),
                       LI("Namespace: %s" % dispatcher.namespace),
                       LI("SoapAction: %s" % dispatcher.action),
                    ),
                    H3("Sample SOAP XML Request Message:"),
                    CODE(sample_req_xml, language="xml"),
                    H3("Sample SOAP XML Response Message:"),
                    CODE(sample_res_xml, language="xml"),
                    ]
            return {'body': body}
        else:
            # Return general help and method list webpage
            response.headers['Content-Type'] = 'text/html'
            body = [H1("Welcome to Web2Py SOAP webservice gateway"),
                    P(response.description),
                    P("The following operations are available"),
                    A("See WSDL for webservice description",
                      _href=URL(r=request, f="call/soap", vars={"WSDL": None})),
                    UL([LI(A("%s: %s" % (method, doc or ''),
                             _href=URL(r=request, f="call/soap", vars={'op': method})))
                        for method, doc in dispatcher.list_methods()]),
                    ]
            return {'body': body}

    def __call__(self):
        """
        Registers services with::

            service = Service()
            @service.run
            @service.rss
            @service.json
            @service.jsonrpc
            @service.xmlrpc
            @service.amfrpc
            @service.amfrpc3('domain')
            @service.soap('Method', returns={'Result':int}, args={'a':int,'b':int,})

        Exposes services with::

            def call():
                return service()

        You can call services with::

            http://..../app/default/call/run?[parameters]
            http://..../app/default/call/rss?[parameters]
            http://..../app/default/call/json?[parameters]
            http://..../app/default/call/jsonrpc
            http://..../app/default/call/xmlrpc
            http://..../app/default/call/amfrpc
            http://..../app/default/call/amfrpc3
            http://..../app/default/call/soap

        """

        request = current.request
        if len(request.args) < 1:
            raise HTTP(404, "Not Found")
        arg0 = request.args(0)
        if arg0 == 'run':
            return self.serve_run(request.args[1:])
        elif arg0 == 'rss':
            return self.serve_rss(request.args[1:])
        elif arg0 == 'csv':
            return self.serve_csv(request.args[1:])
        elif arg0 == 'xml':
            return self.serve_xml(request.args[1:])
        elif arg0 == 'json':
            return self.serve_json(request.args[1:])
        elif arg0 == 'jsonrpc':
            return self.serve_jsonrpc()
        elif arg0 == 'jsonrpc2':
            return self.serve_jsonrpc2()
        elif arg0 == 'xmlrpc':
            return self.serve_xmlrpc()
        elif arg0 == 'amfrpc':
            return self.serve_amfrpc()
        elif arg0 == 'amfrpc3':
            return self.serve_amfrpc(3)
        elif arg0 == 'soap':
            return self.serve_soap()
        else:
            self.error()

    def error(self):
        raise HTTP(404, "Object does not exist")


def completion(callback):
    """
    Executes a task on completion of the called action.

    Example:
        Use as::

            from gluon.tools import completion
            @completion(lambda d: logging.info(repr(d)))
            def index():
                return dict(message='hello')

    It logs the output of the function every time input is called.
    The argument of completion is executed in a new thread.
    """
    def _completion(f):
        def __completion(*a, **b):
            d = None
            try:
                d = f(*a, **b)
                return d
            finally:
                thread.start_new_thread(callback, (d,))
        return __completion
    return _completion


def prettydate(d, T=lambda x: x, utc=False):
    now = datetime.datetime.utcnow() if utc else datetime.datetime.now()
    if isinstance(d, datetime.datetime):
        dt = now - d
    elif isinstance(d, datetime.date):
        dt = now.date() - d
    elif not d:
        return ''
    else:
        return '[invalid date]'
    if dt.days < 0:
        suffix = ' from now'
        dt = -dt
    else:
        suffix = ' ago'
    if dt.days >= 2 * 365:
        return T('%d years' + suffix) % int(dt.days / 365)
    elif dt.days >= 365:
        return T('1 year' + suffix)
    elif dt.days >= 60:
        return T('%d months' + suffix) % int(dt.days / 30)
    elif dt.days > 21:
        return T('1 month' + suffix)
    elif dt.days >= 14:
        return T('%d weeks' + suffix) % int(dt.days / 7)
    elif dt.days >= 7:
        return T('1 week' + suffix)
    elif dt.days > 1:
        return T('%d days' + suffix) % dt.days
    elif dt.days == 1:
        return T('1 day' + suffix)
    elif dt.seconds >= 2 * 60 * 60:
        return T('%d hours' + suffix) % int(dt.seconds / 3600)
    elif dt.seconds >= 60 * 60:
        return T('1 hour' + suffix)
    elif dt.seconds >= 2 * 60:
        return T('%d minutes' + suffix) % int(dt.seconds / 60)
    elif dt.seconds >= 60:
        return T('1 minute' + suffix)
    elif dt.seconds > 1:
        return T('%d seconds' + suffix) % dt.seconds
    elif dt.seconds == 1:
        return T('1 second' + suffix)
    else:
        return T('now')


def test_thread_separation():
    def f():
        c = PluginManager()
        lock1.acquire()
        lock2.acquire()
        c.x = 7
        lock1.release()
        lock2.release()
    lock1 = thread.allocate_lock()
    lock2 = thread.allocate_lock()
    lock1.acquire()
    thread.start_new_thread(f, ())
    a = PluginManager()
    a.x = 5
    lock1.release()
    lock2.acquire()
    return a.x


class PluginManager(object):
    """

    Plugin Manager is similar to a storage object but it is a single level
    singleton. This means that multiple instances within the same thread share
    the same attributes.
    Its constructor is also special. The first argument is the name of the
    plugin you are defining.
    The named arguments are parameters needed by the plugin with default values.
    If the parameters were previous defined, the old values are used.

    Example:
        in some general configuration file::

            plugins = PluginManager()
            plugins.me.param1=3

        within the plugin model::

            _ = PluginManager('me',param1=5,param2=6,param3=7)

        where the plugin is used::

            >>> print plugins.me.param1
            3
            >>> print plugins.me.param2
            6
            >>> plugins.me.param3 = 8
            >>> print plugins.me.param3
            8

        Here are some tests::

            >>> a=PluginManager()
            >>> a.x=6
            >>> b=PluginManager('check')
            >>> print b.x
            6
            >>> b=PluginManager() # reset settings
            >>> print b.x
            <Storage {}>
            >>> b.x=7
            >>> print a.x
            7
            >>> a.y.z=8
            >>> print b.y.z
            8
            >>> test_thread_separation()
            5
            >>> plugins=PluginManager('me',db='mydb')
            >>> print plugins.me.db
            mydb
            >>> print 'me' in plugins
            True
            >>> print plugins.me.installed
            True

    """
    instances = {}

    def __new__(cls, *a, **b):
        id = thread.get_ident()
        lock = thread.allocate_lock()
        try:
            lock.acquire()
            try:
                return cls.instances[id]
            except KeyError:
                instance = object.__new__(cls, *a, **b)
                cls.instances[id] = instance
                return instance
        finally:
            lock.release()

    def __init__(self, plugin=None, **defaults):
        if not plugin:
            self.__dict__.clear()
        settings = self.__getattr__(plugin)
        settings.installed = True
        settings.update(
            (k, v) for k, v in defaults.items() if k not in settings)

    def __getattr__(self, key):
        if key not in self.__dict__:
            self.__dict__[key] = Storage()
        return self.__dict__[key]

    def keys(self):
        return self.__dict__.keys()

    def __contains__(self, key):
        return key in self.__dict__


class Expose(object):
    def __init__(self, base=None, basename=None, extensions=None, allow_download=True):
        """
        Examples:
            Use as::

                def static():
                    return dict(files=Expose())

            or::

                def static():
                    path = os.path.join(request.folder,'static','public')
                    return dict(files=Expose(path,basename='public'))

        Args:
            extensions: an optional list of file extensions for filtering
                displayed files: e.g. `['.py', '.jpg']`
            allow_download: whether to allow downloading selected files

        """
        current.session.forget()
        base = base or os.path.join(current.request.folder, 'static')
        basename = basename or current.request.function
        self.basename = basename

        if current.request.raw_args:
            self.args = [arg for arg in current.request.raw_args.split('/') if arg]
        else:
            self.args = [arg for arg in current.request.args if arg]
        filename = os.path.join(base, *self.args)
        if not os.path.exists(filename):
            raise HTTP(404, "FILE NOT FOUND")
        if not os.path.normpath(filename).startswith(base):
            raise HTTP(401, "NOT AUTHORIZED")
        if allow_download and not os.path.isdir(filename):
            current.response.headers['Content-Type'] = contenttype(filename)
            raise HTTP(200, open(filename, 'rb'), **current.response.headers)
        self.path = path = os.path.join(filename, '*')
        self.folders = [f[len(path) - 1:] for f in sorted(glob.glob(path))
                        if os.path.isdir(f) and not self.isprivate(f)]
        self.filenames = [f[len(path) - 1:] for f in sorted(glob.glob(path))
                          if not os.path.isdir(f) and not self.isprivate(f)]
        if 'README' in self.filenames:
            readme = open(os.path.join(filename, 'README')).read()
            self.paragraph = MARKMIN(readme)
        else:
            self.paragraph = None
        if extensions:
            self.filenames = [f for f in self.filenames
                              if os.path.splitext(f)[-1] in extensions]

    def breadcrumbs(self, basename):
        path = []
        span = SPAN()
        span.append(A(basename, _href=URL()))
        for arg in self.args:
            span.append('/')
            path.append(arg)
            span.append(A(arg, _href=URL(args='/'.join(path))))
        return span

    def table_folders(self):
        if self.folders:
            return SPAN(H3('Folders'),
                        TABLE(*[TR(TD(A(folder, _href=URL(args=self.args + [folder]))))
                                for folder in self.folders], **dict(_class="table")))
        return ''

    @staticmethod
    def isprivate(f):
        return 'private' in f or f.startswith('.') or f.endswith('~')

    @staticmethod
    def isimage(f):
        return os.path.splitext(f)[-1].lower() in (
            '.png', '.jpg', '.jpeg', '.gif', '.tiff')

    def table_files(self, width=160):
        if self.filenames:
            return SPAN(H3('Files'),
                        TABLE(*[TR(TD(A(f, _href=URL(args=self.args + [f]))),
                                   TD(IMG(_src=URL(args=self.args + [f]),
                                          _style='max-width:%spx' % width)
                                      if width and self.isimage(f) else ''))
                                for f in self.filenames], **dict(_class="table")))
        return ''

    def xml(self):
        return DIV(
            H2(self.breadcrumbs(self.basename)),
            self.paragraph or '',
            self.table_folders(),
            self.table_files()).xml()


class Wiki(object):
    everybody = 'everybody'
    rows_page = 25

    def markmin_base(self, body):
        return MARKMIN(body, extra=self.settings.extra,
                       url=True, environment=self.env,
                       autolinks=lambda link: expand_one(link, {})).xml()

    def render_tags(self, tags):
        return DIV(
            _class='w2p_wiki_tags',
            *[A(t.strip(), _href=URL(args='_search', vars=dict(q=t)))
              for t in tags or [] if t.strip()])

    def markmin_render(self, page):
        return self.markmin_base(page.body) + self.render_tags(page.tags).xml()

    def html_render(self, page):
        html = page.body
        # @///function -> http://..../function
        html = replace_at_urls(html, URL)
        # http://...jpg -> <img src="http://...jpg/> or embed
        html = replace_autolinks(html, lambda link: expand_one(link, {}))
        # @{component:name} -> <script>embed component name</script>
        html = replace_components(html, self.env)
        html = html + self.render_tags(page.tags).xml()
        return html

    @staticmethod
    def component(text):
        """
        In wiki docs allows `@{component:controller/function/args}`
        which renders as a `LOAD(..., ajax=True)`
        """
        items = text.split('/')
        controller, function, args = items[0], items[1], items[2:]
        return LOAD(controller, function, args=args, ajax=True).xml()

    def get_renderer(self):
        if isinstance(self.settings.render, basestring):
            r = getattr(self, "%s_render" % self.settings.render)
        elif callable(self.settings.render):
            r = self.settings.render
        elif isinstance(self.settings.render, dict):
            def custom_render(page):
                if page.render:
                    if page.render in self.settings.render.keys():
                        my_render = self.settings.render[page.render]
                    else:
                        my_render = getattr(self, "%s_render" % page.render)
                else:
                    my_render = self.markmin_render
                return my_render(page)
            r = custom_render
        else:
            raise ValueError(
                "Invalid render type %s" % type(self.settings.render))
        return r

    def __init__(self, auth, env=None, render='markmin',
                 manage_permissions=False, force_prefix='',
                 restrict_search=False, extra=None,
                 menu_groups=None, templates=None, migrate=True,
                 controller=None, function=None, groups=None):

        settings = self.settings = auth.settings.wiki

        """
        Args:
            render:

                - "markmin"
                - "html"
                - `<function>` : Sets a custom render function
                - `dict(html=<function>, markmin=...)`: dict(...) allows
                   multiple custom render functions
                - "multiple" : Is the same as `{}`. It enables per-record
                   formats using builtins

        """
        engines = set(['markmin', 'html'])
        show_engine = False
        if render == "multiple":
            render = {}
        if isinstance(render, dict):
            [engines.add(key) for key in render]
            show_engine = True
        settings.render = render
        perms = settings.manage_permissions = manage_permissions

        settings.force_prefix = force_prefix
        settings.restrict_search = restrict_search
        settings.extra = extra or {}
        settings.menu_groups = menu_groups
        settings.templates = templates
        settings.controller = controller
        settings.function = function
        settings.groups = auth.user_groups.values() \
            if groups is None else groups

        db = auth.db
        self.env = env or {}
        self.env['component'] = Wiki.component
        self.auth = auth
        self.wiki_menu_items = None

        if self.auth.user:
            self.settings.force_prefix = force_prefix % self.auth.user
        else:
            self.settings.force_prefix = force_prefix

        self.host = current.request.env.http_host

        table_definitions = [
            ('wiki_page', {
                    'args': [
                        Field('slug',
                              requires=[IS_SLUG(),
                                        IS_NOT_IN_DB(db, 'wiki_page.slug')],
                              writable=False),
                        Field('title', length=255, unique=True),
                        Field('body', 'text', notnull=True),
                        Field('tags', 'list:string'),
                        Field('can_read', 'list:string',
                              writable=perms,
                              readable=perms,
                              default=[Wiki.everybody]),
                        Field('can_edit', 'list:string',
                              writable=perms, readable=perms,
                              default=[Wiki.everybody]),
                        Field('changelog'),
                        Field('html', 'text',
                              compute=self.get_renderer(),
                              readable=False, writable=False),
                        Field('render', default="markmin",
                              readable=show_engine,
                              writable=show_engine,
                              requires=IS_EMPTY_OR(
                                  IS_IN_SET(engines))),
                        auth.signature],
                    'vars': {'format': '%(title)s', 'migrate': migrate}}),
            ('wiki_tag', {
                    'args': [
                        Field('name'),
                        Field('wiki_page', 'reference wiki_page'),
                        auth.signature],
                    'vars':{'format': '%(title)s', 'migrate': migrate}}),
            ('wiki_media', {
                    'args': [
                        Field('wiki_page', 'reference wiki_page'),
                        Field('title', required=True),
                        Field('filename', 'upload', required=True),
                        auth.signature],
                    'vars': {'format': '%(title)s', 'migrate': migrate}}),
            ]

        # define only non-existent tables
        for key, value in table_definitions:
            args = []
            if key not in db.tables():
                # look for wiki_ extra fields in auth.settings
                extra_fields = auth.settings.extra_fields
                if extra_fields:
                    if key in extra_fields:
                        if extra_fields[key]:
                            for field in extra_fields[key]:
                                args.append(field)
                args += value['args']
                db.define_table(key, *args, **value['vars'])

        if self.settings.templates is None and not \
           self.settings.manage_permissions:
            self.settings.templates = db.wiki_page.tags.contains('template') & \
                db.wiki_page.can_read.contains('everybody')

        def update_tags_insert(page, id, db=db):
            for tag in page.tags or []:
                tag = tag.strip().lower()
                if tag:
                    db.wiki_tag.insert(name=tag, wiki_page=id)

        def update_tags_update(dbset, page, db=db):
            page = dbset.select(limitby=(0, 1)).first()
            db(db.wiki_tag.wiki_page == page.id).delete()
            for tag in page.tags or []:
                tag = tag.strip().lower()
                if tag:
                    db.wiki_tag.insert(name=tag, wiki_page=page.id)
        db.wiki_page._after_insert.append(update_tags_insert)
        db.wiki_page._after_update.append(update_tags_update)

        if (auth.user and
            check_credentials(current.request, gae_login=False) and
            'wiki_editor' not in auth.user_groups.values() and
                self.settings.groups == auth.user_groups.values()):
            group = db.auth_group(role='wiki_editor')
            gid = group.id if group else db.auth_group.insert(
                role='wiki_editor')
            auth.add_membership(gid)

        settings.lock_keys = True

    # WIKI ACCESS POLICY

    def not_authorized(self, page=None):
        raise HTTP(401)

    def can_read(self, page):
        if 'everybody' in page.can_read or not self.settings.manage_permissions:
            return True
        elif self.auth.user:
            groups = self.settings.groups
            if ('wiki_editor' in groups or
                set(groups).intersection(set(page.can_read + page.can_edit)) or
                page.created_by == self.auth.user.id):
                return True
        return False

    def can_edit(self, page=None):
        if not self.auth.user:
            redirect(self.auth.settings.login_url)
        groups = self.settings.groups
        return ('wiki_editor' in groups or
                (page is None and 'wiki_author' in groups) or
                not page is None and (
                set(groups).intersection(set(page.can_edit)) or
                page.created_by == self.auth.user.id))

    def can_manage(self):
        if not self.auth.user:
            return False
        groups = self.settings.groups
        return 'wiki_editor' in groups

    def can_search(self):
        return True

    def can_see_menu(self):
        if self.auth.user:
            if self.settings.menu_groups is None:
                return True
            else:
                groups = self.settings.groups
                if any(t in self.settings.menu_groups for t in groups):
                    return True
        return False

    ### END POLICY

    def automenu(self):
        """adds the menu if not present"""
        if (not self.wiki_menu_items and self.settings.controller and self.settings.function):
            self.wiki_menu_items = self.menu(self.settings.controller,
                                             self.settings.function)
            current.response.menu += self.wiki_menu_items

    def __call__(self):
        request = current.request
        settings = self.settings
        settings.controller = settings.controller or request.controller
        settings.function = settings.function or request.function
        self.automenu()

        zero = request.args(0) or 'index'
        if zero and zero.isdigit():
            return self.media(int(zero))
        elif not zero or not zero.startswith('_'):
            return self.read(zero)
        elif zero == '_edit':
            return self.edit(request.args(1) or 'index', request.args(2) or 0)
        elif zero == '_editmedia':
            return self.editmedia(request.args(1) or 'index')
        elif zero == '_create':
            return self.create()
        elif zero == '_pages':
            return self.pages()
        elif zero == '_search':
            return self.search()
        elif zero == '_recent':
            ipage = int(request.vars.page or 0)
            query = self.auth.db.wiki_page.created_by == request.args(
                1, cast=int)
            return self.search(query=query,
                               orderby=~self.auth.db.wiki_page.created_on,
                               limitby=(ipage * self.rows_page,
                                        (ipage + 1) * self.rows_page),
                               )
        elif zero == '_cloud':
            return self.cloud()
        elif zero == '_preview':
            return self.preview(self.get_renderer())

    def first_paragraph(self, page):
        if not self.can_read(page):
            mm = (page.body or '').replace('\r', '')
            ps = [p for p in mm.split('\n\n') if not p.startswith('#') and p.strip()]
            if ps:
                return ps[0]
        return ''

    def fix_hostname(self, body):
        return (body or '').replace('://HOSTNAME', '://%s' % self.host)

    def read(self, slug, force_render=False):
        if slug in '_cloud':
            return self.cloud()
        elif slug in '_search':
            return self.search()
        page = self.auth.db.wiki_page(slug=slug)
        if page and (not self.can_read(page)):
            return self.not_authorized(page)
        if current.request.extension == 'html':
            if not page:
                url = URL(args=('_create', slug))
                return dict(content=A('Create page "%s"' % slug, _href=url, _class="btn"))
            else:
                html = page.html if not force_render else self.get_renderer()(page)
                content = XML(self.fix_hostname(html))
                return dict(title=page.title,
                            slug=page.slug,
                            page=page,
                            content=content,
                            tags=page.tags,
                            created_on=page.created_on,
                            modified_on=page.modified_on)
        elif current.request.extension == 'load':
            return self.fix_hostname(page.html) if page else ''
        else:
            if not page:
                raise HTTP(404)
            else:
                return dict(title=page.title,
                            slug=page.slug,
                            page=page,
                            content=page.body,
                            tags=page.tags,
                            created_on=page.created_on,
                            modified_on=page.modified_on)

    def edit(self, slug, from_template=0):
        auth = self.auth
        db = auth.db
        page = db.wiki_page(slug=slug)
        if not self.can_edit(page):
            return self.not_authorized(page)
        title_guess = ' '.join(c.capitalize() for c in slug.split('-'))
        if not page:
            if not (self.can_manage() or
                    slug.startswith(self.settings.force_prefix)):
                current.session.flash = 'slug must have "%s" prefix' \
                    % self.settings.force_prefix
                redirect(URL(args=('_create')))
            db.wiki_page.can_read.default = [Wiki.everybody]
            db.wiki_page.can_edit.default = [auth.user_group_role()]
            db.wiki_page.title.default = title_guess
            db.wiki_page.slug.default = slug
            if slug == 'wiki-menu':
                db.wiki_page.body.default = \
                    '- Menu Item > @////index\n- - Submenu > http://web2py.com'
            else:
                db.wiki_page.body.default = db(db.wiki_page.id == from_template).select(db.wiki_page.body)[0].body \
                    if int(from_template) > 0 else '## %s\n\npage content' % title_guess
        vars = current.request.post_vars
        if vars.body:
            vars.body = vars.body.replace('://%s' % self.host, '://HOSTNAME')
        form = SQLFORM(db.wiki_page, page, deletable=True,
                       formstyle='table2cols', showid=False).process()
        if form.deleted:
            current.session.flash = 'page deleted'
            redirect(URL())
        elif form.accepted:
            current.session.flash = 'page created'
            redirect(URL(args=slug))
        script = """
        jQuery(function() {
            if (!jQuery('#wiki_page_body').length) return;
            var pagecontent = jQuery('#wiki_page_body');
            pagecontent.css('font-family',
                            'Monaco,Menlo,Consolas,"Courier New",monospace');
            var prevbutton = jQuery('<button class="btn nopreview">Preview</button>');
            var preview = jQuery('<div id="preview"></div>').hide();
            var previewmedia = jQuery('<div id="previewmedia"></div>');
            var form = pagecontent.closest('form');
            preview.insertBefore(form);
            prevbutton.insertBefore(form);
            if(%(link_media)s) {
              var mediabutton = jQuery('<button class="btn nopreview">Media</button>');
              mediabutton.insertBefore(form);
              previewmedia.insertBefore(form);
              mediabutton.click(function() {
                if (mediabutton.hasClass('nopreview')) {
                    web2py_component('%(urlmedia)s', 'previewmedia');
                } else {
                    previewmedia.empty();
                }
                mediabutton.toggleClass('nopreview');
              });
            }
            prevbutton.click(function(e) {
                e.preventDefault();
                if (prevbutton.hasClass('nopreview')) {
                    prevbutton.addClass('preview').removeClass(
                        'nopreview').html('Edit Source');
                    try{var wiki_render = jQuery('#wiki_page_render').val()}
                    catch(e){var wiki_render = null;}
                    web2py_ajax_page('post', \
                        '%(url)s', {body: jQuery('#wiki_page_body').val(), \
                                    render: wiki_render}, 'preview');
                    form.fadeOut('fast', function() {preview.fadeIn()});
                } else {
                    prevbutton.addClass(
                        'nopreview').removeClass('preview').html('Preview');
                    preview.fadeOut('fast', function() {form.fadeIn()});
                }
            })
        })
        """ % dict(url=URL(args=('_preview', slug)), link_media=('true' if page else 'false'),
                   urlmedia=URL(extension='load',
                                args=('_editmedia', slug),
                                vars=dict(embedded=1)))
        return dict(content=TAG[''](form, SCRIPT(script)))

    def editmedia(self, slug):
        auth = self.auth
        db = auth.db
        page = db.wiki_page(slug=slug)
        if not (page and self.can_edit(page)):
            return self.not_authorized(page)
        self.auth.db.wiki_media.id.represent = lambda id, row: \
            id if not row.filename else \
            SPAN('@////%i/%s.%s' % (id, IS_SLUG.urlify(row.title.split('.')[0]), row.filename.split('.')[-1]))
        self.auth.db.wiki_media.wiki_page.default = page.id
        self.auth.db.wiki_media.wiki_page.writable = False
        links = []
        csv = True
        create = True
        if current.request.vars.embedded:
            script = "var c = jQuery('#wiki_page_body'); c.val(c.val() + jQuery('%s').text()); return false;"
            fragment = self.auth.db.wiki_media.id.represent
            csv = False
            create = False
            links = [lambda row: A('copy into source', _href='#', _onclick=script % (fragment(row.id, row)))]
        content = SQLFORM.grid(
            self.auth.db.wiki_media.wiki_page == page.id,
            orderby=self.auth.db.wiki_media.title,
            links=links,
            csv=csv,
            create=create,
            args=['_editmedia', slug],
            user_signature=False)
        return dict(content=content)

    def create(self):
        if not self.can_edit():
            return self.not_authorized()
        db = self.auth.db
        slugs = db(db.wiki_page.id > 0).select(db.wiki_page.id, db.wiki_page.slug)
        options = [OPTION(row.slug, _value=row.id) for row in slugs]
        options.insert(0, OPTION('', _value=''))
        fields = [Field("slug", default=current.request.args(1) or
                        self.settings.force_prefix,
                        requires=(IS_SLUG(), IS_NOT_IN_DB(db, db.wiki_page.slug))),]
        if self.settings.templates:
            fields.append(
                Field("from_template", "reference wiki_page",
                      requires=IS_EMPTY_OR(
                                   IS_IN_DB(db(self.settings.templates),
                                            db.wiki_page._id,
                                            '%(slug)s')),
                      comment=current.T(
                        "Choose Template or empty for new Page")))
        form = SQLFORM.factory(*fields, **dict(_class="well"))
        form.element("[type=submit]").attributes["_value"] = \
            current.T("Create Page from Slug")

        if form.process().accepted:
             form.vars.from_template = 0 if not form.vars.from_template \
                 else form.vars.from_template
             redirect(URL(args=('_edit', form.vars.slug, form.vars.from_template or 0)))  # added param
        return dict(content=form)

    def pages(self):
        if not self.can_manage():
            return self.not_authorized()
        self.auth.db.wiki_page.slug.represent = lambda slug, row: SPAN(
            '@////%s' % slug)
        self.auth.db.wiki_page.title.represent = lambda title, row: \
            A(title, _href=URL(args=row.slug))
        wiki_table = self.auth.db.wiki_page
        content = SQLFORM.grid(
            wiki_table,
            fields=[wiki_table.slug,
                    wiki_table.title, wiki_table.tags,
                    wiki_table.can_read, wiki_table.can_edit],
            links=[
                lambda row:
                    A('edit', _href=URL(args=('_edit', row.slug)), _class='btn'),
                lambda row:
                    A('media', _href=URL(args=('_editmedia', row.slug)), _class='btn')],
            details=False, editable=False, deletable=False, create=False,
            orderby=self.auth.db.wiki_page.title,
            args=['_pages'],
            user_signature=False)

        return dict(content=content)

    def media(self, id):
        request, response, db = current.request, current.response, self.auth.db
        media = db.wiki_media(id)
        if media:
            if self.settings.manage_permissions:
                page = db.wiki_page(media.wiki_page)
                if not self.can_read(page):
                    return self.not_authorized(page)
            request.args = [media.filename]
            m = response.download(request, db)
            current.session.forget()  # get rid of the cookie
            response.headers['Last-Modified'] = \
                request.utcnow.strftime("%a, %d %b %Y %H:%M:%S GMT")
            if 'Content-Disposition' in response.headers:
                del response.headers['Content-Disposition']
            response.headers['Pragma'] = 'cache'
            response.headers['Cache-Control'] = 'private'
            return m
        else:
            raise HTTP(404)

    def menu(self, controller='default', function='index'):
        db = self.auth.db
        request = current.request
        menu_page = db.wiki_page(slug='wiki-menu')
        menu = []
        if menu_page:
            tree = {'': menu}
            regex = re.compile('[\r\n\t]*(?P<base>(\s*\-\s*)+)(?P<title>\w.*?)\s+\>\s+(?P<link>\S+)')
            for match in regex.finditer(self.fix_hostname(menu_page.body)):
                base = match.group('base').replace(' ', '')
                title = match.group('title')
                link = match.group('link')
                title_page = None
                if link.startswith('@'):
                    items = link[2:].split('/')
                    if len(items) > 3:
                        title_page = items[3]
                        link = URL(a=items[0] or None, c=items[1] or controller,
                                   f=items[2] or function, args=items[3:])
                parent = tree.get(base[1:], tree[''])
                subtree = []
                tree[base] = subtree
                parent.append((current.T(title),
                               request.args(0) == title_page,
                               link, subtree))
        if self.can_see_menu():
            submenu = []
            menu.append((current.T('[Wiki]'), None, None, submenu))
            if URL() == URL(controller, function):
                if not str(request.args(0)).startswith('_'):
                    slug = request.args(0) or 'index'
                    mode = 1
                elif request.args(0) == '_edit':
                    slug = request.args(1) or 'index'
                    mode = 2
                elif request.args(0) == '_editmedia':
                    slug = request.args(1) or 'index'
                    mode = 3
                else:
                    mode = 0
                if mode in (2, 3):
                    submenu.append((current.T('View Page'), None,
                    URL(controller, function, args=slug)))
                if mode in (1, 3):
                    submenu.append((current.T('Edit Page'), None,
                    URL(controller, function, args=('_edit', slug))))
                if mode in (1, 2):
                    submenu.append((current.T('Edit Page Media'), None,
                    URL(controller, function, args=('_editmedia', slug))))

            submenu.append((current.T('Create New Page'), None,
                            URL(controller, function, args=('_create'))))
            # Moved next if to inside self.auth.user check
            if self.can_manage():
                submenu.append((current.T('Manage Pages'), None,
                            URL(controller, function, args=('_pages'))))
                submenu.append((current.T('Edit Menu'), None,
                            URL(controller, function, args=('_edit', 'wiki-menu'))))
            # Also moved inside self.auth.user check
            submenu.append((current.T('Search Pages'), None,
                        URL(controller, function, args=('_search'))))
        return menu

    def search(self, tags=None, query=None, cloud=True, preview=True,
               limitby=(0, 100), orderby=None):
        if not self.can_search():
            return self.not_authorized()
        request = current.request
        content = CAT()
        if tags is None and query is None:
            form = FORM(INPUT(_name='q', requires=IS_NOT_EMPTY(),
                              value=request.vars.q),
                        INPUT(_type="submit", _value=current.T('Search')),
                        _method='GET')
            content.append(DIV(form, _class='w2p_wiki_form'))
            if request.vars.q:
                tags = [v.strip() for v in request.vars.q.split(',')]
                tags = [v.lower() for v in tags if v]
        if tags or not query is None:
            db = self.auth.db
            count = db.wiki_tag.wiki_page.count()
            fields = [db.wiki_page.id, db.wiki_page.slug,
                      db.wiki_page.title, db.wiki_page.tags,
                      db.wiki_page.can_read, db.wiki_page.can_edit]
            if preview:
                fields.append(db.wiki_page.body)
            if query is None:
                query = (db.wiki_page.id == db.wiki_tag.wiki_page) &\
                    (db.wiki_tag.name.belongs(tags))
                query = query | db.wiki_page.title.contains(request.vars.q)
            if self.settings.restrict_search and not self.manage():
                query = query & (db.wiki_page.created_by == self.auth.user_id)
            pages = db(query).select(count,
                                     *fields, **dict(orderby=orderby or ~count,
                                                     groupby=reduce(lambda a, b: a | b, fields),
                                                     distinct=True,
                                                     limitby=limitby))
            if request.extension in ('html', 'load'):
                if not pages:
                    content.append(DIV(current.T("No results"),
                                       _class='w2p_wiki_form'))

                def link(t):
                    return A(t, _href=URL(args='_search', vars=dict(q=t)))
                items = [DIV(H3(A(p.wiki_page.title, _href=URL(
                                    args=p.wiki_page.slug))),
                             MARKMIN(self.first_paragraph(p.wiki_page))
                                 if preview else '',
                             DIV(_class='w2p_wiki_tags',
                                 *[link(t.strip()) for t in
                                       p.wiki_page.tags or [] if t.strip()]),
                             _class='w2p_wiki_search_item')
                         for p in pages]
                content.append(DIV(_class='w2p_wiki_pages', *items))
            else:
                cloud = False
                content = [p.wiki_page.as_dict() for p in pages]
        elif cloud:
            content.append(self.cloud()['content'])
        if request.extension == 'load':
            return content
        return dict(content=content)

    def cloud(self):
        db = self.auth.db
        count = db.wiki_tag.wiki_page.count(distinct=True)
        ids = db(db.wiki_tag).select(
            db.wiki_tag.name, count,
            distinct=True,
            groupby=db.wiki_tag.name,
            orderby=~count, limitby=(0, 20))
        if ids:
            a, b = ids[0](count), ids[-1](count)

        def style(c):
            STYLE = 'padding:0 0.2em;line-height:%.2fem;font-size:%.2fem'
            size = (1.5 * (c - b) / max(a - b, 1) + 1.3)
            return STYLE % (1.3, size)
        items = []
        for item in ids:
            items.append(A(item.wiki_tag.name,
                           _style=style(item(count)),
                           _href=URL(args='_search',
                                     vars=dict(q=item.wiki_tag.name))))
            items.append(' ')
        return dict(content=DIV(_class='w2p_cloud', *items))

    def preview(self, render):
        request = current.request
        # FIXME: This is an ugly hack to ensure a default render
        # engine if not specified (with multiple render engines)
        if 'render' not in request.post_vars:
            request.post_vars.render = None
        return render(request.post_vars)


class Config(object):
    def __init__(
        self,
        filename,
        section,
        default_values={}
    ):
        self.config = ConfigParser.ConfigParser(default_values)
        self.config.read(filename)
        if not self.config.has_section(section):
            self.config.add_section(section)
        self.section = section
        self.filename = filename

    def read(self):
        if not(isinstance(current.session['settings_%s' % self.section], dict)):
            settings = dict(self.config.items(self.section))
        else:
            settings = current.session['settings_%s' % self.section]
        return settings

    def save(self, options):
        for option, value in options:
            self.config.set(self.section, option, value)
        try:
            self.config.write(open(self.filename, 'w'))
            result = True
        except:
            current.session['settings_%s' % self.section] = dict(self.config.items(self.section))
            result = False
        return result

if __name__ == '__main__':
    import doctest
    doctest.testmod()<|MERGE_RESOLUTION|>--- conflicted
+++ resolved
@@ -1250,13 +1250,9 @@
         retrieve_password_subject='Password retrieve',
         reset_password='Click on the link %(link)s to reset your password',
         reset_password_subject='Password reset',
-<<<<<<< HEAD
         bulk_invite_subject='Invitation to join %(site)s',
-=======
         retrieve_two_factor_code='Your temporary login code is {0}',
         retrieve_two_factor_code_subject='Two-step Login Authentication Code',
-        bulk_invite_subject='Invitation to join%(site)s',
->>>>>>> 5c9d197f
         bulk_invite_body='You have been invited to join %(site)s, click %(link)s to complete the process',
         invalid_reset_password='Invalid reset password',
         profile_updated='Profile updated',
