--- conflicted
+++ resolved
@@ -1247,6 +1247,8 @@
         retrieve_password_subject='Password retrieve',
         reset_password='Click on the link %(link)s to reset your password',
         reset_password_subject='Password reset',
+        bulk_invite_subject='Invitation to join%(site)s',
+        bulk_invite_body='You have been invited to join %(site)s, click %(link)s to complete the process',
         invalid_reset_password='Invalid reset password',
         profile_updated='Profile updated',
         new_password='New password',
@@ -1589,7 +1591,7 @@
                        'retrieve_username', 'retrieve_password',
                        'reset_password', 'request_reset_password',
                        'change_password', 'profile', 'groups',
-                       'impersonate', 'not_authorized', 'confirm_registration', 'invite'):
+                       'impersonate', 'not_authorized', 'confirm_registration', 'bulk_register'):
             if len(request.args) >= 2 and args[0] == 'impersonate':
                 return getattr(self, args[0])(request.args[1])
             else:
@@ -2335,14 +2337,16 @@
         and a raw password.
         """
         settings = self._get_login_settings()
-        if not fields.get(settings.passfield):
-            raise ValueError("register_bare: " +
-                             "password not provided or invalid")
-        elif not fields.get(settings.userfield):
+        # users can register_bare even if no password is provided, 
+        # in this case they will have to reset their password to login
+        if fields.get(settings.passfield):
+            fields[settings.passfield] = \
+                settings.table_user[settings.passfield].validate(fields[settings.passfield])[0]
+        if not fields.get(settings.userfield):
             raise ValueError("register_bare: " +
                              "userfield not provided or invalid")
-        fields[settings.passfield] = settings.table_user[settings.passfield].validate(fields[settings.passfield])[0]
-        user = self.get_or_create_user(fields, login=False, get=False, update_fields=self.settings.update_fields)
+        user = self.get_or_create_user(fields, login=False, get=False, 
+                                       update_fields=self.settings.update_fields)
         if not user:
             # get or create did not create a user (it ignores duplicate records)
             return False
@@ -3138,15 +3142,6 @@
         table_user.email.requires = old_requires
         return form
 
-<<<<<<< HEAD
-    def reset_password(self,
-                       next=DEFAULT,
-                       onvalidation=DEFAULT,
-                       onaccept=DEFAULT,
-                       log=DEFAULT,
-                       ):
-=======
-
     def confirm_registration(
         self,
         next=DEFAULT,
@@ -3192,25 +3187,24 @@
         form = SQLFORM.factory(
             Field('first_name',
                   label='First Name',
-                   required=True),
+                  required=True),
             Field('last_name',
                   label='Last Name',
-                   required=True),
+                  required=True),
             Field('new_password', 'password',
                   label=self.messages.new_password,
                   requires=self.table_user()[passfield].requires),
             Field('new_password2', 'password',
                   label=self.messages.verify_password,
                   requires=[IS_EXPR(
-                      'value==%s' % repr(request.vars.new_password),
-                                    self.messages.mismatched_password)]),
+                        'value==%s' % repr(request.vars.new_password),
+                        self.messages.mismatched_password)]),
             submit_button='Confirm Registration',
             hidden=dict(_next=next),
             formstyle=self.settings.formstyle,
             separator=self.settings.label_separator
         )
-        if form.accepts(request, session,
-                        hideerror=self.settings.hideerror):
+        if form.process().accepted:
             user.update_record(
                 **{passfield: str(form.vars.new_password),
                    'first_name': str(form.vars.first_name),
@@ -3223,75 +3217,62 @@
             redirect(next, client_side=self.settings.client_side)
         return form
 
-    def email_registration(self, user):
-        """
-        Sends and email request to a user informing they have been invited to register with the application
-        """
-        import time
-        from gluon.utils import web2py_uuid
-
+    def email_registration(self, subject, body, user):
+        """
+        Sends and email invitation to a user informing they have been registered with the application
+        """
         reset_password_key = str(int(time.time())) + '-' + web2py_uuid()
-        link = self.url('confirm_registration',
-                        vars={'key': reset_password_key},
+        link = self.url(self.settings.function,
+                        args=('confirm_registration',), vars={'key': reset_password_key},
                         scheme=True)
-
         d = dict(user)
-        d.update(dict(key=reset_password_key, link=link))
+        d.update(dict(key=reset_password_key, link=link, site=current.request.env.http_host))
         if self.settings.mailer and self.settings.mailer.send(
             to=user.email,
-            subject='Invite to join %s' % current.response.title, # What if title is not a string??????
-            message='Click on the link %(link)s to finalise your registration.' % d):
+            subject=subject % d,
+            message=body % d):
             user.update_record(reset_password_key=reset_password_key)
             return True
         return False
 
-
-    def invite(self):
+    def bulk_register(self):
         """
         Creates a form for ther user to send invites to other users to join
         """
         if not self.user:
             redirect(self.settings.login_url)
 
-        #request = current.request
-        # response = current.response
-        #session = current.session
-
-        form=FORM('Enter a comma separated list of emails to send invites:',
-              BR(),
-              INPUT(_name='emails', _value=''),
-              BR(),
-              INPUT(_type='submit', _value='Send'))
-
-        if form.accepts(current.request,current.session):
-            # send the invitations
-            user = None
-            for email in form.vars.emails.split(','):
-                #auth.invite_user(email=email)
-                user = self.register_bare(email=email, password=self.random_password())
-            if user:
-                current.session.flash = 'Invitations sent'
-            else:
-                current.session.flash = 'An error occured trying to send invites.'
-
+        form = SQLFORM.factory(
+            Field('subject','string',default=self.messages.bulk_invite_subject,requires=IS_NOT_EMPTY()),
+            Field('emails','text',requires=IS_NOT_EMPTY()),
+            Field('message','text',default=self.messages.bulk_invite_body,requires=IS_NOT_EMPTY()))
+
+        if form.process().accepted:
+            emails = re.compile('[^\s\'"@<>,;:]+\@[^\s\'"@<>,;:]+').findall(form.vars.emails)
+            # send the invitations            
+            emails_sent = []
+            emails_fail = []
+            emails_exist = []
+            for email in emails:
+                if self.table_user()(email=email):
+                    emails_exist.append(email)
+                else:
+                    user = self.register_bare(email=email)
+                    if self.email_registration(form.vars.subject, form.vars.message, user):
+                        emails_sent.append(email)
+                    else:
+                        emails_fail.append(email)
+            form = DIV(H4('Emails sent'),UL(*[A(x,_href='mailto:'+x) for x in emails_sent]),
+                       H4('Emails failed'),UL(*[A(x,_href='mailto:'+x) for x in emails_fail]),
+                       H4('Emails existing'),UL(*[A(x,_href='mailto:'+x) for x in emails_exist]))
         return form
-        """
-        user = self.register_bare(email=email, password=self.random_password())
-        if user:
-            self.email_registration(user)
-            return True
-        else:
-            return False
-        """
-
-    def reset_password(
-        self,
-        next=DEFAULT,
-        onvalidation=DEFAULT,
-        onaccept=DEFAULT,
-        log=DEFAULT,
-        ):
->>>>>>> a2e7794b
+
+    def reset_password(self,
+                       next=DEFAULT,
+                       onvalidation=DEFAULT,
+                       onaccept=DEFAULT,
+                       log=DEFAULT,
+                       ):
         """
         Returns a form to reset the user password
         """
