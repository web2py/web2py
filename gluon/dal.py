--- conflicted
+++ resolved
@@ -50,7 +50,6 @@
         requires.append(validators.IS_TIME())
     elif field_type == 'datetime':
         requires.append(validators.IS_DATETIME())
-<<<<<<< HEAD
     elif db and field_type.startswith('reference'):
         if field_type.find('.') < 0 and field_type[10:] in db.tables:
             referenced = db[field_type[10:]]
@@ -92,32 +91,6 @@
             else:
                 requires = validators.IS_IN_DB(db, referenced[field_name],
                                                multiple=True)
-=======
-    elif db and field_type.startswith('reference') and \
-            field_type.find('.') < 0 and \
-            field_type[10:] in db.tables:
-        referenced = db[field_type[10:]]
-        if hasattr(referenced, '_format') and referenced._format:
-            requires = validators.IS_IN_DB(db, referenced._id,
-                                           referenced._format)
-        else:
-            requires = validators.IS_IN_DB(db, referenced._id)
-        if field.unique:
-            requires._and = validators.IS_NOT_IN_DB(db, field)
-        if not field.notnull:
-            return validators.IS_EMPTY_OR(requires)
-        return requires
-    elif db and field_type.startswith('list:reference') and \
-            field_type.find('.') < 0 and \
-            field_type[15:] in db.tables:
-        referenced = db[field_type[15:]]
-        if hasattr(referenced, '_format') and referenced._format:
-            requires = validators.IS_IN_DB(db, referenced._id,
-                                           referenced._format, multiple=True)
-        else:
-            requires = validators.IS_IN_DB(db, referenced._id,
-                                           multiple=True)
->>>>>>> b2841de6
         if field.unique:
             requires._and = validators.IS_NOT_IN_DB(db, field)
         if not field.notnull:
