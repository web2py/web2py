#!/bin/env python
# -*- coding: utf-8 -*-

"""
This file is part of the web2py Web Framework
Copyrighted by Massimo Di Pierro <mdipierro@cs.depaul.edu>
License: LGPLv3 (http://www.gnu.org/licenses/lgpl.html)

Thanks to
    * Niall Sweeny <niall.sweeny@fonjax.com> for MS SQL support
    * Marcel Leuthi <mluethi@mlsystems.ch> for Oracle support
    * Denes
    * Chris Clark
    * clach05
    * Denes Lengyel
    * and many others who have contributed to current and previous versions

This file contains the DAL support for many relational databases,
including:
- SQLite & SpatiaLite
- MySQL
- Postgres
- Firebird
- Oracle
- MS SQL
- DB2
- Interbase
- Ingres
- Informix (9+ and SE)
- SapDB (experimental)
- Cubrid (experimental)
- CouchDB (experimental)
- MongoDB (in progress)
- Google:nosql
- Google:sql
- Teradata
- IMAP (experimental)

Example of usage:

>>> # from dal import DAL, Field

### create DAL connection (and create DB if it doesn't exist)
>>> db = DAL(('sqlite://storage.sqlite','mysql://a:b@localhost/x'),
... folder=None)

### define a table 'person' (create/alter as necessary)
>>> person = db.define_table('person',Field('name','string'))

### insert a record
>>> id = person.insert(name='James')

### retrieve it by id
>>> james = person(id)

### retrieve it by name
>>> james = person(name='James')

### retrieve it by arbitrary query
>>> query = (person.name=='James') & (person.name.startswith('J'))
>>> james = db(query).select(person.ALL)[0]

### update one record
>>> james.update_record(name='Jim')
<Row {'id': 1, 'name': 'Jim'}>

### update multiple records by query
>>> db(person.name.like('J%')).update(name='James')
1

### delete records by query
>>> db(person.name.lower() == 'jim').delete()
0

### retrieve multiple records (rows)
>>> people = db(person).select(orderby=person.name,
... groupby=person.name, limitby=(0,100))

### further filter them
>>> james = people.find(lambda row: row.name == 'James').first()
>>> print james.id, james.name
1 James

### check aggregates
>>> counter = person.id.count()
>>> print db(person).select(counter).first()(counter)
1

### delete one record
>>> james.delete_record()
1

### delete (drop) entire database table
>>> person.drop()

Supported field types:
id string text boolean integer double decimal password upload
blob time date datetime

Supported DAL URI strings:
'sqlite://test.db'
'spatialite://test.db'
'sqlite:memory'
'spatialite:memory'
'jdbc:sqlite://test.db'
'mysql://root:none@localhost/test'
'postgres://mdipierro:password@localhost/test'
'postgres:psycopg2://mdipierro:password@localhost/test'
'postgres:pg8000://mdipierro:password@localhost/test'
'jdbc:postgres://mdipierro:none@localhost/test'
'mssql://web2py:none@A64X2/web2py_test'
'mssql2://web2py:none@A64X2/web2py_test' # alternate mappings
'oracle://username:password@database'
'firebird://user:password@server:3050/database'
'db2://DSN=dsn;UID=user;PWD=pass'
'firebird://username:password@hostname/database'
'firebird_embedded://username:password@c://path'
'informix://user:password@server:3050/database'
'informixu://user:password@server:3050/database' # unicode informix
'ingres://database'  # or use an ODBC connection string, e.g. 'ingres://dsn=dsn_name'
'google:datastore' # for google app engine datastore
'google:sql' # for google app engine with sql (mysql compatible)
'teradata://DSN=dsn;UID=user;PWD=pass; DATABASE=database' # experimental
'imap://user:password@server:port' # experimental
'mongodb://user:password@server:port/database' # experimental

For more info:
help(DAL)
help(Field)
"""

###################################################################################
# this file only exposes DAL and Field
###################################################################################

__all__ = ['DAL', 'Field']

DEFAULTLENGTH = {'string':512,
                 'password':512,
                 'upload':512,
                 'text':2**15,
                 'blob':2**31}
TIMINGSSIZE = 100
SPATIALLIBS = {
    'Windows':'libspatialite',
    'Linux':'libspatialite.so',
    'Darwin':'libspatialite.dylib'
    }
DEFAULT_URI = 'sqlite://dummy.db'

import re
import sys
import locale
import os
import types
import datetime
import threading
import time
import csv
import cgi
import copy
import socket
import logging
import base64
import shutil
import marshal
import decimal
import struct
import urllib
import hashlib
import uuid
import glob
import traceback
import platform

PYTHON_VERSION = sys.version_info[:3]
if PYTHON_VERSION[0] == 2:
    import cPickle as pickle
    import cStringIO as StringIO
    import copy_reg as copyreg
    hashlib_md5 = hashlib.md5
    bytes, unicode = str, unicode
else:
    import pickle
    from io import StringIO as StringIO
    import copyreg
    long = int
    hashlib_md5 = lambda s: hashlib.md5(bytes(s,'utf8'))
    bytes, unicode = bytes, str

if PYTHON_VERSION[:2] < (2, 7):
    from gluon.contrib.ordereddict import OrderedDict
else:
    from collections import OrderedDict


CALLABLETYPES = (types.LambdaType, types.FunctionType,
                 types.BuiltinFunctionType,
                 types.MethodType, types.BuiltinMethodType)

TABLE_ARGS = set(
    ('migrate','primarykey','fake_migrate','format','redefine',
     'singular','plural','trigger_name','sequence_name','fields',
     'common_filter','polymodel','table_class','on_define','rname'))

SELECT_ARGS = set(
    ('orderby', 'groupby', 'limitby','required', 'cache', 'left',
     'distinct', 'having', 'join','for_update', 'processor','cacheable', 'orderby_on_limitby'))

ogetattr = object.__getattribute__
osetattr = object.__setattr__
exists = os.path.exists
pjoin = os.path.join

###################################################################################
# following checks allow the use of dal without web2py, as a standalone module
###################################################################################
try:
    from gluon.utils import web2py_uuid
except (ImportError, SystemError):
    import uuid
    def web2py_uuid(): return str(uuid.uuid4())

try:
    import portalocker
    have_portalocker = True
except ImportError:
    have_portalocker = False

try:
    from gluon import serializers
    have_serializers = True
except ImportError:
    have_serializers = False
    try:
        import json as simplejson
    except ImportError:
        try:
            import gluon.contrib.simplejson as simplejson
        except ImportError:
            simplejson = None

LOGGER = logging.getLogger("web2py.dal")
DEFAULT = lambda:0

GLOBAL_LOCKER = threading.RLock()
THREAD_LOCAL = threading.local()

# internal representation of tables with field
#  <table>.<field>, tables and fields may only be [a-zA-Z0-9_]

REGEX_TYPE = re.compile('^([\w\_\:]+)')
REGEX_DBNAME = re.compile('^(\w+)(\:\w+)*')
REGEX_W = re.compile('^\w+$')
REGEX_TABLE_DOT_FIELD = re.compile('^(\w+)\.([^.]+)$')
REGEX_NO_GREEDY_ENTITY_NAME = r'(.+?)'
REGEX_UPLOAD_PATTERN = re.compile('(?P<table>[\w\-]+)\.(?P<field>[\w\-]+)\.(?P<uuidkey>[\w\-]+)(\.(?P<name>\w+))?\.\w+$')
REGEX_CLEANUP_FN = re.compile('[\'"\s;]+')
REGEX_UNPACK = re.compile('(?<!\|)\|(?!\|)')
REGEX_PYTHON_KEYWORDS = re.compile('^(and|del|from|not|while|as|elif|global|or|with|assert|else|if|pass|yield|break|except|import|print|class|exec|in|raise|continue|finally|is|return|def|for|lambda|try)$')
REGEX_SELECT_AS_PARSER = re.compile("\s+AS\s+(\S+)")
REGEX_CONST_STRING = re.compile('(\"[^\"]*?\")|(\'[^\']*?\')')
REGEX_SEARCH_PATTERN = re.compile('^{[^\.]+\.[^\.]+(\.(lt|gt|le|ge|eq|ne|contains|startswith|year|month|day|hour|minute|second))?(\.not)?}$')
REGEX_SQUARE_BRACKETS = re.compile('^.+\[.+\]$')
REGEX_STORE_PATTERN = re.compile('\.(?P<e>\w{1,5})$')
REGEX_QUOTES = re.compile("'[^']*'")
REGEX_ALPHANUMERIC = re.compile('^[0-9a-zA-Z]\w*$')
REGEX_PASSWORD = re.compile('\://([^:@]*)\:')
REGEX_NOPASSWD = re.compile('\/\/[\w\.\-]+[\:\/](.+)(?=@)') # was '(?<=[\:\/])([^:@/]+)(?=@.+)'

# list of drivers will be built on the fly
# and lists only what is available
DRIVERS = []

try:
    from new import classobj
    from google.appengine.ext import db as gae
    from google.appengine.ext import ndb
    from google.appengine.api import namespace_manager, rdbms
    from google.appengine.api.datastore_types import Key  ### for belongs on ID
    from google.appengine.ext.db.polymodel import PolyModel
    from google.appengine.ext.ndb.polymodel import PolyModel as NDBPolyModel
    DRIVERS.append('google')
except ImportError:
    pass

if not 'google' in DRIVERS:

    try:
        from pysqlite2 import dbapi2 as sqlite2
        DRIVERS.append('SQLite(sqlite2)')
    except ImportError:
        LOGGER.debug('no SQLite drivers pysqlite2.dbapi2')

    try:
        from sqlite3 import dbapi2 as sqlite3
        DRIVERS.append('SQLite(sqlite3)')
    except ImportError:
        LOGGER.debug('no SQLite drivers sqlite3')

    try:
        # first try contrib driver, then from site-packages (if installed)
        try:
            import gluon.contrib.pymysql as pymysql
            # monkeypatch pymysql because they havent fixed the bug:
            # https://github.com/petehunt/PyMySQL/issues/86
            pymysql.ESCAPE_REGEX = re.compile("'")
            pymysql.ESCAPE_MAP = {"'": "''"}
            # end monkeypatch
        except ImportError:
            import pymysql
        DRIVERS.append('MySQL(pymysql)')
    except ImportError:
        LOGGER.debug('no MySQL driver pymysql')

    try:
        import MySQLdb
        DRIVERS.append('MySQL(MySQLdb)')
    except ImportError:
        LOGGER.debug('no MySQL driver MySQLDB')

    try:
        import mysql.connector as mysqlconnector
        DRIVERS.append("MySQL(mysqlconnector)")
    except ImportError:
        LOGGER.debug("no driver mysql.connector")

    try:
        import psycopg2
        from psycopg2.extensions import adapt as psycopg2_adapt
        DRIVERS.append('PostgreSQL(psycopg2)')
    except ImportError:
        LOGGER.debug('no PostgreSQL driver psycopg2')

    try:
        # first try contrib driver, then from site-packages (if installed)
        try:
            import gluon.contrib.pg8000.dbapi as pg8000
        except ImportError:
            import pg8000.dbapi as pg8000
        DRIVERS.append('PostgreSQL(pg8000)')
    except ImportError:
        LOGGER.debug('no PostgreSQL driver pg8000')

    try:
        import cx_Oracle
        DRIVERS.append('Oracle(cx_Oracle)')
    except ImportError:
        LOGGER.debug('no Oracle driver cx_Oracle')

    try:
        try:
            import pyodbc
        except ImportError:
            try:
                import gluon.contrib.pypyodbc as pyodbc
            except Exception, e:
                raise ImportError(str(e))
        DRIVERS.append('MSSQL(pyodbc)')
        DRIVERS.append('DB2(pyodbc)')
        DRIVERS.append('Teradata(pyodbc)')
        DRIVERS.append('Ingres(pyodbc)')
    except ImportError:
        LOGGER.debug('no MSSQL/DB2/Teradata/Ingres driver pyodbc')

    try:
        import Sybase
        DRIVERS.append('Sybase(Sybase)')
    except ImportError:
        LOGGER.debug('no Sybase driver')

    try:
        import kinterbasdb
        DRIVERS.append('Interbase(kinterbasdb)')
        DRIVERS.append('Firebird(kinterbasdb)')
    except ImportError:
        LOGGER.debug('no Firebird/Interbase driver kinterbasdb')

    try:
        import fdb
        DRIVERS.append('Firebird(fdb)')
    except ImportError:
        LOGGER.debug('no Firebird driver fdb')
#####
    try:
        import firebirdsql
        DRIVERS.append('Firebird(firebirdsql)')
    except ImportError:
        LOGGER.debug('no Firebird driver firebirdsql')

    try:
        import informixdb
        DRIVERS.append('Informix(informixdb)')
        LOGGER.warning('Informix support is experimental')
    except ImportError:
        LOGGER.debug('no Informix driver informixdb')

    try:
        import sapdb
        DRIVERS.append('SQL(sapdb)')
        LOGGER.warning('SAPDB support is experimental')
    except ImportError:
        LOGGER.debug('no SAP driver sapdb')

    try:
        import cubriddb
        DRIVERS.append('Cubrid(cubriddb)')
        LOGGER.warning('Cubrid support is experimental')
    except ImportError:
        LOGGER.debug('no Cubrid driver cubriddb')

    try:
        from com.ziclix.python.sql import zxJDBC
        import java.sql
        # Try sqlite jdbc driver from http://www.zentus.com/sqlitejdbc/
        from org.sqlite import JDBC # required by java.sql; ensure we have it
        zxJDBC_sqlite = java.sql.DriverManager
        DRIVERS.append('PostgreSQL(zxJDBC)')
        DRIVERS.append('SQLite(zxJDBC)')
        LOGGER.warning('zxJDBC support is experimental')
        is_jdbc = True
    except ImportError:
        LOGGER.debug('no SQLite/PostgreSQL driver zxJDBC')
        is_jdbc = False

    try:
        import couchdb
        DRIVERS.append('CouchDB(couchdb)')
    except ImportError:
        LOGGER.debug('no Couchdb driver couchdb')

    try:
        import pymongo
        DRIVERS.append('MongoDB(pymongo)')
    except:
        LOGGER.debug('no MongoDB driver pymongo')

    try:
        import imaplib
        DRIVERS.append('IMAP(imaplib)')
    except:
        LOGGER.debug('no IMAP driver imaplib')

PLURALIZE_RULES = [
    (re.compile('child$'), re.compile('child$'), 'children'),
    (re.compile('oot$'), re.compile('oot$'), 'eet'),
    (re.compile('ooth$'), re.compile('ooth$'), 'eeth'),
    (re.compile('l[eo]af$'), re.compile('l([eo])af$'), 'l\\1aves'),
    (re.compile('sis$'), re.compile('sis$'), 'ses'),
    (re.compile('man$'), re.compile('man$'), 'men'),
    (re.compile('ife$'), re.compile('ife$'), 'ives'),
    (re.compile('eau$'), re.compile('eau$'), 'eaux'),
    (re.compile('lf$'), re.compile('lf$'), 'lves'),
    (re.compile('[sxz]$'), re.compile('$'), 'es'),
    (re.compile('[^aeioudgkprt]h$'), re.compile('$'), 'es'),
    (re.compile('(qu|[^aeiou])y$'), re.compile('y$'), 'ies'),
    (re.compile('$'), re.compile('$'), 's'),
    ]

def pluralize(singular, rules=PLURALIZE_RULES):
    for line in rules:
        re_search, re_sub, replace = line
        plural = re_search.search(singular) and re_sub.sub(replace, singular)
        if plural: return plural

def hide_password(uri):
    if isinstance(uri,(list,tuple)):
        return [hide_password(item) for item in uri]
    return REGEX_NOPASSWD.sub('******',uri)

def OR(a,b):
    return a|b

def AND(a,b):
    return a&b

def IDENTITY(x): return x

def varquote_aux(name,quotestr='%s'):
    return name if REGEX_W.match(name) else quotestr % name

def quote_keyword(a,keyword='timestamp'):
    regex = re.compile('\.keyword(?=\w)')
    a = regex.sub('."%s"' % keyword,a)
    return a

if 'google' in DRIVERS:

    is_jdbc = False

    class GAEDecimalProperty(gae.Property):
        """
        GAE decimal implementation
        """
        data_type = decimal.Decimal

        def __init__(self, precision, scale, **kwargs):
            super(GAEDecimalProperty, self).__init__(self, **kwargs)
            d = '1.'
            for x in range(scale):
                d += '0'
            self.round = decimal.Decimal(d)

        def get_value_for_datastore(self, model_instance):
            value = super(GAEDecimalProperty, self)\
                .get_value_for_datastore(model_instance)
            if value is None or value == '':
                return None
            else:
                return str(value)

        def make_value_from_datastore(self, value):
            if value is None or value == '':
                return None
            else:
                return decimal.Decimal(value).quantize(self.round)

        def validate(self, value):
            value = super(GAEDecimalProperty, self).validate(value)
            if value is None or isinstance(value, decimal.Decimal):
                return value
            elif isinstance(value, basestring):
                return decimal.Decimal(value)
            raise gae.BadValueError("Property %s must be a Decimal or string."\
                                        % self.name)

    #TODO Needs more testing
    class NDBDecimalProperty(ndb.StringProperty):
        """
        NDB decimal implementation
        """
        data_type = decimal.Decimal

        def __init__(self, precision, scale, **kwargs):
            d = '1.'
            for x in range(scale):
                d += '0'
            self.round = decimal.Decimal(d)

        def _to_base_type(self, value):
            if value is None or value == '':
                return None
            else:
                return str(value)

        def _from_base_type(self, value):
            if value is None or value == '':
                return None
            else:
                return decimal.Decimal(value).quantize(self.round)

        def _validate(self, value):
            if value is None or isinstance(value, decimal.Decimal):
                return value
            elif isinstance(value, basestring):
                return decimal.Decimal(value)
            raise TypeError("Property %s must be a Decimal or string."\
                                        % self._name)

###################################################################################
# class that handles connection pooling (all adapters are derived from this one)
###################################################################################

class ConnectionPool(object):

    POOLS = {}
    check_active_connection = True

    @staticmethod
    def set_folder(folder):
        THREAD_LOCAL.folder = folder

    # ## this allows gluon to commit/rollback all dbs in this thread

    def close(self,action='commit',really=True):
        if action:
            if callable(action):
                action(self)
            else:
                getattr(self, action)()
        # ## if you want pools, recycle this connection
        if self.pool_size:
            GLOBAL_LOCKER.acquire()
            pool = ConnectionPool.POOLS[self.uri]
            if len(pool) < self.pool_size:
                pool.append(self.connection)
                really = False
            GLOBAL_LOCKER.release()
        if really:
            self.close_connection()
        self.connection = None

    @staticmethod
    def close_all_instances(action):
        """ to close cleanly databases in a multithreaded environment """
        dbs = getattr(THREAD_LOCAL,'db_instances',{}).items()
        for db_uid, db_group in dbs:
            for db in db_group:
                if hasattr(db,'_adapter'):
                    db._adapter.close(action)
        getattr(THREAD_LOCAL,'db_instances',{}).clear()
        getattr(THREAD_LOCAL,'db_instances_zombie',{}).clear()
        if callable(action):
            action(None)
        return

    def find_or_make_work_folder(self):
        """ this actually does not make the folder. it has to be there """
        self.folder = getattr(THREAD_LOCAL,'folder','')

        if (os.path.isabs(self.folder) and
            isinstance(self, UseDatabaseStoredFile) and
            self.folder.startswith(os.getcwd())):
            self.folder = os.path.relpath(self.folder, os.getcwd())

        # Creating the folder if it does not exist
        if False and self.folder and not exists(self.folder):
            os.mkdir(self.folder)

    def after_connection_hook(self):
        """hook for the after_connection parameter"""
        if callable(self._after_connection):
            self._after_connection(self)
        self.after_connection()

    def after_connection(self):
        """ this it is supposed to be overloaded by adapters"""
        pass

    def reconnect(self, f=None, cursor=True):
        """
        this function defines: self.connection and self.cursor
        (iff cursor is True)
        if self.pool_size>0 it will try pull the connection from the pool
        if the connection is not active (closed by db server) it will loop
        if not self.pool_size or no active connections in pool makes a new one
        """
        if getattr(self,'connection', None) != None:
            return
        if f is None:
            f = self.connector

        # if not hasattr(self, "driver") or self.driver is None:
        #     LOGGER.debug("Skipping connection since there's no driver")
        #     return

        if not self.pool_size:
            self.connection = f()
            self.cursor = cursor and self.connection.cursor()
        else:
            uri = self.uri
            POOLS = ConnectionPool.POOLS
            while True:
                GLOBAL_LOCKER.acquire()
                if not uri in POOLS:
                    POOLS[uri] = []
                if POOLS[uri]:
                    self.connection = POOLS[uri].pop()
                    GLOBAL_LOCKER.release()
                    self.cursor = cursor and self.connection.cursor()
                    try:
                        if self.cursor and self.check_active_connection:
                            self.execute('SELECT 1;')
                        break
                    except:
                        pass
                else:
                    GLOBAL_LOCKER.release()
                    self.connection = f()
                    self.cursor = cursor and self.connection.cursor()
                    break
        self.after_connection_hook()

###################################################################################
# metaclass to prepare adapter classes static values
###################################################################################
class AdapterMeta(type):
    def __new__(cls, clsname, bases, dct):
        sup = super(AdapterMeta, cls).__new__(cls, clsname, bases, dct)
        sup.REGEX_TABLE_DOT_FIELD = re.compile(r'^' + \
                                               sup.QUOTE_TEMPLATE % REGEX_NO_GREEDY_ENTITY_NAME + \
                                               r'\.' + \
                                               sup.QUOTE_TEMPLATE % REGEX_NO_GREEDY_ENTITY_NAME + \
                                               r'$')
        
        return sup

###################################################################################
# this is a generic adapter that does nothing; all others are derived from this one
###################################################################################

class BaseAdapter(ConnectionPool):

    __metaclass__ = AdapterMeta

    native_json = False
    driver = None
    driver_name = None
    drivers = () # list of drivers from which to pick
    connection = None
    commit_on_alter_table = False
    support_distributed_transaction = False
    uploads_in_blob = False
    can_select_for_update = True
    dbpath = None
    folder = None

    TRUE = 'T'
    FALSE = 'F'
    T_SEP = ' '
    QUOTE_TEMPLATE = '"%s"'


    types = {
        'boolean': 'CHAR(1)',
        'string': 'CHAR(%(length)s)',
        'text': 'TEXT',
        'json': 'TEXT',
        'password': 'CHAR(%(length)s)',
        'blob': 'BLOB',
        'upload': 'CHAR(%(length)s)',
        'integer': 'INTEGER',
        'bigint': 'INTEGER',
        'float':'DOUBLE',
        'double': 'DOUBLE',
        'decimal': 'DOUBLE',
        'date': 'DATE',
        'time': 'TIME',
        'datetime': 'TIMESTAMP',
        'id': 'INTEGER PRIMARY KEY AUTOINCREMENT',
        'reference': 'INTEGER REFERENCES %(foreign_key)s ON DELETE %(on_delete_action)s',
        'list:integer': 'TEXT',
        'list:string': 'TEXT',
        'list:reference': 'TEXT',
        # the two below are only used when DAL(...bigint_id=True) and replace 'id','reference'
        'big-id': 'BIGINT PRIMARY KEY AUTOINCREMENT',
        'big-reference': 'BIGINT REFERENCES %(foreign_key)s ON DELETE %(on_delete_action)s',
        }

    def isOperationalError(self,exception):
        if not hasattr(self.driver, "OperationalError"):
            return None
        return isinstance(exception, self.driver.OperationalError)

    def isProgrammingError(self,exception):
        if not hasattr(self.driver, "ProgrammingError"):
            return None
        return isinstance(exception, self.driver.ProgrammingError)

    def id_query(self, table):
        pkeys = getattr(table,'_primarykey',None)
        if pkeys:
            return table[pkeys[0]] != None
        else:
            return table._id != None

    def adapt(self, obj):
        return "'%s'" % obj.replace("'", "''")

    def smart_adapt(self, obj):
        if isinstance(obj,(int,float)):
            return str(obj)
        return self.adapt(str(obj))

    def file_exists(self, filename):
        """
        to be used ONLY for files that on GAE may not be on filesystem
        """
        return exists(filename)

    def file_open(self, filename, mode='rb', lock=True):
        """
        to be used ONLY for files that on GAE may not be on filesystem
        """
        if have_portalocker and lock:
            fileobj = portalocker.LockedFile(filename,mode)
        else:
            fileobj = open(filename,mode)
        return fileobj

    def file_close(self, fileobj):
        """
        to be used ONLY for files that on GAE may not be on filesystem
        """
        if fileobj:
            fileobj.close()

    def file_delete(self, filename):
        os.unlink(filename)

    def find_driver(self,adapter_args,uri=None):
        self.adapter_args = adapter_args
        if getattr(self,'driver',None) != None:
            return
        drivers_available = [driver for driver in self.drivers
                             if driver in globals()]
        if uri:
            items = uri.split('://',1)[0].split(':')
            request_driver = items[1] if len(items)>1 else None
        else:
            request_driver = None
        request_driver = request_driver or adapter_args.get('driver')
        if request_driver:
            if request_driver in drivers_available:
                self.driver_name = request_driver
                self.driver = globals().get(request_driver)
            else:
                raise RuntimeError("driver %s not available" % request_driver)
        elif drivers_available:
            self.driver_name = drivers_available[0]
            self.driver = globals().get(self.driver_name)
        else:
            raise RuntimeError("no driver available %s" % str(self.drivers))

    def log(self, message, table=None):
        """ Logs migrations

        It will not log changes if logfile is not specified. Defaults
        to sql.log
        """

        isabs = None
        logfilename = self.adapter_args.get('logfile','sql.log')
        writelog = bool(logfilename)
        if writelog:
            isabs = os.path.isabs(logfilename)

        if table and table._dbt and writelog and self.folder:
            if isabs:
                table._loggername = logfilename
            else:
                table._loggername = pjoin(self.folder, logfilename)
            logfile = self.file_open(table._loggername, 'a')
            logfile.write(message)
            self.file_close(logfile)


    def __init__(self, db,uri,pool_size=0, folder=None, db_codec='UTF-8',
                 credential_decoder=IDENTITY, driver_args={},
                 adapter_args={},do_connect=True, after_connection=None):
        self.db = db
        self.dbengine = "None"
        self.uri = uri
        self.pool_size = pool_size
        self.folder = folder
        self.db_codec = db_codec
        self._after_connection = after_connection
        class Dummy(object):
            lastrowid = 1
            def __getattr__(self, value):
                return lambda *a, **b: []
        self.connection = Dummy()
        self.cursor = Dummy()


    def sequence_name(self,tablename):
        return self.QUOTE_TEMPLATE % ('%s_sequence' % tablename)

    def trigger_name(self,tablename):
        return '%s_sequence' % tablename

    def varquote(self,name):
        return name

    def create_table(self, table,
                     migrate=True,
                     fake_migrate=False,
                     polymodel=None):
        db = table._db
        fields = []
        # PostGIS geo fields are added after the table has been created
        postcreation_fields = []
        sql_fields = {}
        sql_fields_aux = {}
        TFK = {}
        tablename = table._tablename
        sortable = 0
        types = self.types
        for field in table:
            sortable += 1
            field_name = field.name
            field_type = field.type
            if isinstance(field_type,SQLCustomType):
                ftype = field_type.native or field_type.type
            elif field_type.startswith('reference'):
                referenced = field_type[10:].strip()
                if referenced == '.':
                    referenced = tablename
                constraint_name = self.constraint_name(tablename, field_name)
                if not '.' in referenced \
                        and referenced != tablename \
                        and hasattr(table,'_primarykey'):
                    ftype = types['integer']
                else:
                    if hasattr(table,'_primarykey'):
                        rtablename,rfieldname = referenced.split('.')
                        rtable = db[rtablename]
                        rfield = rtable[rfieldname]
                        # must be PK reference or unique
                        if rfieldname in rtable._primarykey or \
                                rfield.unique:
                            ftype = types[rfield.type[:9]] % \
                                dict(length=rfield.length)
                            # multicolumn primary key reference?
                            if not rfield.unique and len(rtable._primarykey)>1:
                                # then it has to be a table level FK
                                if rtablename not in TFK:
                                    TFK[rtablename] = {}
                                TFK[rtablename][rfieldname] = field_name
                            else:
                                ftype = ftype + \
                                    types['reference FK'] % dict(
                                        constraint_name = constraint_name, # should be quoted
                                        foreign_key = rtable.sqlsafe + ' (' + rfield.sqlsafe_name + ')',
                                        table_name = table.sqlsafe,
                                    field_name = field.sqlsafe_name,
                                    on_delete_action=field.ondelete)
                    else:
                        # make a guess here for circular references
                        if referenced in db:
                            id_fieldname = db[referenced]._id.sqlsafe_name
                        elif referenced == tablename:
                            id_fieldname = table._id.sqlsafe_name
                        else: #make a guess
                            id_fieldname = self.QUOTE_TEMPLATE % 'id'
                        #gotcha: the referenced table must be defined before
                        #the referencing one to be able to create the table
                        #Also if it's not recommended, we can still support
                        #references to tablenames without rname to make
                        #migrations and model relationship work also if tables
                        #are not defined in order
<<<<<<< HEAD
                        if referenced == tablename:
                            real_referenced = db[referenced].sqlsafe
                        else:
                            real_referenced = (referenced in db
                                               and db[referenced].sqlsafe
                                               or referenced)
=======
                        real_referenced = (
                            (db[referenced]._rname or db[referenced])
                            if referenced == tablename or referenced in db
                            else referenced)
                            
>>>>>>> f8f91c6a
                        ftype = types[field_type[:9]] % dict(
                            index_name = self.QUOTE_TEMPLATE % (field_name+'__idx'),
                            field_name = field.sqlsafe_name,
                            constraint_name = self.QUOTE_TEMPLATE % constraint_name,
                            foreign_key = '%s (%s)' % (real_referenced, table._id.sqlsafe_name),
                            on_delete_action=field.ondelete)
            elif field_type.startswith('list:reference'):
                ftype = types[field_type[:14]]
            elif field_type.startswith('decimal'):
                precision, scale = map(int,field_type[8:-1].split(','))
                ftype = types[field_type[:7]] % \
                    dict(precision=precision,scale=scale)
            elif field_type.startswith('geo'):
                if not hasattr(self,'srid'):
                    raise RuntimeError('Adapter does not support geometry')
                srid = self.srid
                geotype, parms = field_type[:-1].split('(')
                if not geotype in types:
                    raise SyntaxError(
                        'Field: unknown field type: %s for %s' \
                        % (field_type, field_name))
                ftype = types[geotype]
                if self.dbengine == 'postgres' and geotype == 'geometry':
                    # parameters: schema, srid, dimension
                    dimension = 2 # GIS.dimension ???
                    parms = parms.split(',')
                    if len(parms) == 3:
                        schema, srid, dimension = parms
                    elif len(parms) == 2:
                        schema, srid = parms
                    else:
                        schema = parms[0]
                    ftype = "SELECT AddGeometryColumn ('%%(schema)s', '%%(tablename)s', '%%(fieldname)s', %%(srid)s, '%s', %%(dimension)s);" % types[geotype]
                    ftype = ftype % dict(schema=schema,
                                         tablename=tablename,
                                         fieldname=field_name, srid=srid,
                                         dimension=dimension)
                    postcreation_fields.append(ftype)
            elif not field_type in types:
                raise SyntaxError('Field: unknown field type: %s for %s' % \
                    (field_type, field_name))
            else:
                ftype = types[field_type]\
                     % dict(length=field.length)
            if not field_type.startswith('id') and \
                    not field_type.startswith('reference'):
                if field.notnull:
                    ftype += ' NOT NULL'
                else:
                    ftype += self.ALLOW_NULL()
                if field.unique:
                    ftype += ' UNIQUE'
                if field.custom_qualifier:
                    ftype += ' %s' % field.custom_qualifier

            # add to list of fields
            sql_fields[field_name] = dict(
                length=field.length,
                unique=field.unique,
                notnull=field.notnull,
                sortable=sortable,
                type=str(field_type),
                sql=ftype)

            if field.notnull and not field.default is None:
                # Caveat: sql_fields and sql_fields_aux
                # differ for default values.
                # sql_fields is used to trigger migrations and sql_fields_aux
                # is used for create tables.
                # The reason is that we do not want to trigger
                # a migration simply because a default value changes.
                not_null = self.NOT_NULL(field.default, field_type)
                ftype = ftype.replace('NOT NULL', not_null)
            sql_fields_aux[field_name] = dict(sql=ftype)
            # Postgres - PostGIS:
            # geometry fields are added after the table has been created, not now
            if not (self.dbengine == 'postgres' and \
                        field_type.startswith('geom')):
                fields.append('%s %s' % (field.sqlsafe_name, ftype))
        other = ';'

        # backend-specific extensions to fields
        if self.dbengine == 'mysql':
            if not hasattr(table, "_primarykey"):
                fields.append('PRIMARY KEY (%s)' % (self.QUOTE_TEMPLATE % table._id.name))
            other = ' ENGINE=InnoDB CHARACTER SET utf8;'

        fields = ',\n    '.join(fields)
        for rtablename in TFK:
            rfields = TFK[rtablename]
            pkeys = [self.QUOTE_TEMPLATE % pk.name for pk in db[rtablename]._primarykey]
            fkeys = [self.QUOTE_TEMPLATE % rfields[k].name for k in pkeys ]
            fields = fields + ',\n    ' + \
                types['reference TFK'] % dict(
                table_name = table.sqlsafe,
                field_name=', '.join(fkeys),
                foreign_table = table.sqlsafe,
                foreign_key = ', '.join(pkeys),
                on_delete_action = field.ondelete)

        table_rname = table.sqlsafe

        if getattr(table,'_primarykey',None):
            query = "CREATE TABLE %s(\n    %s,\n    %s) %s" % \
                (table.sqlsafe, fields,
                 self.PRIMARY_KEY(', '.join([self.QUOTE_TEMPLATE % pk.name for pk in table._primarykey])),other)
        else:
            query = "CREATE TABLE %s(\n    %s\n)%s" % \
                (table.sqlsafe, fields, other)

        if self.uri.startswith('sqlite:///') \
                or self.uri.startswith('spatialite:///'):
            path_encoding = sys.getfilesystemencoding() \
                or locale.getdefaultlocale()[1] or 'utf8'
            dbpath = self.uri[9:self.uri.rfind('/')]\
                .decode('utf8').encode(path_encoding)
        else:
            dbpath = self.folder

        if not migrate:
            return query
        elif self.uri.startswith('sqlite:memory')\
                or self.uri.startswith('spatialite:memory'):
            table._dbt = None
        elif isinstance(migrate, str):
            table._dbt = pjoin(dbpath, migrate)
        else:
            table._dbt = pjoin(
                dbpath, '%s_%s.table' % (table._db._uri_hash, tablename))

        if not table._dbt or not self.file_exists(table._dbt):
            if table._dbt:
                self.log('timestamp: %s\n%s\n'
                         % (datetime.datetime.today().isoformat(),
                            query), table)
            if not fake_migrate:
                self.create_sequence_and_triggers(query,table)
                table._db.commit()
                # Postgres geom fields are added now,
                # after the table has been created
                for query in postcreation_fields:
                    self.execute(query)
                    table._db.commit()
            if table._dbt:
                tfile = self.file_open(table._dbt, 'w')
                pickle.dump(sql_fields, tfile)
                self.file_close(tfile)
                if fake_migrate:
                    self.log('faked!\n', table)
                else:
                    self.log('success!\n', table)
        else:
            tfile = self.file_open(table._dbt, 'r')
            try:
                sql_fields_old = pickle.load(tfile)
            except EOFError:
                self.file_close(tfile)
                raise RuntimeError('File %s appears corrupted' % table._dbt)
            self.file_close(tfile)
            if sql_fields != sql_fields_old:
                self.migrate_table(
                    table,
                    sql_fields, sql_fields_old,
                    sql_fields_aux, None,
                    fake_migrate=fake_migrate
                    )
        return query

    def migrate_table(
        self,
        table,
        sql_fields,
        sql_fields_old,
        sql_fields_aux,
        logfile,
        fake_migrate=False,
        ):

        # logfile is deprecated (moved to adapter.log method)
        db = table._db
        db._migrated.append(table._tablename)
        tablename = table._tablename
        def fix(item):
            k,v=item
            if not isinstance(v,dict):
                v=dict(type='unknown',sql=v)
            if self.ignore_field_case is not True: return k, v
            return k.lower(),v
        # make sure all field names are lower case to avoid
        # migrations because of case cahnge
        sql_fields = dict(map(fix,sql_fields.iteritems()))
        sql_fields_old = dict(map(fix,sql_fields_old.iteritems()))
        sql_fields_aux = dict(map(fix,sql_fields_aux.iteritems()))
        if db._debug:
            logging.debug('migrating %s to %s' % (sql_fields_old,sql_fields))

        keys = sql_fields.keys()
        for key in sql_fields_old:
            if not key in keys:
                keys.append(key)
        new_add = self.concat_add(tablename)

        metadata_change = False
        sql_fields_current = copy.copy(sql_fields_old)
        for key in keys:
            query = None
            if not key in sql_fields_old:
                sql_fields_current[key] = sql_fields[key]
                if self.dbengine in ('postgres',) and \
                   sql_fields[key]['type'].startswith('geometry'):
                    # 'sql' == ftype in sql
                    query = [ sql_fields[key]['sql'] ]
                else:
                    query = ['ALTER TABLE %s ADD %s %s;' % \
                         (table.sqlsafe, key,
                          sql_fields_aux[key]['sql'].replace(', ', new_add))]
                metadata_change = True
            elif self.dbengine in ('sqlite', 'spatialite'):
                if key in sql_fields:
                    sql_fields_current[key] = sql_fields[key]
                metadata_change = True
            elif not key in sql_fields:
                del sql_fields_current[key]
                ftype = sql_fields_old[key]['type']
                if (self.dbengine in ('postgres',) and
                    ftype.startswith('geometry')):
                    geotype, parms = ftype[:-1].split('(')
                    schema = parms.split(',')[0]
                    query = [ "SELECT DropGeometryColumn ('%(schema)s', "+
                              "'%(table)s', '%(field)s');" %
                              dict(schema=schema, table=tablename, field=key,) ]
                elif self.dbengine in ('firebird',):
                    query = ['ALTER TABLE %s DROP %s;' % 
                             (self.QUOTE_TEMPLATE % tablename, self.QUOTE_TEMPLATE % key)]
                else:
                    query = ['ALTER TABLE %s DROP COLUMN %s;' %
                             (self.QUOTE_TEMPLATE % tablename, self.QUOTE_TEMPLATE % key)]
                metadata_change = True
            elif sql_fields[key]['sql'] != sql_fields_old[key]['sql'] \
                  and not (key in table.fields and
                           isinstance(table[key].type, SQLCustomType)) \
                  and not sql_fields[key]['type'].startswith('reference')\
                  and not sql_fields[key]['type'].startswith('double')\
                  and not sql_fields[key]['type'].startswith('id'):
                sql_fields_current[key] = sql_fields[key]
                t = tablename
                tt = sql_fields_aux[key]['sql'].replace(', ', new_add)
                if self.dbengine in ('firebird',):
                    drop_expr = 'ALTER TABLE %s DROP %s;'
                else:
                    drop_expr = 'ALTER TABLE %s DROP COLUMN %s;'
                key_tmp = key + '__tmp'
                query = ['ALTER TABLE %s ADD %s %s;' % (self.QUOTE_TEMPLATE % t, self.QUOTE_TEMPLATE % key_tmp, tt),
                         'UPDATE %s SET %s=%s;' %
                         (self.QUOTE_TEMPLATE % t, self.QUOTE_TEMPLATE % key_tmp, self.QUOTE_TEMPLATE % key),
                         drop_expr % (self.QUOTE_TEMPLATE % t, self.QUOTE_TEMPLATE % key),
                         'ALTER TABLE %s ADD %s %s;' %
                         (self.QUOTE_TEMPLATE % t, self.QUOTE_TEMPLATE % key, tt),
                         'UPDATE %s SET %s=%s;' %
                         (self.QUOTE_TEMPLATE % t, self.QUOTE_TEMPLATE % key, self.QUOTE_TEMPLATE % key_tmp),
                         drop_expr % (self.QUOTE_TEMPLATE % t, self.QUOTE_TEMPLATE % key_tmp)]
                metadata_change = True
            elif sql_fields[key]['type'] != sql_fields_old[key]['type']:
                sql_fields_current[key] = sql_fields[key]
                metadata_change = True

            if query:
                self.log('timestamp: %s\n'
                    % datetime.datetime.today().isoformat(), table)
                db['_lastsql'] = '\n'.join(query)
                for sub_query in query:
                    self.log(sub_query + '\n', table)
                    if fake_migrate:
                        if db._adapter.commit_on_alter_table:
                            self.save_dbt(table,sql_fields_current)
                        self.log('faked!\n', table)
                    else:
                        self.execute(sub_query)
                        # Caveat: mysql, oracle and firebird
                        # do not allow multiple alter table
                        # in one transaction so we must commit
                        # partial transactions and
                        # update table._dbt after alter table.
                        if db._adapter.commit_on_alter_table:
                            db.commit()
                            self.save_dbt(table,sql_fields_current)
                            self.log('success!\n', table)

            elif metadata_change:
                self.save_dbt(table,sql_fields_current)

        if metadata_change and not (query and db._adapter.commit_on_alter_table):
            db.commit()
            self.save_dbt(table,sql_fields_current)
            self.log('success!\n', table)

    def save_dbt(self,table, sql_fields_current):
        tfile = self.file_open(table._dbt, 'w')
        pickle.dump(sql_fields_current, tfile)
        self.file_close(tfile)

    def LOWER(self, first):
        return 'LOWER(%s)' % self.expand(first)

    def UPPER(self, first):
        return 'UPPER(%s)' % self.expand(first)

    def COUNT(self, first, distinct=None):
        return ('COUNT(%s)' if not distinct else 'COUNT(DISTINCT %s)') \
            % self.expand(first)

    def EXTRACT(self, first, what):
        return "EXTRACT(%s FROM %s)" % (what, self.expand(first))

    def EPOCH(self, first):
        return self.EXTRACT(first, 'epoch')

    def LENGTH(self, first):
        return "LENGTH(%s)" % self.expand(first)

    def AGGREGATE(self, first, what):
        return "%s(%s)" % (what, self.expand(first))

    def JOIN(self):
        return 'JOIN'

    def LEFT_JOIN(self):
        return 'LEFT JOIN'

    def RANDOM(self):
        return 'Random()'

    def NOT_NULL(self, default, field_type):
        return 'NOT NULL DEFAULT %s' % self.represent(default,field_type)

    def COALESCE(self, first, second):
        expressions = [self.expand(first)]+[self.expand(e) for e in second]
        return 'COALESCE(%s)' % ','.join(expressions)

    def COALESCE_ZERO(self, first):
        return 'COALESCE(%s,0)' % self.expand(first)

    def RAW(self, first):
        return first

    def ALLOW_NULL(self):
        return ''

    def SUBSTRING(self, field, parameters):
        return 'SUBSTR(%s,%s,%s)' % (self.expand(field), parameters[0], parameters[1])

    def PRIMARY_KEY(self, key):
        return 'PRIMARY KEY(%s)' % key

    def _drop(self, table, mode):
        return ['DROP TABLE %s;' % table.sqlsafe]

    def drop(self, table, mode=''):
        db = table._db
        queries = self._drop(table, mode)
        for query in queries:
            if table._dbt:
                self.log(query + '\n', table)
            self.execute(query)
        db.commit()
        del db[table._tablename]
        del db.tables[db.tables.index(table._tablename)]
        db._remove_references_to(table)
        if table._dbt:
            self.file_delete(table._dbt)
            self.log('success!\n', table)

    def _insert(self, table, fields):
        table_rname = table.sqlsafe
        if fields:
            keys = ','.join(f.sqlsafe_name for f, v in fields)
            values = ','.join(self.expand(v, f.type) for f, v in fields)
            return 'INSERT INTO %s(%s) VALUES (%s);' % (table_rname, keys, values)
        else:
            return self._insert_empty(table)

    def _insert_empty(self, table):
        return 'INSERT INTO %s DEFAULT VALUES;' % (table.sqlsafe)

    def insert(self, table, fields):
        query = self._insert(table,fields)
        try:
            self.execute(query)
        except Exception:
            e = sys.exc_info()[1]
            if hasattr(table,'_on_insert_error'):
                return table._on_insert_error(table,fields,e)
            raise e
        if hasattr(table,'_primarykey'):
            return dict([(k[0].name, k[1]) for k in fields \
                             if k[0].name in table._primarykey])
        id = self.lastrowid(table)
        if not isinstance(id, (int, long)):
            return id
        rid = Reference(id)
        (rid._table, rid._record) = (table, None)
        return rid

    def bulk_insert(self, table, items):
        return [self.insert(table,item) for item in items]

    def NOT(self, first):
        return '(NOT %s)' % self.expand(first)

    def AND(self, first, second):
        return '(%s AND %s)' % (self.expand(first), self.expand(second))

    def OR(self, first, second):
        return '(%s OR %s)' % (self.expand(first), self.expand(second))

    def BELONGS(self, first, second):
        if isinstance(second, str):
            return '(%s IN (%s))' % (self.expand(first), second[:-1])
        if not second:
            return '(1=0)'
        items = ','.join(self.expand(item, first.type) for item in second)
        return '(%s IN (%s))' % (self.expand(first), items)

    def REGEXP(self, first, second):
        "regular expression operator"
        raise NotImplementedError

    def LIKE(self, first, second):
        "case sensitive like operator"
        raise NotImplementedError

    def ILIKE(self, first, second):
        "case in-sensitive like operator"
        return '(%s LIKE %s)' % (self.expand(first),
                                 self.expand(second, 'string'))

    def STARTSWITH(self, first, second):
        return '(%s LIKE %s)' % (self.expand(first),
                                 self.expand(second+'%', 'string'))

    def ENDSWITH(self, first, second):
        return '(%s LIKE %s)' % (self.expand(first),
                                 self.expand('%'+second, 'string'))

    def CONTAINS(self,first,second,case_sensitive=False):
        if first.type in ('string','text', 'json'):
            if isinstance(second,Expression):
                second = Expression(None,self.CONCAT('%',Expression(
                            None,self.REPLACE(second,('%','%%'))),'%'))
            else:
                second = '%'+str(second).replace('%','%%')+'%'
        elif first.type.startswith('list:'):
            if isinstance(second,Expression):
                second = Expression(None,self.CONCAT(
                        '%|',Expression(None,self.REPLACE(
                                Expression(None,self.REPLACE(
                                        second,('%','%%'))),('|','||'))),'|%'))
            else:
                second = '%|'+str(second).replace('%','%%')\
                    .replace('|','||')+'|%'
        op = case_sensitive and self.LIKE or self.ILIKE
        return op(first,second)

    def EQ(self, first, second=None):
        if second is None:
            return '(%s IS NULL)' % self.expand(first)
        return '(%s = %s)' % (self.expand(first),
                              self.expand(second, first.type))

    def NE(self, first, second=None):
        if second is None:
            return '(%s IS NOT NULL)' % self.expand(first)
        return '(%s <> %s)' % (self.expand(first),
                               self.expand(second, first.type))

    def LT(self,first,second=None):
        if second is None:
            raise RuntimeError("Cannot compare %s < None" % first)
        return '(%s < %s)' % (self.expand(first),
                              self.expand(second,first.type))

    def LE(self,first,second=None):
        if second is None:
            raise RuntimeError("Cannot compare %s <= None" % first)
        return '(%s <= %s)' % (self.expand(first),
                               self.expand(second,first.type))

    def GT(self,first,second=None):
        if second is None:
            raise RuntimeError("Cannot compare %s > None" % first)
        return '(%s > %s)' % (self.expand(first),
                              self.expand(second,first.type))

    def GE(self,first,second=None):
        if second is None:
            raise RuntimeError("Cannot compare %s >= None" % first)
        return '(%s >= %s)' % (self.expand(first),
                               self.expand(second,first.type))

    def is_numerical_type(self, ftype):
        return ftype in ('integer','boolean','double','bigint') or \
            ftype.startswith('decimal')

    def REPLACE(self, first, (second, third)):
        return 'REPLACE(%s,%s,%s)' % (self.expand(first,'string'),
                                      self.expand(second,'string'),
                                      self.expand(third,'string'))

    def CONCAT(self, *items):
        return '(%s)' % ' || '.join(self.expand(x,'string') for x in items)

    def ADD(self, first, second):
        if self.is_numerical_type(first.type):
            return '(%s + %s)' % (self.expand(first),
                                  self.expand(second, first.type))
        else:
            return self.CONCAT(first, second)

    def SUB(self, first, second):
        return '(%s - %s)' % (self.expand(first),
                              self.expand(second, first.type))

    def MUL(self, first, second):
        return '(%s * %s)' % (self.expand(first),
                              self.expand(second, first.type))

    def DIV(self, first, second):
        return '(%s / %s)' % (self.expand(first),
                              self.expand(second, first.type))

    def MOD(self, first, second):
        return '(%s %% %s)' % (self.expand(first),
                               self.expand(second, first.type))

    def AS(self, first, second):
        return '%s AS %s'  % (self.expand(first), second)

    def ON(self, first, second):
        table_rname = self.table_alias(first)
        if use_common_filters(second):
            second = self.common_filter(second,[first._tablename])
        return ('%s ON %s') % (self.expand(table_rname), self.expand(second))

    def INVERT(self, first):
        return '%s DESC' % self.expand(first)

    def COMMA(self, first, second):
        return '%s, %s' % (self.expand(first), self.expand(second))

    def CAST(self, first, second):
        return 'CAST(%s AS %s)' % (first, second)

    def expand(self, expression, field_type=None, colnames=False):
        if isinstance(expression, Field):
            et = expression.table
            if not colnames:
                table_rname = et._ot and self.QUOTE_TEMPLATE % et._tablename or et._rname or self.QUOTE_TEMPLATE % et._tablename
                out = '%s.%s' % (table_rname, expression._rname or (self.QUOTE_TEMPLATE % (expression.name)))
            else:
                out = '%s.%s' % (self.QUOTE_TEMPLATE % et._tablename, self.QUOTE_TEMPLATE % expression.name)
            if field_type == 'string' and not expression.type in (
                'string','text','json','password'):
                out = self.CAST(out, self.types['text'])
            return out
        elif isinstance(expression, (Expression, Query)):
            first = expression.first
            second = expression.second
            op = expression.op
            optional_args = expression.optional_args or {}
            if not second is None:
                out = op(first, second, **optional_args)
            elif not first is None:
                out = op(first,**optional_args)
            elif isinstance(op, str):
                if op.endswith(';'):
                    op=op[:-1]
                out = '(%s)' % op
            else:
                out = op()
            return out
        elif field_type:
            return str(self.represent(expression,field_type))
        elif isinstance(expression,(list,tuple)):
            return ','.join(self.represent(item,field_type) \
                                for item in expression)
        elif isinstance(expression, bool):
            return '1' if expression else '0'
        else:
            return str(expression)

    def table_alias(self, tbl):
        if not isinstance(tbl, Table):
            tbl = self.db[tbl]
        return tbl.sqlsafe_alias


    def alias(self, table, alias):
        """
        Given a table object, makes a new table object
        with alias name.
        """
        other = copy.copy(table)
        other['_ot'] = other._ot or other.sqlsafe
        other['ALL'] = SQLALL(other)
        other['_tablename'] = alias
        for fieldname in other.fields:
            other[fieldname] = copy.copy(other[fieldname])
            other[fieldname]._tablename = alias
            other[fieldname].tablename = alias
            other[fieldname].table = other
        table._db[alias] = other
        return other

    def _truncate(self, table, mode=''):
        return ['TRUNCATE TABLE %s %s;' % (table.sqlsafe, mode or '')]

    def truncate(self, table, mode= ' '):
        # Prepare functions "write_to_logfile" and "close_logfile"
        try:
            queries = table._db._adapter._truncate(table, mode)
            for query in queries:
                self.log(query + '\n', table)
                self.execute(query)
            self.log('success!\n', table)
        finally:
            pass

    def _update(self, tablename, query, fields):
        if query:
            if use_common_filters(query):
                query = self.common_filter(query, [tablename])
            sql_w = ' WHERE ' + self.expand(query)
        else:
            sql_w = ''
        sql_v = ','.join(['%s=%s' % (field.sqlsafe_name,
                                     self.expand(value, field.type)) \
                              for (field, value) in fields])
        tablename = self.db[tablename].sqlsafe
        return 'UPDATE %s SET %s%s;' % (tablename, sql_v, sql_w)

    def update(self, tablename, query, fields):
        sql = self._update(tablename, query, fields)
        try:
            self.execute(sql)
        except Exception:
            e = sys.exc_info()[1]
            table = self.db[tablename]
            if hasattr(table,'_on_update_error'):
                return table._on_update_error(table,query,fields,e)
            raise e
        try:
            return self.cursor.rowcount
        except:
            return None

    def _delete(self, tablename, query):
        if query:
            if use_common_filters(query):
                query = self.common_filter(query, [tablename])
            sql_w = ' WHERE ' + self.expand(query)
        else:
            sql_w = ''
        tablename = self.db[tablename].sqlsafe
        return 'DELETE FROM %s%s;' % (tablename, sql_w)

    def delete(self, tablename, query):
        sql = self._delete(tablename, query)
        ### special code to handle CASCADE in SQLite & SpatiaLite
        db = self.db
        table = db[tablename]
        if self.dbengine in ('sqlite', 'spatialite') and table._referenced_by:
            deleted = [x[table._id.name] for x in db(query).select(table._id)]
        ### end special code to handle CASCADE in SQLite & SpatiaLite
        self.execute(sql)
        try:
            counter = self.cursor.rowcount
        except:
            counter =  None
        ### special code to handle CASCADE in SQLite & SpatiaLite
        if self.dbengine in ('sqlite', 'spatialite') and counter:
            for field in table._referenced_by:
                if field.type=='reference '+table._tablename \
                        and field.ondelete=='CASCADE':
                    db(field.belongs(deleted)).delete()
        ### end special code to handle CASCADE in SQLite & SpatiaLite
        return counter

    def get_table(self, query):
        tablenames = self.tables(query)
        if len(tablenames)==1:
            return tablenames[0]
        elif len(tablenames)<1:
            raise RuntimeError("No table selected")
        else:
            raise RuntimeError("Too many tables selected")

    def expand_all(self, fields, tablenames):
        db = self.db
        new_fields = []
        append = new_fields.append
        for item in fields:
            if isinstance(item,SQLALL):
                new_fields += item._table
            elif isinstance(item,str):
                m = self.REGEX_TABLE_DOT_FIELD.match(item)
                if m:
                    tablename,fieldname = m.groups()
                    append(db[tablename][fieldname])
                else:
                    append(Expression(db,lambda item=item:item))
            else:
                append(item)
        # ## if no fields specified take them all from the requested tables
        if not new_fields:
            for table in tablenames:
                for field in db[table]:
                    append(field)
        return new_fields

    def _select(self, query, fields, attributes):
        tables = self.tables
        for key in set(attributes.keys())-SELECT_ARGS:
            raise SyntaxError('invalid select attribute: %s' % key)
        args_get = attributes.get
        tablenames = tables(query)
        tablenames_for_common_filters = tablenames
        for field in fields:
            if isinstance(field, basestring):
                m = self.REGEX_TABLE_DOT_FIELD.match(field)
                if m:
                    tn,fn = m.groups()
                    field = self.db[tn][fn]
            for tablename in tables(field):
                if not tablename in tablenames:
                    tablenames.append(tablename)

        if len(tablenames) < 1:
            raise SyntaxError('Set: no tables selected')
        def colexpand(field):
            return self.expand(field, colnames=True)
        self._colnames = map(colexpand, fields)
        def geoexpand(field):
            if isinstance(field.type,str) and field.type.startswith('geometry'):
                field = field.st_astext()
            return self.expand(field)
        sql_f = ', '.join(map(geoexpand, fields))
        sql_o = ''
        sql_s = ''
        left = args_get('left', False)
        inner_join = args_get('join', False)
        distinct = args_get('distinct', False)
        groupby = args_get('groupby', False)
        orderby = args_get('orderby', False)
        having = args_get('having', False)
        limitby = args_get('limitby', False)
        orderby_on_limitby = args_get('orderby_on_limitby', True)
        for_update = args_get('for_update', False)
        if self.can_select_for_update is False and for_update is True:
            raise SyntaxError('invalid select attribute: for_update')
        if distinct is True:
            sql_s += 'DISTINCT'
        elif distinct:
            sql_s += 'DISTINCT ON (%s)' % distinct
        if inner_join:
            icommand = self.JOIN()
            if not isinstance(inner_join, (tuple, list)):
                inner_join = [inner_join]
            ijoint = [t._tablename for t in inner_join
                      if not isinstance(t,Expression)]
            ijoinon = [t for t in inner_join if isinstance(t, Expression)]
            itables_to_merge={} #issue 490
            [itables_to_merge.update(
                    dict.fromkeys(tables(t))) for t in ijoinon]
            ijoinont = [t.first._tablename for t in ijoinon]
            [itables_to_merge.pop(t) for t in ijoinont
             if t in itables_to_merge] #issue 490
            iimportant_tablenames = ijoint + ijoinont + itables_to_merge.keys()
            iexcluded = [t for t in tablenames
                         if not t in iimportant_tablenames]
        if left:
            join = attributes['left']
            command = self.LEFT_JOIN()
            if not isinstance(join, (tuple, list)):
                join = [join]
            joint = [t._tablename for t in join
                     if not isinstance(t, Expression)]
            joinon = [t for t in join if isinstance(t, Expression)]
            #patch join+left patch (solves problem with ordering in left joins)
            tables_to_merge={}
            [tables_to_merge.update(
                    dict.fromkeys(tables(t))) for t in joinon]
            joinont = [t.first._tablename for t in joinon]
            [tables_to_merge.pop(t) for t in joinont if t in tables_to_merge]
            tablenames_for_common_filters = [t for t in tablenames
                        if not t in joinont ]
            important_tablenames = joint + joinont + tables_to_merge.keys()
            excluded = [t for t in tablenames
                        if not t in important_tablenames ]
        else:
            excluded = tablenames

        if use_common_filters(query):
            query = self.common_filter(query,tablenames_for_common_filters)
        sql_w = ' WHERE ' + self.expand(query) if query else ''

        if inner_join and not left:
            sql_t = ', '.join([self.table_alias(t) for t in iexcluded + \
                                   itables_to_merge.keys()])
            for t in ijoinon:
                sql_t += ' %s %s' % (icommand, t)
        elif not inner_join and left:
            sql_t = ', '.join([self.table_alias(t) for t in excluded + \
                                   tables_to_merge.keys()])
            if joint:
                sql_t += ' %s %s' % (command,
                                     ','.join([t for t in joint]))
            for t in joinon:
                sql_t += ' %s %s' % (command, t)
        elif inner_join and left:
            all_tables_in_query = set(important_tablenames + \
                                      iimportant_tablenames + \
                                      tablenames)
            tables_in_joinon = set(joinont + ijoinont)
            tables_not_in_joinon = \
                all_tables_in_query.difference(tables_in_joinon)
            sql_t = ','.join([self.table_alias(t) for t in tables_not_in_joinon])
            for t in ijoinon:
                sql_t += ' %s %s' % (icommand, t)
            if joint:
                sql_t += ' %s %s' % (command,
                                     ','.join([t for t in joint]))
            for t in joinon:
                sql_t += ' %s %s' % (command, t)
        else:
            sql_t = ', '.join(self.table_alias(t) for t in tablenames)
        if groupby:
            if isinstance(groupby, (list, tuple)):
                groupby = xorify(groupby)
            sql_o += ' GROUP BY %s' % self.expand(groupby)
            if having:
                sql_o += ' HAVING %s' % attributes['having']
        if orderby:
            if isinstance(orderby, (list, tuple)):
                orderby = xorify(orderby)
            if str(orderby) == '<random>':
                sql_o += ' ORDER BY %s' % self.RANDOM()
            else:
                sql_o += ' ORDER BY %s' % self.expand(orderby)
        if (limitby and not groupby and tablenames and orderby_on_limitby and not orderby):
            sql_o += ' ORDER BY %s' % ', '.join(
                ['%s.%s'%(self.QUOTE_TEMPLATE % t,x) for t in tablenames for x in (
                    hasattr(self.db[t],'_primarykey') and self.db[t]._primarykey
                    or [self.db[t]._id._rname or self.db[t]._id.name]
                    )
                 ]
                )
        # oracle does not support limitby
        sql = self.select_limitby(sql_s, sql_f, sql_t, sql_w, sql_o, limitby)
        if for_update and self.can_select_for_update is True:
            sql = sql.rstrip(';') + ' FOR UPDATE;'
        return sql

    def select_limitby(self, sql_s, sql_f, sql_t, sql_w, sql_o, limitby):
        if limitby:
            (lmin, lmax) = limitby
            sql_o += ' LIMIT %i OFFSET %i' % (lmax - lmin, lmin)
        return 'SELECT %s %s FROM %s%s%s;' % \
            (sql_s, sql_f, sql_t, sql_w, sql_o)

    def _fetchall(self):
        return self.cursor.fetchall()

    def _select_aux(self,sql,fields,attributes):
        args_get = attributes.get
        cache = args_get('cache',None)
        if not cache:
            self.execute(sql)
            rows = self._fetchall()
        else:
            (cache_model, time_expire) = cache
            key = self.uri + '/' + sql + '/rows'
            if len(key)>200: key = hashlib_md5(key).hexdigest()
            def _select_aux2():
                self.execute(sql)
                return self._fetchall()
            rows = cache_model(key,_select_aux2,time_expire)
        if isinstance(rows,tuple):
            rows = list(rows)
        limitby = args_get('limitby', None) or (0,)
        rows = self.rowslice(rows,limitby[0],None)
        processor = args_get('processor',self.parse)
        cacheable = args_get('cacheable',False)
        return processor(rows,fields,self._colnames,cacheable=cacheable)

    def select(self, query, fields, attributes):
        """
        Always returns a Rows object, possibly empty.
        """
        sql = self._select(query, fields, attributes)
        cache = attributes.get('cache', None)
        if cache and attributes.get('cacheable',False):
            del attributes['cache']
            (cache_model, time_expire) = cache
            key = self.uri + '/' + sql
            if len(key)>200: key = hashlib_md5(key).hexdigest()
            args = (sql,fields,attributes)
            return cache_model(
                key,
                lambda self=self,args=args:self._select_aux(*args),
                time_expire)
        else:
            return self._select_aux(sql,fields,attributes)

    def _count(self, query, distinct=None):
        tablenames = self.tables(query)
        if query:
            if use_common_filters(query):
                query = self.common_filter(query, tablenames)
            sql_w = ' WHERE ' + self.expand(query)
        else:
            sql_w = ''
        sql_t = ','.join(self.table_alias(t) for t in tablenames)
        if distinct:
            if isinstance(distinct,(list, tuple)):
                distinct = xorify(distinct)
            sql_d = self.expand(distinct)
            return 'SELECT count(DISTINCT %s) FROM %s%s;' % \
                (sql_d, sql_t, sql_w)
        return 'SELECT count(*) FROM %s%s;' % (sql_t, sql_w)

    def count(self, query, distinct=None):
        self.execute(self._count(query, distinct))
        return self.cursor.fetchone()[0]

    def tables(self, *queries):
        tables = set()
        for query in queries:
            if isinstance(query, Field):
                tables.add(query.tablename)
            elif isinstance(query, (Expression, Query)):
                if not query.first is None:
                    tables = tables.union(self.tables(query.first))
                if not query.second is None:
                    tables = tables.union(self.tables(query.second))
        return list(tables)

    def commit(self):
        if self.connection:
            return self.connection.commit()

    def rollback(self):
        if self.connection:
            return self.connection.rollback()

    def close_connection(self):
        if self.connection:
            r = self.connection.close()
            self.connection = None
            return r

    def distributed_transaction_begin(self, key):
        return

    def prepare(self, key):
        if self.connection: self.connection.prepare()

    def commit_prepared(self, key):
        if self.connection: self.connection.commit()

    def rollback_prepared(self, key):
        if self.connection: self.connection.rollback()

    def concat_add(self, tablename):
        return ', ADD '

    def constraint_name(self, table, fieldname):
        return '%s_%s__constraint' % (table,fieldname)

    def create_sequence_and_triggers(self, query, table, **args):
        self.execute(query)
        

    def log_execute(self, *a, **b):
        if not self.connection: raise ValueError(a[0])
        if not self.connection: return None
        command = a[0]
        if hasattr(self,'filter_sql_command'):
            command = self.filter_sql_command(command)
        if self.db._debug:
            LOGGER.debug('SQL: %s' % command)
        self.db._lastsql = command
        t0 = time.time()
        ret = self.cursor.execute(command, *a[1:], **b)
        self.db._timings.append((command,time.time()-t0))
        del self.db._timings[:-TIMINGSSIZE]
        return ret

    def execute(self, *a, **b):
        return self.log_execute(*a, **b)

    def represent(self, obj, fieldtype):
        field_is_type = fieldtype.startswith
        if isinstance(obj, CALLABLETYPES):
            obj = obj()
        if isinstance(fieldtype, SQLCustomType):
            value = fieldtype.encoder(obj)
            if fieldtype.type in ('string','text', 'json'):
                return self.adapt(value)
            return value
        if isinstance(obj, (Expression, Field)):
            return str(obj)
        if field_is_type('list:'):
            if not obj:
                obj = []
            elif not isinstance(obj, (list, tuple)):
                obj = [obj]
            if field_is_type('list:string'):
                obj = map(str,obj)
            else:
                obj = map(int,[o for o in obj if o != ''])
        # we don't want to bar_encode json objects
        if isinstance(obj, (list, tuple)) and (not fieldtype == "json"):
            obj = bar_encode(obj)
        if obj is None:
            return 'NULL'
        if obj == '' and not fieldtype[:2] in ['st', 'te', 'js', 'pa', 'up']:
            return 'NULL'
        r = self.represent_exceptions(obj, fieldtype)
        if not r is None:
            return r
        if fieldtype == 'boolean':
            if obj and not str(obj)[:1].upper() in '0F':
                return self.smart_adapt(self.TRUE)
            else:
                return self.smart_adapt(self.FALSE)
        if fieldtype == 'id' or fieldtype == 'integer':
            return str(long(obj))
        if field_is_type('decimal'):
            return str(obj)
        elif field_is_type('reference'): # reference
            if fieldtype.find('.')>0:
                return repr(obj)
            elif isinstance(obj, (Row, Reference)):
                return str(obj['id'])
            return str(long(obj))
        elif fieldtype == 'double':
            return repr(float(obj))
        if isinstance(obj, unicode):
            obj = obj.encode(self.db_codec)
        if fieldtype == 'blob':
            obj = base64.b64encode(str(obj))
        elif fieldtype == 'date':
            if isinstance(obj, (datetime.date, datetime.datetime)):
                obj = obj.isoformat()[:10]
            else:
                obj = str(obj)
        elif fieldtype == 'datetime':
            if isinstance(obj, datetime.datetime):
                obj = obj.isoformat(self.T_SEP)[:19]
            elif isinstance(obj, datetime.date):
                obj = obj.isoformat()[:10]+self.T_SEP+'00:00:00'
            else:
                obj = str(obj)
        elif fieldtype == 'time':
            if isinstance(obj, datetime.time):
                obj = obj.isoformat()[:10]
            else:
                obj = str(obj)
        elif fieldtype == 'json':
            if not self.native_json:
                if have_serializers:
                    obj = serializers.json(obj)
                elif simplejson:
                    obj = simplejson.dumps(obj)
                else:
                    raise RuntimeError("missing simplejson")
        if not isinstance(obj,bytes):
            obj = bytes(obj)
        try:
            obj.decode(self.db_codec)
        except:
            obj = obj.decode('latin1').encode(self.db_codec)
        return self.adapt(obj)

    def represent_exceptions(self, obj, fieldtype):
        return None

    def lastrowid(self, table):
        return None

    def rowslice(self, rows, minimum=0, maximum=None):
        """
        By default this function does nothing;
        overload when db does not do slicing.
        """
        return rows

    def parse_value(self, value, field_type, blob_decode=True):
        if field_type != 'blob' and isinstance(value, str):
            try:
                value = value.decode(self.db._db_codec)
            except Exception:
                pass
        if isinstance(value, unicode):
            value = value.encode('utf-8')
        if isinstance(field_type, SQLCustomType):
            value = field_type.decoder(value)
        if not isinstance(field_type, str) or value is None:
            return value
        elif field_type in ('string', 'text', 'password', 'upload', 'dict'):
            return value
        elif field_type.startswith('geo'):
            return value
        elif field_type == 'blob' and not blob_decode:
            return value
        else:
            key = REGEX_TYPE.match(field_type).group(0)
            return self.parsemap[key](value,field_type)

    def parse_reference(self, value, field_type):
        referee = field_type[10:].strip()
        if not '.' in referee:
            value = Reference(value)
            value._table, value._record = self.db[referee], None
        return value

    def parse_boolean(self, value, field_type):
        return value == self.TRUE or str(value)[:1].lower() == 't'

    def parse_date(self, value, field_type):
        if isinstance(value, datetime.datetime):
            return value.date()
        if not isinstance(value, (datetime.date,datetime.datetime)):
            (y, m, d) = map(int, str(value)[:10].strip().split('-'))
            value = datetime.date(y, m, d)
        return value

    def parse_time(self, value, field_type):
        if not isinstance(value, datetime.time):
            time_items = map(int,str(value)[:8].strip().split(':')[:3])
            if len(time_items) == 3:
                (h, mi, s) = time_items
            else:
                (h, mi, s) = time_items + [0]
            value = datetime.time(h, mi, s)
        return value

    def parse_datetime(self, value, field_type):
        if not isinstance(value, datetime.datetime):
            value = str(value)
            date_part,time_part,timezone = value[:10],value[11:19],value[19:]
            if '+' in timezone:
                ms,tz = timezone.split('+')
                h,m = tz.split(':')
                dt = datetime.timedelta(seconds=3600*int(h)+60*int(m))
            elif '-' in timezone:
                ms,tz = timezone.split('-')
                h,m = tz.split(':')
                dt = -datetime.timedelta(seconds=3600*int(h)+60*int(m))
            else:
                dt = None
            (y, m, d) = map(int,date_part.split('-'))
            time_parts = time_part and time_part.split(':')[:3] or (0,0,0)
            while len(time_parts)<3: time_parts.append(0)
            time_items = map(int,time_parts)
            (h, mi, s) = time_items
            value = datetime.datetime(y, m, d, h, mi, s)
            if dt:
                value = value + dt
        return value

    def parse_blob(self, value, field_type):
        return base64.b64decode(str(value))

    def parse_decimal(self, value, field_type):
        decimals = int(field_type[8:-1].split(',')[-1])
        if self.dbengine in ('sqlite', 'spatialite'):
            value = ('%.' + str(decimals) + 'f') % value
        if not isinstance(value, decimal.Decimal):
            value = decimal.Decimal(str(value))
        return value

    def parse_list_integers(self, value, field_type):
        if not isinstance(self, NoSQLAdapter):
            value = bar_decode_integer(value)
        return value

    def parse_list_references(self, value, field_type):
        if not isinstance(self, NoSQLAdapter):
            value = bar_decode_integer(value)
        return [self.parse_reference(r, field_type[5:]) for r in value]

    def parse_list_strings(self, value, field_type):
        if not isinstance(self, NoSQLAdapter):
            value = bar_decode_string(value)
        return value

    def parse_id(self, value, field_type):
        return long(value)

    def parse_integer(self, value, field_type):
        return long(value)

    def parse_double(self, value, field_type):
        return float(value)

    def parse_json(self, value, field_type):
        if not self.native_json:
            if not isinstance(value, basestring):
                raise RuntimeError('json data not a string')
            if isinstance(value, unicode):
                value = value.encode('utf-8')
            if have_serializers:
                value = serializers.loads_json(value)
            elif simplejson:
                value = simplejson.loads(value)
            else:
                raise RuntimeError("missing simplejson")
        return value

    def build_parsemap(self):
        self.parsemap = {
            'id':self.parse_id,
            'integer':self.parse_integer,
            'bigint':self.parse_integer,
            'float':self.parse_double,
            'double':self.parse_double,
            'reference':self.parse_reference,
            'boolean':self.parse_boolean,
            'date':self.parse_date,
            'time':self.parse_time,
            'datetime':self.parse_datetime,
            'blob':self.parse_blob,
            'decimal':self.parse_decimal,
            'json':self.parse_json,
            'list:integer':self.parse_list_integers,
            'list:reference':self.parse_list_references,
            'list:string':self.parse_list_strings,
            }

    def parse(self, rows, fields, colnames, blob_decode=True,
              cacheable = False):
        db = self.db
        virtualtables = []
        new_rows = []
        tmps = []
        for colname in colnames:
            col_m = self.REGEX_TABLE_DOT_FIELD.match(colname)
            if not col_m:
                tmps.append(None)
            else:
                tablename, fieldname = col_m.groups()
                table = db[tablename]
                field = table[fieldname]
                ft = field.type
                tmps.append((tablename, fieldname, table, field, ft))
        for (i,row) in enumerate(rows):
            new_row = Row()
            for (j,colname) in enumerate(colnames):
                value = row[j]
                tmp = tmps[j]
                if tmp:
                    (tablename,fieldname,table,field,ft) = tmp
                    colset = new_row.get(tablename, None)
                    if colset is None:
                        colset = new_row[tablename] = Row()
                        if tablename not in virtualtables:
                            virtualtables.append(tablename)
                    value = self.parse_value(value,ft,blob_decode)
                    if field.filter_out:
                        value = field.filter_out(value)
                    colset[fieldname] = value

                    # for backward compatibility
                    if ft=='id' and fieldname!='id' and \
                            not 'id' in table.fields:
                        colset['id'] = value

                    if ft == 'id' and not cacheable:
                        # temporary hack to deal with
                        # GoogleDatastoreAdapter
                        # references
                        if isinstance(self, GoogleDatastoreAdapter):
                            id = value.key.id() if self.use_ndb else value.key().id_or_name()
                            colset[fieldname] = id
                            colset.gae_item = value
                        else:
                            id = value
                        colset.update_record = RecordUpdater(colset,table,id)
                        colset.delete_record = RecordDeleter(table,id)
                        if table._db._lazy_tables:
                            colset['__get_lazy_reference__'] = LazyReferenceGetter(table, id)
                        for rfield in table._referenced_by:
                            referee_link = db._referee_name and \
                                db._referee_name % dict(
                                table=rfield.tablename,field=rfield.name)
                            if referee_link and not referee_link in colset:
                                colset[referee_link] = LazySet(rfield,id)
                else:
                    if not '_extra' in new_row:
                        new_row['_extra'] = Row()
                    new_row['_extra'][colname] = \
                        self.parse_value(value,
                                         fields[j].type,blob_decode)
                    new_column_name = \
                        REGEX_SELECT_AS_PARSER.search(colname)
                    if not new_column_name is None:
                        column_name = new_column_name.groups(0)
                        setattr(new_row,column_name[0],value)
            new_rows.append(new_row)
        rowsobj = Rows(db, new_rows, colnames, rawrows=rows)


        for tablename in virtualtables:
            table = db[tablename]
            fields_virtual = [(f,v) for (f,v) in table.iteritems()
                              if isinstance(v,FieldVirtual)]
            fields_lazy = [(f,v) for (f,v) in table.iteritems()
                           if isinstance(v,FieldMethod)]
            if fields_virtual or fields_lazy:
                for row in rowsobj.records:
                    box = row[tablename]
                    for f,v in fields_virtual:
                        try:
                            box[f] = v.f(row)
                        except AttributeError:
                            pass # not enough fields to define virtual field
                    for f,v in fields_lazy:
                        try:
                            box[f] = (v.handler or VirtualCommand)(v.f,row)
                        except AttributeError:
                            pass # not enough fields to define virtual field

            ### old style virtual fields
            for item in table.virtualfields:
                try:
                    rowsobj = rowsobj.setvirtualfields(**{tablename:item})
                except (KeyError, AttributeError):
                    # to avoid breaking virtualfields when partial select
                    pass
        return rowsobj

    def common_filter(self, query, tablenames):
        tenant_fieldname = self.db._request_tenant

        for tablename in tablenames:
            table = self.db[tablename]

            # deal with user provided filters
            if table._common_filter != None:
                query = query & table._common_filter(query)

            # deal with multi_tenant filters
            if tenant_fieldname in table:
                default = table[tenant_fieldname].default
                if not default is None:
                    newquery = table[tenant_fieldname] == default
                    if query is None:
                        query = newquery
                    else:
                        query = query & newquery
        return query

    def CASE(self,query,t,f):
        def represent(x):
            types = {type(True):'boolean',type(0):'integer',type(1.0):'double'}
            if x is None: return 'NULL'
            elif isinstance(x,Expression): return str(x)
            else: return self.represent(x,types.get(type(x),'string'))
        return Expression(self.db,'CASE WHEN %s THEN %s ELSE %s END' % \
                              (self.expand(query),represent(t),represent(f)))

    def sqlsafe_table(self, tablename, ot=None):
        if ot is not None:
            return ('%s AS ' + self.QUOTE_TEMPLATE) % (ot, tablename)
        return self.QUOTE_TEMPLATE % tablename

    def sqlsafe_field(self, fieldname):
        return self.QUOTE_TEMPLATE % fieldname

###################################################################################
# List of all the available adapters; they all extend BaseAdapter.
###################################################################################

class SQLiteAdapter(BaseAdapter):
    drivers = ('sqlite2','sqlite3')

    can_select_for_update = None    # support ourselves with BEGIN TRANSACTION

    def EXTRACT(self,field,what):
        return "web2py_extract('%s',%s)" % (what, self.expand(field))

    @staticmethod
    def web2py_extract(lookup, s):
        table = {
            'year': (0, 4),
            'month': (5, 7),
            'day': (8, 10),
            'hour': (11, 13),
            'minute': (14, 16),
            'second': (17, 19),
            }
        try:
            if lookup != 'epoch':
                (i, j) = table[lookup]
                return int(s[i:j])
            else:
                return time.mktime(datetime.datetime.strptime(s, '%Y-%m-%d %H:%M:%S').timetuple())
        except:
            return None

    @staticmethod
    def web2py_regexp(expression, item):
        return re.compile(expression).search(item) is not None

    def __init__(self, db, uri, pool_size=0, folder=None, db_codec ='UTF-8',
                 credential_decoder=IDENTITY, driver_args={},
                 adapter_args={}, do_connect=True, after_connection=None):
        self.db = db
        self.dbengine = "sqlite"
        self.uri = uri
        self.adapter_args = adapter_args
        if do_connect: self.find_driver(adapter_args)
        self.pool_size = 0
        self.folder = folder
        self.db_codec = db_codec
        self._after_connection = after_connection
        self.find_or_make_work_folder()
        path_encoding = sys.getfilesystemencoding() \
            or locale.getdefaultlocale()[1] or 'utf8'
        if uri.startswith('sqlite:memory'):
            self.dbpath = ':memory:'
        else:
            self.dbpath = uri.split('://',1)[1]
            if self.dbpath[0] != '/':
                if PYTHON_VERSION[0] == 2:
                    self.dbpath = pjoin(
                        self.folder.decode(path_encoding).encode('utf8'), self.dbpath)
                else:
                    self.dbpath = pjoin(self.folder, self.dbpath)
        if not 'check_same_thread' in driver_args:
            driver_args['check_same_thread'] = False
        if not 'detect_types' in driver_args and do_connect:
            driver_args['detect_types'] = self.driver.PARSE_DECLTYPES
        def connector(dbpath=self.dbpath, driver_args=driver_args):
            return self.driver.Connection(dbpath, **driver_args)
        self.connector = connector
        if do_connect: self.reconnect()

    def after_connection(self):
        self.connection.create_function('web2py_extract', 2,
                                        SQLiteAdapter.web2py_extract)
        self.connection.create_function("REGEXP", 2,
                                        SQLiteAdapter.web2py_regexp)

        if self.adapter_args.get('foreign_keys',True):
            self.execute('PRAGMA foreign_keys=ON;')

    def _truncate(self, table, mode=''):
        tablename = table._tablename
        return ['DELETE FROM %s;' % tablename,
                "DELETE FROM sqlite_sequence WHERE name='%s';" % tablename]

    def lastrowid(self, table):
        return self.cursor.lastrowid

    def REGEXP(self,first,second):
        return '(%s REGEXP %s)' % (self.expand(first),
                                   self.expand(second,'string'))

    def select(self, query, fields, attributes):
        """
        Simulate SELECT ... FOR UPDATE with BEGIN IMMEDIATE TRANSACTION.
        Note that the entire database, rather than one record, is locked
        (it will be locked eventually anyway by the following UPDATE).
        """
        if attributes.get('for_update', False) and not 'cache' in attributes:
            self.execute('BEGIN IMMEDIATE TRANSACTION;')
        return super(SQLiteAdapter, self).select(query, fields, attributes)

class SpatiaLiteAdapter(SQLiteAdapter):
    drivers = ('sqlite3','sqlite2')

    types = copy.copy(BaseAdapter.types)
    types.update(geometry='GEOMETRY')

    def __init__(self, db, uri, pool_size=0, folder=None, db_codec ='UTF-8',
                 credential_decoder=IDENTITY, driver_args={},
                 adapter_args={}, do_connect=True, srid=4326, after_connection=None):
        self.db = db
        self.dbengine = "spatialite"
        self.uri = uri
        if do_connect: self.find_driver(adapter_args)
        self.pool_size = 0
        self.folder = folder
        self.db_codec = db_codec
        self._after_connection = after_connection
        self.find_or_make_work_folder()
        self.srid = srid
        path_encoding = sys.getfilesystemencoding() \
            or locale.getdefaultlocale()[1] or 'utf8'
        if uri.startswith('spatialite:memory'):
            self.dbpath = ':memory:'
        else:
            self.dbpath = uri.split('://',1)[1]
            if self.dbpath[0] != '/':
                self.dbpath = pjoin(
                    self.folder.decode(path_encoding).encode('utf8'), self.dbpath)
        if not 'check_same_thread' in driver_args:
            driver_args['check_same_thread'] = False
        if not 'detect_types' in driver_args and do_connect:
            driver_args['detect_types'] = self.driver.PARSE_DECLTYPES
        def connector(dbpath=self.dbpath, driver_args=driver_args):
            return self.driver.Connection(dbpath, **driver_args)
        self.connector = connector
        if do_connect: self.reconnect()

    def after_connection(self):
        self.connection.enable_load_extension(True)
        # for Windows, rename libspatialite-2.dll to libspatialite.dll
        # Linux uses libspatialite.so
        # Mac OS X uses libspatialite.dylib
        libspatialite = SPATIALLIBS[platform.system()]
        self.execute(r'SELECT load_extension("%s");' % libspatialite)

        self.connection.create_function('web2py_extract', 2,
                                        SQLiteAdapter.web2py_extract)
        self.connection.create_function("REGEXP", 2,
                                        SQLiteAdapter.web2py_regexp)

    # GIS functions

    def ST_ASGEOJSON(self, first, second):
        return 'AsGeoJSON(%s,%s,%s)' %(self.expand(first),
            second['precision'], second['options'])

    def ST_ASTEXT(self, first):
        return 'AsText(%s)' %(self.expand(first))

    def ST_CONTAINS(self, first, second):
        return 'Contains(%s,%s)' %(self.expand(first),
                                   self.expand(second, first.type))

    def ST_DISTANCE(self, first, second):
        return 'Distance(%s,%s)' %(self.expand(first),
                                   self.expand(second, first.type))

    def ST_EQUALS(self, first, second):
        return 'Equals(%s,%s)' %(self.expand(first),
                                 self.expand(second, first.type))

    def ST_INTERSECTS(self, first, second):
        return 'Intersects(%s,%s)' %(self.expand(first),
                                     self.expand(second, first.type))

    def ST_OVERLAPS(self, first, second):
        return 'Overlaps(%s,%s)' %(self.expand(first),
                                   self.expand(second, first.type))

    def ST_SIMPLIFY(self, first, second):
        return 'Simplify(%s,%s)' %(self.expand(first),
                                   self.expand(second, 'double'))

    def ST_TOUCHES(self, first, second):
        return 'Touches(%s,%s)' %(self.expand(first),
                                  self.expand(second, first.type))

    def ST_WITHIN(self, first, second):
        return 'Within(%s,%s)' %(self.expand(first),
                                 self.expand(second, first.type))

    def represent(self, obj, fieldtype):
        field_is_type = fieldtype.startswith
        if field_is_type('geo'):
            srid = 4326 # Spatialite default srid for geometry
            geotype, parms = fieldtype[:-1].split('(')
            parms = parms.split(',')
            if len(parms) >= 2:
                schema, srid = parms[:2]
#             if field_is_type('geometry'):
            value = "ST_GeomFromText('%s',%s)" %(obj, srid)
#             elif field_is_type('geography'):
#                 value = "ST_GeogFromText('SRID=%s;%s')" %(srid, obj)
#             else:
#                 raise SyntaxError, 'Invalid field type %s' %fieldtype
            return value
        return BaseAdapter.represent(self, obj, fieldtype)


class JDBCSQLiteAdapter(SQLiteAdapter):
    drivers = ('zxJDBC_sqlite',)

    def __init__(self, db, uri, pool_size=0, folder=None, db_codec='UTF-8',
                 credential_decoder=IDENTITY, driver_args={},
                 adapter_args={}, do_connect=True, after_connection=None):
        self.db = db
        self.dbengine = "sqlite"
        self.uri = uri
        if do_connect: self.find_driver(adapter_args)
        self.pool_size = pool_size
        self.folder = folder
        self.db_codec = db_codec
        self._after_connection = after_connection
        self.find_or_make_work_folder()
        path_encoding = sys.getfilesystemencoding() \
            or locale.getdefaultlocale()[1] or 'utf8'
        if uri.startswith('sqlite:memory'):
            self.dbpath = ':memory:'
        else:
            self.dbpath = uri.split('://',1)[1]
            if self.dbpath[0] != '/':
                self.dbpath = pjoin(
                    self.folder.decode(path_encoding).encode('utf8'), self.dbpath)
        def connector(dbpath=self.dbpath,driver_args=driver_args):
            return self.driver.connect(
                self.driver.getConnection('jdbc:sqlite:'+dbpath),
                **driver_args)
        self.connector = connector
        if do_connect: self.reconnect()

    def after_connection(self):
        # FIXME http://www.zentus.com/sqlitejdbc/custom_functions.html for UDFs
        self.connection.create_function('web2py_extract', 2,
                                        SQLiteAdapter.web2py_extract)

    def execute(self, a):
        return self.log_execute(a)


class MySQLAdapter(BaseAdapter):
    drivers = ('MySQLdb','pymysql', 'mysqlconnector')

    commit_on_alter_table = True
    support_distributed_transaction = True
    types = {
        'boolean': 'CHAR(1)',
        'string': 'VARCHAR(%(length)s)',
        'text': 'LONGTEXT',
        'json': 'LONGTEXT',
        'password': 'VARCHAR(%(length)s)',
        'blob': 'LONGBLOB',
        'upload': 'VARCHAR(%(length)s)',
        'integer': 'INT',
        'bigint': 'BIGINT',
        'float': 'FLOAT',
        'double': 'DOUBLE',
        'decimal': 'NUMERIC(%(precision)s,%(scale)s)',
        'date': 'DATE',
        'time': 'TIME',
        'datetime': 'DATETIME',
        'id': 'INT AUTO_INCREMENT NOT NULL',
        'reference': 'INT, INDEX %(index_name)s (%(field_name)s), FOREIGN KEY (%(field_name)s) REFERENCES %(foreign_key)s ON DELETE %(on_delete_action)s',
        'list:integer': 'LONGTEXT',
        'list:string': 'LONGTEXT',
        'list:reference': 'LONGTEXT',
        'big-id': 'BIGINT AUTO_INCREMENT NOT NULL',
        'big-reference': 'BIGINT, INDEX %(index_name)s (%(field_name)s), FOREIGN KEY (%(field_name)s) REFERENCES %(foreign_key)s ON DELETE %(on_delete_action)s',
        }

    QUOTE_TEMPLATE = "`%s`"

    def varquote(self,name):
        return varquote_aux(name,'`%s`')

    def RANDOM(self):
        return 'RAND()'

    def SUBSTRING(self,field,parameters):
        return 'SUBSTRING(%s,%s,%s)' % (self.expand(field),
                                        parameters[0], parameters[1])

    def EPOCH(self, first):
        return "UNIX_TIMESTAMP(%s)" % self.expand(first)

    def CONCAT(self, *items):
        return 'CONCAT(%s)' % ','.join(self.expand(x,'string') for x in items)

    def REGEXP(self,first,second):
        return '(%s REGEXP %s)' % (self.expand(first),
                                   self.expand(second,'string'))

    def _drop(self,table,mode):
        # breaks db integrity but without this mysql does not drop table
        table_rname = table.sqlsafe
        return ['SET FOREIGN_KEY_CHECKS=0;','DROP TABLE %s;' % table_rname,
                'SET FOREIGN_KEY_CHECKS=1;']

    def _insert_empty(self, table):
        return 'INSERT INTO %s VALUES (DEFAULT);' % (table.sqlsafe)

    def distributed_transaction_begin(self,key):
        self.execute('XA START;')

    def prepare(self,key):
        self.execute("XA END;")
        self.execute("XA PREPARE;")

    def commit_prepared(self,ley):
        self.execute("XA COMMIT;")

    def rollback_prepared(self,key):
        self.execute("XA ROLLBACK;")

    REGEX_URI = re.compile('^(?P<user>[^:@]+)(\:(?P<password>[^@]*))?@(?P<host>[^\:/]+)(\:(?P<port>[0-9]+))?/(?P<db>[^?]+)(\?set_encoding=(?P<charset>\w+))?$')

    def __init__(self,db,uri,pool_size=0,folder=None,db_codec ='UTF-8',
                 credential_decoder=IDENTITY, driver_args={},
                 adapter_args={}, do_connect=True, after_connection=None):
        self.db = db
        self.dbengine = "mysql"
        self.uri = uri
        if do_connect: self.find_driver(adapter_args,uri)
        self.pool_size = pool_size
        self.folder = folder
        self.db_codec = db_codec
        self._after_connection = after_connection
        self.find_or_make_work_folder()
        ruri = uri.split('://',1)[1]
        m = self.REGEX_URI.match(ruri)
        if not m:
            raise SyntaxError(
                "Invalid URI string in DAL: %s" % self.uri)
        user = credential_decoder(m.group('user'))
        if not user:
            raise SyntaxError('User required')
        password = credential_decoder(m.group('password'))
        if not password:
            password = ''
        host = m.group('host')
        if not host:
            raise SyntaxError('Host name required')
        db = m.group('db')
        if not db:
            raise SyntaxError('Database name required')
        port = int(m.group('port') or '3306')
        charset = m.group('charset') or 'utf8'
        driver_args.update(db=db,
                           user=credential_decoder(user),
                           passwd=credential_decoder(password),
                           host=host,
                           port=port,
                           charset=charset)


        def connector(driver_args=driver_args):
            return self.driver.connect(**driver_args)
        self.connector = connector
        if do_connect: self.reconnect()

    def after_connection(self):
        self.execute('SET FOREIGN_KEY_CHECKS=1;')
        self.execute("SET sql_mode='NO_BACKSLASH_ESCAPES';")

    def lastrowid(self,table):
        self.execute('select last_insert_id();')
        return int(self.cursor.fetchone()[0])


class PostgreSQLAdapter(BaseAdapter):
    drivers = ('psycopg2','pg8000')

    support_distributed_transaction = True
    types = {
        'boolean': 'CHAR(1)',
        'string': 'VARCHAR(%(length)s)',
        'text': 'TEXT',
        'json': 'TEXT',
        'password': 'VARCHAR(%(length)s)',
        'blob': 'BYTEA',
        'upload': 'VARCHAR(%(length)s)',
        'integer': 'INTEGER',
        'bigint': 'BIGINT',
        'float': 'FLOAT',
        'double': 'FLOAT8',
        'decimal': 'NUMERIC(%(precision)s,%(scale)s)',
        'date': 'DATE',
        'time': 'TIME',
        'datetime': 'TIMESTAMP',
        'id': 'SERIAL PRIMARY KEY',
        'reference': 'INTEGER REFERENCES %(foreign_key)s ON DELETE %(on_delete_action)s',
        'list:integer': 'TEXT',
        'list:string': 'TEXT',
        'list:reference': 'TEXT',
        'geometry': 'GEOMETRY',
        'geography': 'GEOGRAPHY',
        'big-id': 'BIGSERIAL PRIMARY KEY',
        'big-reference': 'BIGINT REFERENCES %(foreign_key)s ON DELETE %(on_delete_action)s',
        'reference FK': ', CONSTRAINT FK_%(constraint_name)s FOREIGN KEY (%(field_name)s) REFERENCES %(foreign_key)s ON DELETE %(on_delete_action)s',
        'reference TFK': ' CONSTRAINT FK_%(foreign_table)s_PK FOREIGN KEY (%(field_name)s) REFERENCES %(foreign_table)s (%(foreign_key)s) ON DELETE %(on_delete_action)s',

        }

    QUOTE_TEMPLATE = '"%s"'

    def varquote(self,name):
        return varquote_aux(name,'"%s"')

    def adapt(self,obj):
        if self.driver_name == 'psycopg2':
            return psycopg2_adapt(obj).getquoted()
        elif self.driver_name == 'pg8000':
            return "'%s'" % str(obj).replace("%","%%").replace("'","''")
        else:
            return "'%s'" % str(obj).replace("'","''")

    def sequence_name(self,table):
        return self.QUOTE_TEMPLATE % (table + '_id_seq')

    def RANDOM(self):
        return 'RANDOM()'

    def ADD(self, first, second):
        t = first.type
        if t in ('text','string','password', 'json', 'upload','blob'):
            return '(%s || %s)' % (self.expand(first), self.expand(second, t))
        else:
            return '(%s + %s)' % (self.expand(first), self.expand(second, t))

    def distributed_transaction_begin(self,key):
        return

    def prepare(self,key):
        self.execute("PREPARE TRANSACTION '%s';" % key)

    def commit_prepared(self,key):
        self.execute("COMMIT PREPARED '%s';" % key)

    def rollback_prepared(self,key):
        self.execute("ROLLBACK PREPARED '%s';" % key)

    def create_sequence_and_triggers(self, query, table, **args):
        # following lines should only be executed if table._sequence_name does not exist
        # self.execute('CREATE SEQUENCE %s;' % table._sequence_name)
        # self.execute("ALTER TABLE %s ALTER COLUMN %s SET DEFAULT NEXTVAL('%s');" \
        #              % (table._tablename, table._fieldname, table._sequence_name))
        self.execute(query)

    REGEX_URI = re.compile('^(?P<user>[^:@]+)(\:(?P<password>[^@]*))?@(?P<host>[^\:@]+)(\:(?P<port>[0-9]+))?/(?P<db>[^\?]+)(\?sslmode=(?P<sslmode>.+))?$')

    def __init__(self,db,uri,pool_size=0,folder=None,db_codec ='UTF-8',
                 credential_decoder=IDENTITY, driver_args={},
                 adapter_args={}, do_connect=True, srid=4326,
                 after_connection=None):
        self.db = db
        self.dbengine = "postgres"
        self.uri = uri
        if do_connect: self.find_driver(adapter_args,uri)
        self.pool_size = pool_size
        self.folder = folder
        self.db_codec = db_codec
        self._after_connection = after_connection
        self.srid = srid
        self.find_or_make_work_folder()
        ruri = uri.split('://',1)[1]
        m = self.REGEX_URI.match(ruri)
        if not m:
            raise SyntaxError("Invalid URI string in DAL")
        user = credential_decoder(m.group('user'))
        if not user:
            raise SyntaxError('User required')
        password = credential_decoder(m.group('password'))
        if not password:
            password = ''
        host = m.group('host')
        if not host:
            raise SyntaxError('Host name required')
        db = m.group('db')
        if not db:
            raise SyntaxError('Database name required')
        port = m.group('port') or '5432'
        sslmode = m.group('sslmode')
        if sslmode:
            msg = ("dbname='%s' user='%s' host='%s' "
                   "port=%s password='%s' sslmode='%s'") \
                   % (db, user, host, port, password, sslmode)
        else:
            msg = ("dbname='%s' user='%s' host='%s' "
                   "port=%s password='%s'") \
                   % (db, user, host, port, password)
        # choose diver according uri
        if self.driver:
            self.__version__ = "%s %s" % (self.driver.__name__,
                                          self.driver.__version__)
        else:
            self.__version__ = None
        def connector(msg=msg,driver_args=driver_args):
            return self.driver.connect(msg,**driver_args)
        self.connector = connector
        if do_connect: self.reconnect()

    def after_connection(self):
        self.connection.set_client_encoding('UTF8')
        self.execute("SET standard_conforming_strings=on;")
        self.try_json()

    def lastrowid(self,table = None):
        self.execute("select lastval()")
        return int(self.cursor.fetchone()[0])

    def try_json(self):
        # check JSON data type support
        # (to be added to after_connection)
        if self.driver_name == "pg8000":
            supports_json = self.connection.server_version >= "9.2.0"
        elif (self.driver_name == "psycopg2") and \
             (self.driver.__version__ >= "2.0.12"):
            supports_json = self.connection.server_version >= 90200
        elif self.driver_name == "zxJDBC":
            supports_json = self.connection.dbversion >= "9.2.0"
        else: supports_json = None
        if supports_json:
            self.types["json"] = "JSON"
            self.native_json = True
        else: LOGGER.debug("Your database version does not support the JSON data type (using TEXT instead)")

    def LIKE(self,first,second):
        args = (self.expand(first), self.expand(second,'string'))
        if not first.type in ('string', 'text', 'json'):
            return '(%s LIKE %s)' % (
                self.CAST(args[0], 'CHAR(%s)' % first.length), args[1])
        else:
            return '(%s LIKE %s)' % args

    def ILIKE(self,first,second):
        args = (self.expand(first), self.expand(second,'string'))
        if not first.type in ('string', 'text', 'json'):
            return '(%s LIKE %s)' % (
                self.CAST(args[0], 'CHAR(%s)' % first.length), args[1])
        else:
            return '(%s ILIKE %s)' % args

    def REGEXP(self,first,second):
        return '(%s ~ %s)' % (self.expand(first),
                              self.expand(second,'string'))

    def STARTSWITH(self,first,second):
        return '(%s ILIKE %s)' % (self.expand(first),
                                  self.expand(second+'%','string'))

    def ENDSWITH(self,first,second):
        return '(%s ILIKE %s)' % (self.expand(first),
                                  self.expand('%'+second,'string'))

    # GIS functions

    def ST_ASGEOJSON(self, first, second):
        """
        http://postgis.org/docs/ST_AsGeoJSON.html
        """
        return 'ST_AsGeoJSON(%s,%s,%s,%s)' %(second['version'],
            self.expand(first), second['precision'], second['options'])

    def ST_ASTEXT(self, first):
        """
        http://postgis.org/docs/ST_AsText.html
        """
        return 'ST_AsText(%s)' %(self.expand(first))

    def ST_X(self, first):
        """
        http://postgis.org/docs/ST_X.html
        """
        return 'ST_X(%s)' %(self.expand(first))

    def ST_Y(self, first):
        """
        http://postgis.org/docs/ST_Y.html
        """
        return 'ST_Y(%s)' %(self.expand(first))

    def ST_CONTAINS(self, first, second):
        """
        http://postgis.org/docs/ST_Contains.html
        """
        return 'ST_Contains(%s,%s)' %(self.expand(first), self.expand(second, first.type))

    def ST_DISTANCE(self, first, second):
        """
        http://postgis.org/docs/ST_Distance.html
        """
        return 'ST_Distance(%s,%s)' %(self.expand(first), self.expand(second, first.type))

    def ST_EQUALS(self, first, second):
        """
        http://postgis.org/docs/ST_Equals.html
        """
        return 'ST_Equals(%s,%s)' %(self.expand(first), self.expand(second, first.type))

    def ST_INTERSECTS(self, first, second):
        """
        http://postgis.org/docs/ST_Intersects.html
        """
        return 'ST_Intersects(%s,%s)' %(self.expand(first), self.expand(second, first.type))

    def ST_OVERLAPS(self, first, second):
        """
        http://postgis.org/docs/ST_Overlaps.html
        """
        return 'ST_Overlaps(%s,%s)' %(self.expand(first), self.expand(second, first.type))

    def ST_SIMPLIFY(self, first, second):
        """
        http://postgis.org/docs/ST_Simplify.html
        """
        return 'ST_Simplify(%s,%s)' %(self.expand(first), self.expand(second, 'double'))

    def ST_TOUCHES(self, first, second):
        """
        http://postgis.org/docs/ST_Touches.html
        """
        return 'ST_Touches(%s,%s)' %(self.expand(first), self.expand(second, first.type))

    def ST_WITHIN(self, first, second):
        """
        http://postgis.org/docs/ST_Within.html
        """
        return 'ST_Within(%s,%s)' %(self.expand(first), self.expand(second, first.type))

    def represent(self, obj, fieldtype):
        field_is_type = fieldtype.startswith
        if field_is_type('geo'):
            srid = 4326 # postGIS default srid for geometry
            geotype, parms = fieldtype[:-1].split('(')
            parms = parms.split(',')
            if len(parms) >= 2:
                schema, srid = parms[:2]
            if field_is_type('geometry'):
                value = "ST_GeomFromText('%s',%s)" %(obj, srid)
            elif field_is_type('geography'):
                value = "ST_GeogFromText('SRID=%s;%s')" %(srid, obj)
#             else:
#                 raise SyntaxError('Invalid field type %s' %fieldtype)
            return value
        return BaseAdapter.represent(self, obj, fieldtype)

    def _drop(self, table, mode='restrict'):
        if mode not in ['restrict', 'cascade', '']:
            raise ValueError('Invalid mode: %s' % mode)
        return ['DROP TABLE ' + table.sqlsafe + ' ' + str(mode) + ';']

class NewPostgreSQLAdapter(PostgreSQLAdapter):
    drivers = ('psycopg2','pg8000')

    types = {
        'boolean': 'CHAR(1)',
        'string': 'VARCHAR(%(length)s)',
        'text': 'TEXT',
        'json': 'TEXT',
        'password': 'VARCHAR(%(length)s)',
        'blob': 'BYTEA',
        'upload': 'VARCHAR(%(length)s)',
        'integer': 'INTEGER',
        'bigint': 'BIGINT',
        'float': 'FLOAT',
        'double': 'FLOAT8',
        'decimal': 'NUMERIC(%(precision)s,%(scale)s)',
        'date': 'DATE',
        'time': 'TIME',
        'datetime': 'TIMESTAMP',
        'id': 'SERIAL PRIMARY KEY',
        'reference': 'INTEGER REFERENCES %(foreign_key)s ON DELETE %(on_delete_action)s',
        'list:integer': 'BIGINT[]',
        'list:string': 'TEXT[]',
        'list:reference': 'BIGINT[]',
        'geometry': 'GEOMETRY',
        'geography': 'GEOGRAPHY',
        'big-id': 'BIGSERIAL PRIMARY KEY',
        'big-reference': 'BIGINT REFERENCES %(foreign_key)s ON DELETE %(on_delete_action)s',
        }

    def parse_list_integers(self, value, field_type):
        return value

    def parse_list_references(self, value, field_type):
        return [self.parse_reference(r, field_type[5:]) for r in value]

    def parse_list_strings(self, value, field_type):
        return value

    def represent(self, obj, fieldtype):
        field_is_type = fieldtype.startswith
        if field_is_type('list:'):
            if not obj:
                obj = []
            elif not isinstance(obj, (list, tuple)):
                obj = [obj]
            if field_is_type('list:string'):
                obj = map(str,obj)
            else:
                obj = map(int,obj)
            return 'ARRAY[%s]' % ','.join(repr(item) for item in obj)
        return BaseAdapter.represent(self, obj, fieldtype)


class JDBCPostgreSQLAdapter(PostgreSQLAdapter):
    drivers = ('zxJDBC',)

    REGEX_URI = re.compile('^(?P<user>[^:@]+)(\:(?P<password>[^@]*))?@(?P<host>[^\:/]+)(\:(?P<port>[0-9]+))?/(?P<db>.+)$')

    def __init__(self,db,uri,pool_size=0,folder=None,db_codec ='UTF-8',
                 credential_decoder=IDENTITY, driver_args={},
                 adapter_args={}, do_connect=True, after_connection=None    ):
        self.db = db
        self.dbengine = "postgres"
        self.uri = uri
        if do_connect: self.find_driver(adapter_args,uri)
        self.pool_size = pool_size
        self.folder = folder
        self.db_codec = db_codec
        self._after_connection = after_connection
        self.find_or_make_work_folder()
        ruri = uri.split('://',1)[1]
        m = self.REGEX_URI.match(ruri)
        if not m:
            raise SyntaxError("Invalid URI string in DAL")
        user = credential_decoder(m.group('user'))
        if not user:
            raise SyntaxError('User required')
        password = credential_decoder(m.group('password'))
        if not password:
            password = ''
        host = m.group('host')
        if not host:
            raise SyntaxError('Host name required')
        db = m.group('db')
        if not db:
            raise SyntaxError('Database name required')
        port = m.group('port') or '5432'
        msg = ('jdbc:postgresql://%s:%s/%s' % (host, port, db), user, password)
        def connector(msg=msg,driver_args=driver_args):
            return self.driver.connect(*msg,**driver_args)
        self.connector = connector
        if do_connect: self.reconnect()

    def after_connection(self):
        self.connection.set_client_encoding('UTF8')
        self.execute('BEGIN;')
        self.execute("SET CLIENT_ENCODING TO 'UNICODE';")
        self.try_json()


class OracleAdapter(BaseAdapter):
    drivers = ('cx_Oracle',)

    commit_on_alter_table = False
    types = {
        'boolean': 'CHAR(1)',
        'string': 'VARCHAR2(%(length)s)',
        'text': 'CLOB',
        'json': 'CLOB',
        'password': 'VARCHAR2(%(length)s)',
        'blob': 'CLOB',
        'upload': 'VARCHAR2(%(length)s)',
        'integer': 'INT',
        'bigint': 'NUMBER',
        'float': 'FLOAT',
        'double': 'BINARY_DOUBLE',
        'decimal': 'NUMERIC(%(precision)s,%(scale)s)',
        'date': 'DATE',
        'time': 'CHAR(8)',
        'datetime': 'DATE',
        'id': 'NUMBER PRIMARY KEY',
        'reference': 'NUMBER, CONSTRAINT %(constraint_name)s FOREIGN KEY (%(field_name)s) REFERENCES %(foreign_key)s ON DELETE %(on_delete_action)s',
        'list:integer': 'CLOB',
        'list:string': 'CLOB',
        'list:reference': 'CLOB',
        'big-id': 'NUMBER PRIMARY KEY',
        'big-reference': 'NUMBER, CONSTRAINT %(constraint_name)s FOREIGN KEY (%(field_name)s) REFERENCES %(foreign_key)s ON DELETE %(on_delete_action)s',
        'reference FK': ', CONSTRAINT FK_%(constraint_name)s FOREIGN KEY (%(field_name)s) REFERENCES %(foreign_key)s ON DELETE %(on_delete_action)s',
        'reference TFK': ' CONSTRAINT FK_%(foreign_table)s_PK FOREIGN KEY (%(field_name)s) REFERENCES %(foreign_table)s (%(foreign_key)s) ON DELETE %(on_delete_action)s',
        }


    def trigger_name(self,tablename):
        return '%s_trigger' % tablename

    def LEFT_JOIN(self):
        return 'LEFT OUTER JOIN'

    def RANDOM(self):
        return 'dbms_random.value'

    def NOT_NULL(self,default,field_type):
        return 'DEFAULT %s NOT NULL' % self.represent(default,field_type)

    def _drop(self,table,mode):
        sequence_name = table._sequence_name
        return ['DROP TABLE %s %s;' % (table.sqlsafe, mode), 'DROP SEQUENCE %s;' % sequence_name]

    def select_limitby(self, sql_s, sql_f, sql_t, sql_w, sql_o, limitby):
        if limitby:
            (lmin, lmax) = limitby
            if len(sql_w) > 1:
                sql_w_row = sql_w + ' AND w_row > %i' % lmin
            else:
                sql_w_row = 'WHERE w_row > %i' % lmin
            return 'SELECT %s %s FROM (SELECT w_tmp.*, ROWNUM w_row FROM (SELECT %s FROM %s%s%s) w_tmp WHERE ROWNUM<=%i) %s %s %s;' % (sql_s, sql_f, sql_f, sql_t, sql_w, sql_o, lmax, sql_t, sql_w_row, sql_o)
        return 'SELECT %s %s FROM %s%s%s;' % (sql_s, sql_f, sql_t, sql_w, sql_o)

    def constraint_name(self, tablename, fieldname):
        constraint_name = BaseAdapter.constraint_name(self, tablename, fieldname)
        if len(constraint_name)>30:
            constraint_name = '%s_%s__constraint' % (tablename[:10], fieldname[:7])
        return constraint_name

    def represent_exceptions(self, obj, fieldtype):
        if fieldtype == 'blob':
            obj = base64.b64encode(str(obj))
            return ":CLOB('%s')" % obj
        elif fieldtype == 'date':
            if isinstance(obj, (datetime.date, datetime.datetime)):
                obj = obj.isoformat()[:10]
            else:
                obj = str(obj)
            return "to_date('%s','yyyy-mm-dd')" % obj
        elif fieldtype == 'datetime':
            if isinstance(obj, datetime.datetime):
                obj = obj.isoformat()[:19].replace('T',' ')
            elif isinstance(obj, datetime.date):
                obj = obj.isoformat()[:10]+' 00:00:00'
            else:
                obj = str(obj)
            return "to_date('%s','yyyy-mm-dd hh24:mi:ss')" % obj
        return None

    def __init__(self,db,uri,pool_size=0,folder=None,db_codec ='UTF-8',
                 credential_decoder=IDENTITY, driver_args={},
                 adapter_args={}, do_connect=True, after_connection=None):
        self.db = db
        self.dbengine = "oracle"
        self.uri = uri
        if do_connect: self.find_driver(adapter_args,uri)
        self.pool_size = pool_size
        self.folder = folder
        self.db_codec = db_codec
        self._after_connection = after_connection
        self.find_or_make_work_folder()
        ruri = uri.split('://',1)[1]
        if not 'threaded' in driver_args:
            driver_args['threaded']=True
        def connector(uri=ruri,driver_args=driver_args):
            return self.driver.connect(uri,**driver_args)
        self.connector = connector
        if do_connect: self.reconnect()

    def after_connection(self):
        self.execute("ALTER SESSION SET NLS_DATE_FORMAT = 'YYYY-MM-DD HH24:MI:SS';")
        self.execute("ALTER SESSION SET NLS_TIMESTAMP_FORMAT = 'YYYY-MM-DD HH24:MI:SS';")

    oracle_fix = re.compile("[^']*('[^']*'[^']*)*\:(?P<clob>CLOB\('([^']+|'')*'\))")

    def execute(self, command, args=None):
        args = args or []
        i = 1
        while True:
            m = self.oracle_fix.match(command)
            if not m:
                break
            command = command[:m.start('clob')] + str(i) + command[m.end('clob'):]
            args.append(m.group('clob')[6:-2].replace("''", "'"))
            i += 1
        if command[-1:]==';':
            command = command[:-1]
        return self.log_execute(command, args)

    def create_sequence_and_triggers(self, query, table, **args):
        tablename = table._tablename
        id_name = table._id.name
        sequence_name = table._sequence_name
        trigger_name = table._trigger_name
        self.execute(query)
        self.execute('CREATE SEQUENCE %s START WITH 1 INCREMENT BY 1 NOMAXVALUE MINVALUE -1;' % sequence_name)
        self.execute("""
            CREATE OR REPLACE TRIGGER %(trigger_name)s BEFORE INSERT ON %(tablename)s FOR EACH ROW
            DECLARE
                curr_val NUMBER;
                diff_val NUMBER;
                PRAGMA autonomous_transaction;
            BEGIN
                IF :NEW.%(id)s IS NOT NULL THEN
                    EXECUTE IMMEDIATE 'SELECT %(sequence_name)s.nextval FROM dual' INTO curr_val;
                    diff_val := :NEW.%(id)s - curr_val - 1;
                    IF diff_val != 0 THEN
                      EXECUTE IMMEDIATE 'alter sequence %(sequence_name)s increment by '|| diff_val;
                      EXECUTE IMMEDIATE 'SELECT %(sequence_name)s.nextval FROM dual' INTO curr_val;
                      EXECUTE IMMEDIATE 'alter sequence %(sequence_name)s increment by 1';
                    END IF;
                END IF;
                SELECT %(sequence_name)s.nextval INTO :NEW.%(id)s FROM DUAL;
            END;
        """ % dict(trigger_name=trigger_name, tablename=tablename,
                   sequence_name=sequence_name,id=id_name))

    def lastrowid(self,table):
        sequence_name = table._sequence_name
        self.execute('SELECT %s.currval FROM dual;' % sequence_name)
        return long(self.cursor.fetchone()[0])

    #def parse_value(self, value, field_type, blob_decode=True):
    #    if blob_decode and isinstance(value, cx_Oracle.LOB):
    #        try:
    #            value = value.read()
    #        except self.driver.ProgrammingError:
    #            # After a subsequent fetch the LOB value is not valid anymore
    #            pass
    #    return BaseAdapter.parse_value(self, value, field_type, blob_decode)

    def _fetchall(self):
        if any(x[1]==cx_Oracle.CLOB for x in self.cursor.description):
            return [tuple([(c.read() if type(c) == cx_Oracle.LOB else c) \
                               for c in r]) for r in self.cursor]
        else:
            return self.cursor.fetchall()

    def sqlsafe_table(self, tablename, ot=None):
        if ot is not None:
            return (self.QUOTE_TEMPLATE + ' ' \
                    + self.QUOTE_TEMPLATE) % (ot, tablename)
        return self.QUOTE_TEMPLATE % tablename


class MSSQLAdapter(BaseAdapter):
    drivers = ('pyodbc',)
    T_SEP = 'T'

    QUOTE_TEMPLATE = "[%s]"

    types = {
        'boolean': 'BIT',
        'string': 'VARCHAR(%(length)s)',
        'text': 'TEXT',
        'json': 'TEXT',
        'password': 'VARCHAR(%(length)s)',
        'blob': 'IMAGE',
        'upload': 'VARCHAR(%(length)s)',
        'integer': 'INT',
        'bigint': 'BIGINT',
        'float': 'FLOAT',
        'double': 'FLOAT',
        'decimal': 'NUMERIC(%(precision)s,%(scale)s)',
        'date': 'DATETIME',
        'time': 'CHAR(8)',
        'datetime': 'DATETIME',
        'id': 'INT IDENTITY PRIMARY KEY',
        'reference': 'INT NULL, CONSTRAINT %(constraint_name)s FOREIGN KEY (%(field_name)s) REFERENCES %(foreign_key)s ON DELETE %(on_delete_action)s',
        'list:integer': 'TEXT',
        'list:string': 'TEXT',
        'list:reference': 'TEXT',
        'geometry': 'geometry',
        'geography': 'geography',
        'big-id': 'BIGINT IDENTITY PRIMARY KEY',
        'big-reference': 'BIGINT NULL, CONSTRAINT %(constraint_name)s FOREIGN KEY (%(field_name)s) REFERENCES %(foreign_key)s ON DELETE %(on_delete_action)s',
        'reference FK': ', CONSTRAINT FK_%(constraint_name)s FOREIGN KEY (%(field_name)s) REFERENCES %(foreign_key)s ON DELETE %(on_delete_action)s',
        'reference TFK': ' CONSTRAINT FK_%(foreign_table)s_PK FOREIGN KEY (%(field_name)s) REFERENCES %(foreign_table)s (%(foreign_key)s) ON DELETE %(on_delete_action)s',
        }

    def concat_add(self,tablename):
        return '; ALTER TABLE %s ADD ' % tablename

    def varquote(self,name):
        return varquote_aux(name,'[%s]')

    def EXTRACT(self,field,what):
        return "DATEPART(%s,%s)" % (what, self.expand(field))

    def LEFT_JOIN(self):
        return 'LEFT OUTER JOIN'

    def RANDOM(self):
        return 'NEWID()'

    def ALLOW_NULL(self):
        return ' NULL'

    def CAST(self, first, second):
        return first # apparently no cast necessary in MSSQL

    def SUBSTRING(self,field,parameters):
        return 'SUBSTRING(%s,%s,%s)' % (self.expand(field), parameters[0], parameters[1])

    def PRIMARY_KEY(self,key):
        return 'PRIMARY KEY CLUSTERED (%s)' % key

    def AGGREGATE(self, first, what):
        if what == 'LENGTH':
            what = 'LEN'
        return "%s(%s)" % (what, self.expand(first))


    def select_limitby(self, sql_s, sql_f, sql_t, sql_w, sql_o, limitby):
        if limitby:
            (lmin, lmax) = limitby
            sql_s += ' TOP %i' % lmax
        return 'SELECT %s %s FROM %s%s%s;' % (sql_s, sql_f, sql_t, sql_w, sql_o)

    TRUE = 1
    FALSE = 0

    REGEX_DSN = re.compile('^(?P<dsn>.+)$')
    REGEX_URI = re.compile('^(?P<user>[^:@]+)(\:(?P<password>[^@]*))?@(?P<host>[^\:/]+)(\:(?P<port>[0-9]+))?/(?P<db>[^\?]+)(\?(?P<urlargs>.*))?$')
    REGEX_ARGPATTERN = re.compile('(?P<argkey>[^=]+)=(?P<argvalue>[^&]*)')

    def __init__(self,db,uri,pool_size=0,folder=None,db_codec ='UTF-8',
                 credential_decoder=IDENTITY, driver_args={},
                 adapter_args={}, do_connect=True, srid=4326,
                 after_connection=None):
        self.db = db
        self.dbengine = "mssql"
        self.uri = uri
        if do_connect: self.find_driver(adapter_args,uri)
        self.pool_size = pool_size
        self.folder = folder
        self.db_codec = db_codec
        self._after_connection = after_connection
        self.srid = srid
        self.find_or_make_work_folder()
        # ## read: http://bytes.com/groups/python/460325-cx_oracle-utf8
        ruri = uri.split('://',1)[1]
        if '@' not in ruri:
            try:
                m = self.REGEX_DSN.match(ruri)
                if not m:
                    raise SyntaxError(
                        'Parsing uri string(%s) has no result' % self.uri)
                dsn = m.group('dsn')
                if not dsn:
                    raise SyntaxError('DSN required')
            except SyntaxError:
                e = sys.exc_info()[1]
                LOGGER.error('NdGpatch error')
                raise e
            # was cnxn = 'DSN=%s' % dsn
            cnxn = dsn
        else:
            m = self.REGEX_URI.match(ruri)
            if not m:
                raise SyntaxError(
                    "Invalid URI string in DAL: %s" % self.uri)
            user = credential_decoder(m.group('user'))
            if not user:
                raise SyntaxError('User required')
            password = credential_decoder(m.group('password'))
            if not password:
                password = ''
            host = m.group('host')
            if not host:
                raise SyntaxError('Host name required')
            db = m.group('db')
            if not db:
                raise SyntaxError('Database name required')
            port = m.group('port') or '1433'
            # Parse the optional url name-value arg pairs after the '?'
            # (in the form of arg1=value1&arg2=value2&...)
            # Default values (drivers like FreeTDS insist on uppercase parameter keys)
            argsdict = { 'DRIVER':'{SQL Server}' }
            urlargs = m.group('urlargs') or ''
            for argmatch in self.REGEX_ARGPATTERN.finditer(urlargs):
                argsdict[str(argmatch.group('argkey')).upper()] = argmatch.group('argvalue')
            urlargs = ';'.join(['%s=%s' % (ak, av) for (ak, av) in argsdict.iteritems()])
            cnxn = 'SERVER=%s;PORT=%s;DATABASE=%s;UID=%s;PWD=%s;%s' \
                % (host, port, db, user, password, urlargs)
        def connector(cnxn=cnxn,driver_args=driver_args):
            return self.driver.connect(cnxn,**driver_args)
        self.connector = connector
        if do_connect: self.reconnect()

    def lastrowid(self,table):
        #self.execute('SELECT @@IDENTITY;')
        self.execute('SELECT SCOPE_IDENTITY();')
        return long(self.cursor.fetchone()[0])

    def rowslice(self,rows,minimum=0,maximum=None):
        if maximum is None:
            return rows[minimum:]
        return rows[minimum:maximum]

    def EPOCH(self, first):
        return "DATEDIFF(second, '1970-01-01 00:00:00', %s)" % self.expand(first)

    def CONCAT(self, *items):
        return '(%s)' % ' + '.join(self.expand(x,'string') for x in items)

    # GIS Spatial Extensions

    # No STAsGeoJSON in MSSQL

    def ST_ASTEXT(self, first):
        return '%s.STAsText()' %(self.expand(first))

    def ST_CONTAINS(self, first, second):
        return '%s.STContains(%s)=1' %(self.expand(first), self.expand(second, first.type))

    def ST_DISTANCE(self, first, second):
        return '%s.STDistance(%s)' %(self.expand(first), self.expand(second, first.type))

    def ST_EQUALS(self, first, second):
        return '%s.STEquals(%s)=1' %(self.expand(first), self.expand(second, first.type))

    def ST_INTERSECTS(self, first, second):
        return '%s.STIntersects(%s)=1' %(self.expand(first), self.expand(second, first.type))

    def ST_OVERLAPS(self, first, second):
        return '%s.STOverlaps(%s)=1' %(self.expand(first), self.expand(second, first.type))

    # no STSimplify in MSSQL

    def ST_TOUCHES(self, first, second):
        return '%s.STTouches(%s)=1' %(self.expand(first), self.expand(second, first.type))

    def ST_WITHIN(self, first, second):
        return '%s.STWithin(%s)=1' %(self.expand(first), self.expand(second, first.type))

    def represent(self, obj, fieldtype):
        field_is_type = fieldtype.startswith
        if field_is_type('geometry'):
            srid = 0 # MS SQL default srid for geometry
            geotype, parms = fieldtype[:-1].split('(')
            if parms:
                srid = parms
            return "geometry::STGeomFromText('%s',%s)" %(obj, srid)
        elif fieldtype == 'geography':
            srid = 4326 # MS SQL default srid for geography
            geotype, parms = fieldtype[:-1].split('(')
            if parms:
                srid = parms
            return "geography::STGeomFromText('%s',%s)" %(obj, srid)
#             else:
#                 raise SyntaxError('Invalid field type %s' %fieldtype)
            return "geometry::STGeomFromText('%s',%s)" %(obj, srid)
        return BaseAdapter.represent(self, obj, fieldtype)


class MSSQL3Adapter(MSSQLAdapter):
    """ experimental support for pagination in MSSQL"""
    def select_limitby(self, sql_s, sql_f, sql_t, sql_w, sql_o, limitby):
        if limitby:
            (lmin, lmax) = limitby
            if lmin == 0:
                sql_s += ' TOP %i' % lmax
                return 'SELECT %s %s FROM %s%s%s;' % (sql_s, sql_f, sql_t, sql_w, sql_o)
            lmin += 1
            sql_o_inner = sql_o[sql_o.find('ORDER BY ')+9:]
            sql_g_inner = sql_o[:sql_o.find('ORDER BY ')]
            sql_f_outer = ['f_%s' % f for f in range(len(sql_f.split(',')))]
            sql_f_inner = [f for f in sql_f.split(',')]
            sql_f_iproxy = ['%s AS %s' % (o, n) for (o, n) in zip(sql_f_inner, sql_f_outer)]
            sql_f_iproxy = ', '.join(sql_f_iproxy)
            sql_f_oproxy = ', '.join(sql_f_outer)
            return 'SELECT %s %s FROM (SELECT %s ROW_NUMBER() OVER (ORDER BY %s) AS w_row, %s FROM %s%s%s) TMP WHERE w_row BETWEEN %i AND %s;' % (sql_s,sql_f_oproxy,sql_s,sql_f,sql_f_iproxy,sql_t,sql_w,sql_g_inner,lmin,lmax)
        return 'SELECT %s %s FROM %s%s%s;' % (sql_s,sql_f,sql_t,sql_w,sql_o)
    def rowslice(self,rows,minimum=0,maximum=None):
        return rows

class MSSQL4Adapter(MSSQLAdapter):
    """ support for true pagination in MSSQL >= 2012"""

    def select_limitby(self, sql_s, sql_f, sql_t, sql_w, sql_o, limitby):
        if limitby:
            (lmin, lmax) = limitby
            if lmin == 0:
                #top is still slightly faster, especially because
                #web2py's default to fetch references is to not specify
                #an orderby clause
                sql_s += ' TOP %i' % lmax
            else:
                if not sql_o:
                    #if there is no orderby, we can't use the brand new statements
                    #that being said, developer chose its own poison, so be it random
                    sql_o += ' ORDER BY %s' % self.RANDOM()
                sql_o += ' OFFSET %i ROWS FETCH NEXT %i ROWS ONLY' % (lmin, lmax - lmin)
        return 'SELECT %s %s FROM %s%s%s;' % \
                (sql_s, sql_f, sql_t, sql_w, sql_o)

    def rowslice(self,rows,minimum=0,maximum=None):
        return rows

class MSSQL2Adapter(MSSQLAdapter):
    drivers = ('pyodbc',)

    types = {
        'boolean': 'CHAR(1)',
        'string': 'NVARCHAR(%(length)s)',
        'text': 'NTEXT',
        'json': 'NTEXT',
        'password': 'NVARCHAR(%(length)s)',
        'blob': 'IMAGE',
        'upload': 'NVARCHAR(%(length)s)',
        'integer': 'INT',
        'bigint': 'BIGINT',
        'float': 'FLOAT',
        'double': 'FLOAT',
        'decimal': 'NUMERIC(%(precision)s,%(scale)s)',
        'date': 'DATETIME',
        'time': 'CHAR(8)',
        'datetime': 'DATETIME',
        'id': 'INT IDENTITY PRIMARY KEY',
        'reference': 'INT, CONSTRAINT %(constraint_name)s FOREIGN KEY (%(field_name)s) REFERENCES %(foreign_key)s ON DELETE %(on_delete_action)s',
        'list:integer': 'NTEXT',
        'list:string': 'NTEXT',
        'list:reference': 'NTEXT',
        'big-id': 'BIGINT IDENTITY PRIMARY KEY',
        'big-reference': 'BIGINT, CONSTRAINT %(constraint_name)s FOREIGN KEY (%(field_name)s) REFERENCES %(foreign_key)s ON DELETE %(on_delete_action)s',
        'reference FK': ', CONSTRAINT FK_%(constraint_name)s FOREIGN KEY (%(field_name)s) REFERENCES %(foreign_key)s ON DELETE %(on_delete_action)s',
        'reference TFK': ' CONSTRAINT FK_%(foreign_table)s_PK FOREIGN KEY (%(field_name)s) REFERENCES %(foreign_table)s (%(foreign_key)s) ON DELETE %(on_delete_action)s',
        }

    def represent(self, obj, fieldtype):
        value = BaseAdapter.represent(self, obj, fieldtype)
        if fieldtype in ('string','text', 'json') and value[:1]=="'":
            value = 'N'+value
        return value

    def execute(self,a):
        return self.log_execute(a.decode('utf8'))

class VerticaAdapter(MSSQLAdapter):
    drivers = ('pyodbc',)
    T_SEP = ' '

    types = {
        'boolean': 'BOOLEAN',
        'string': 'VARCHAR(%(length)s)',
        'text': 'BYTEA',
        'json': 'VARCHAR(%(length)s)',
        'password': 'VARCHAR(%(length)s)',
        'blob': 'BYTEA',
        'upload': 'VARCHAR(%(length)s)',
        'integer': 'INT',
        'bigint': 'BIGINT',
        'float': 'FLOAT',
        'double': 'DOUBLE PRECISION',
        'decimal': 'DECIMAL(%(precision)s,%(scale)s)',
        'date': 'DATE',
        'time': 'TIME',
        'datetime': 'DATETIME',
        'id': 'IDENTITY',
        'reference': 'INT REFERENCES %(foreign_key)s ON DELETE %(on_delete_action)s',
        'list:integer': 'BYTEA',
        'list:string': 'BYTEA',
        'list:reference': 'BYTEA',
        'big-reference': 'BIGINT REFERENCES %(foreign_key)s ON DELETE %(on_delete_action)s',
        }


    def EXTRACT(self, first, what):
        return "DATE_PART('%s', TIMESTAMP %s)" % (what, self.expand(first))

    def _truncate(self, table, mode=''):
        tablename = table._tablename
        return ['TRUNCATE %s %s;' % (tablename, mode or '')]

    def select_limitby(self, sql_s, sql_f, sql_t, sql_w, sql_o, limitby):
        if limitby:
            (lmin, lmax) = limitby
            sql_o += ' LIMIT %i OFFSET %i' % (lmax - lmin, lmin)
        return 'SELECT %s %s FROM %s%s%s;' % \
            (sql_s, sql_f, sql_t, sql_w, sql_o)

    def lastrowid(self,table):
        self.execute('SELECT LAST_INSERT_ID();')
        return long(self.cursor.fetchone()[0])

    def execute(self, a):
        return self.log_execute(a)

class SybaseAdapter(MSSQLAdapter):
    drivers = ('Sybase',)

    types = {
        'boolean': 'BIT',
        'string': 'CHAR VARYING(%(length)s)',
        'text': 'TEXT',
        'json': 'TEXT',
        'password': 'CHAR VARYING(%(length)s)',
        'blob': 'IMAGE',
        'upload': 'CHAR VARYING(%(length)s)',
        'integer': 'INT',
        'bigint': 'BIGINT',
        'float': 'FLOAT',
        'double': 'FLOAT',
        'decimal': 'NUMERIC(%(precision)s,%(scale)s)',
        'date': 'DATETIME',
        'time': 'CHAR(8)',
        'datetime': 'DATETIME',
        'id': 'INT IDENTITY PRIMARY KEY',
        'reference': 'INT NULL, CONSTRAINT %(constraint_name)s FOREIGN KEY (%(field_name)s) REFERENCES %(foreign_key)s ON DELETE %(on_delete_action)s',
        'list:integer': 'TEXT',
        'list:string': 'TEXT',
        'list:reference': 'TEXT',
        'geometry': 'geometry',
        'geography': 'geography',
        'big-id': 'BIGINT IDENTITY PRIMARY KEY',
        'big-reference': 'BIGINT NULL, CONSTRAINT %(constraint_name)s FOREIGN KEY (%(field_name)s) REFERENCES %(foreign_key)s ON DELETE %(on_delete_action)s',
        'reference FK': ', CONSTRAINT FK_%(constraint_name)s FOREIGN KEY (%(field_name)s) REFERENCES %(foreign_key)s ON DELETE %(on_delete_action)s',
        'reference TFK': ' CONSTRAINT FK_%(foreign_table)s_PK FOREIGN KEY (%(field_name)s) REFERENCES %(foreign_table)s (%(foreign_key)s) ON DELETE %(on_delete_action)s',
        }


    def __init__(self,db,uri,pool_size=0,folder=None,db_codec ='UTF-8',
                 credential_decoder=IDENTITY, driver_args={},
                 adapter_args={}, do_connect=True, srid=4326,
                 after_connection=None):
        self.db = db
        self.dbengine = "sybase"
        self.uri = uri
        if do_connect: self.find_driver(adapter_args,uri)
        self.pool_size = pool_size
        self.folder = folder
        self.db_codec = db_codec
        self._after_connection = after_connection
        self.srid = srid
        self.find_or_make_work_folder()
        # ## read: http://bytes.com/groups/python/460325-cx_oracle-utf8
        ruri = uri.split('://',1)[1]
        if '@' not in ruri:
            try:
                m = self.REGEX_DSN.match(ruri)
                if not m:
                    raise SyntaxError(
                        'Parsing uri string(%s) has no result' % self.uri)
                dsn = m.group('dsn')
                if not dsn:
                    raise SyntaxError('DSN required')
            except SyntaxError:
                e = sys.exc_info()[1]
                LOGGER.error('NdGpatch error')
                raise e
        else:
            m = self.REGEX_URI.match(uri)
            if not m:
                raise SyntaxError(
                    "Invalid URI string in DAL: %s" % self.uri)
            user = credential_decoder(m.group('user'))
            if not user:
                raise SyntaxError('User required')
            password = credential_decoder(m.group('password'))
            if not password:
                password = ''
            host = m.group('host')
            if not host:
                raise SyntaxError('Host name required')
            db = m.group('db')
            if not db:
                raise SyntaxError('Database name required')
            port = m.group('port') or '1433'

            dsn = 'sybase:host=%s:%s;dbname=%s' % (host,port,db)

            driver_args.update(user = credential_decoder(user),
                               password = credential_decoder(password))

        def connector(dsn=dsn,driver_args=driver_args):
            return self.driver.connect(dsn,**driver_args)
        self.connector = connector
        if do_connect: self.reconnect()


class FireBirdAdapter(BaseAdapter):
    drivers = ('kinterbasdb','firebirdsql','fdb','pyodbc')

    commit_on_alter_table = False
    support_distributed_transaction = True
    types = {
        'boolean': 'CHAR(1)',
        'string': 'VARCHAR(%(length)s)',
        'text': 'BLOB SUB_TYPE 1',
        'json': 'BLOB SUB_TYPE 1',
        'password': 'VARCHAR(%(length)s)',
        'blob': 'BLOB SUB_TYPE 0',
        'upload': 'VARCHAR(%(length)s)',
        'integer': 'INTEGER',
        'bigint': 'BIGINT',
        'float': 'FLOAT',
        'double': 'DOUBLE PRECISION',
        'decimal': 'DECIMAL(%(precision)s,%(scale)s)',
        'date': 'DATE',
        'time': 'TIME',
        'datetime': 'TIMESTAMP',
        'id': 'INTEGER PRIMARY KEY',
        'reference': 'INTEGER REFERENCES %(foreign_key)s ON DELETE %(on_delete_action)s',
        'list:integer': 'BLOB SUB_TYPE 1',
        'list:string': 'BLOB SUB_TYPE 1',
        'list:reference': 'BLOB SUB_TYPE 1',
        'big-id': 'BIGINT PRIMARY KEY',
        'big-reference': 'BIGINT REFERENCES %(foreign_key)s ON DELETE %(on_delete_action)s',
        }

    def sequence_name(self,tablename):
        return ('genid_' + self.QUOTE_TEMPLATE) % tablename

    def trigger_name(self,tablename):
        return 'trg_id_%s' % tablename

    def RANDOM(self):
        return 'RAND()'

    def EPOCH(self, first):
        return "DATEDIFF(second, '1970-01-01 00:00:00', %s)" % self.expand(first)

    def NOT_NULL(self,default,field_type):
        return 'DEFAULT %s NOT NULL' % self.represent(default,field_type)

    def SUBSTRING(self,field,parameters):
        return 'SUBSTRING(%s from %s for %s)' % (self.expand(field), parameters[0], parameters[1])

    def LENGTH(self, first):
        return "CHAR_LENGTH(%s)" % self.expand(first)

    def CONTAINS(self,first,second,case_sensitive=False):
        if first.type.startswith('list:'):
            second = Expression(None,self.CONCAT('|',Expression(
                        None,self.REPLACE(second,('|','||'))),'|'))
        return '(%s CONTAINING %s)' % (self.expand(first),
                                       self.expand(second, 'string'))

    def _drop(self,table,mode):
        sequence_name = table._sequence_name
        return ['DROP TABLE %s %s;' % (table.sqlsafe, mode), 'DROP GENERATOR %s;' % sequence_name]

    def select_limitby(self, sql_s, sql_f, sql_t, sql_w, sql_o, limitby):
        if limitby:
            (lmin, lmax) = limitby
            sql_s = ' FIRST %i SKIP %i %s' % (lmax - lmin, lmin, sql_s)
        return 'SELECT %s %s FROM %s%s%s;' % (sql_s, sql_f, sql_t, sql_w, sql_o)

    def _truncate(self,table,mode = ''):
        return ['DELETE FROM %s;' % table._tablename,
                'SET GENERATOR %s TO 0;' % table._sequence_name]

    REGEX_URI = re.compile('^(?P<user>[^:@]+)(\:(?P<password>[^@]*))?@(?P<host>[^\:/]+)(\:(?P<port>[0-9]+))?/(?P<db>.+?)(\?set_encoding=(?P<charset>\w+))?$')

    def __init__(self,db,uri,pool_size=0,folder=None,db_codec ='UTF-8',
                 credential_decoder=IDENTITY, driver_args={},
                 adapter_args={}, do_connect=True, after_connection=None):
        self.db = db
        self.dbengine = "firebird"
        self.uri = uri
        if do_connect: self.find_driver(adapter_args,uri)
        self.pool_size = pool_size
        self.folder = folder
        self.db_codec = db_codec
        self._after_connection = after_connection
        self.find_or_make_work_folder()
        ruri = uri.split('://',1)[1]
        m = self.REGEX_URI.match(ruri)
        if not m:
            raise SyntaxError("Invalid URI string in DAL: %s" % self.uri)
        user = credential_decoder(m.group('user'))
        if not user:
            raise SyntaxError('User required')
        password = credential_decoder(m.group('password'))
        if not password:
            password = ''
        host = m.group('host')
        if not host:
            raise SyntaxError('Host name required')
        port = int(m.group('port') or 3050)
        db = m.group('db')
        if not db:
            raise SyntaxError('Database name required')
        charset = m.group('charset') or 'UTF8'
        driver_args.update(dsn='%s/%s:%s' % (host,port,db),
                           user = credential_decoder(user),
                           password = credential_decoder(password),
                           charset = charset)

        def connector(driver_args=driver_args):
            return self.driver.connect(**driver_args)
        self.connector = connector
        if do_connect: self.reconnect()

    def create_sequence_and_triggers(self, query, table, **args):
        tablename = table._tablename
        sequence_name = table._sequence_name
        trigger_name = table._trigger_name
        self.execute(query)
        self.execute('create generator %s;' % sequence_name)
        self.execute('set generator %s to 0;' % sequence_name)
        self.execute('create trigger %s for %s active before insert position 0 as\nbegin\nif(new.id is null) then\nbegin\nnew.id = gen_id(%s, 1);\nend\nend;' % (trigger_name, tablename, sequence_name))

    def lastrowid(self,table):
        sequence_name = table._sequence_name
        self.execute('SELECT gen_id(%s, 0) FROM rdb$database' % sequence_name)
        return long(self.cursor.fetchone()[0])


class FireBirdEmbeddedAdapter(FireBirdAdapter):
    drivers = ('kinterbasdb','firebirdsql','fdb','pyodbc')

    REGEX_URI = re.compile('^(?P<user>[^:@]+)(\:(?P<password>[^@]*))?@(?P<path>[^\?]+)(\?set_encoding=(?P<charset>\w+))?$')

    def __init__(self,db,uri,pool_size=0,folder=None,db_codec ='UTF-8',
                 credential_decoder=IDENTITY, driver_args={},
                 adapter_args={}, do_connect=True, after_connection=None):
        self.db = db
        self.dbengine = "firebird"
        self.uri = uri
        if do_connect: self.find_driver(adapter_args,uri)
        self.pool_size = pool_size
        self.folder = folder
        self.db_codec = db_codec
        self._after_connection = after_connection
        self.find_or_make_work_folder()
        ruri = uri.split('://',1)[1]
        m = self.REGEX_URI.match(ruri)
        if not m:
            raise SyntaxError(
                "Invalid URI string in DAL: %s" % self.uri)
        user = credential_decoder(m.group('user'))
        if not user:
            raise SyntaxError('User required')
        password = credential_decoder(m.group('password'))
        if not password:
            password = ''
        pathdb = m.group('path')
        if not pathdb:
            raise SyntaxError('Path required')
        charset = m.group('charset')
        if not charset:
            charset = 'UTF8'
        host = ''
        driver_args.update(host=host,
                           database=pathdb,
                           user=credential_decoder(user),
                           password=credential_decoder(password),
                           charset=charset)

        def connector(driver_args=driver_args):
            return self.driver.connect(**driver_args)
        self.connector = connector
        if do_connect: self.reconnect()

class InformixAdapter(BaseAdapter):
    drivers = ('informixdb',)

    types = {
        'boolean': 'CHAR(1)',
        'string': 'VARCHAR(%(length)s)',
        'text': 'BLOB SUB_TYPE 1',
        'json': 'BLOB SUB_TYPE 1',
        'password': 'VARCHAR(%(length)s)',
        'blob': 'BLOB SUB_TYPE 0',
        'upload': 'VARCHAR(%(length)s)',
        'integer': 'INTEGER',
        'bigint': 'BIGINT',
        'float': 'FLOAT',
        'double': 'DOUBLE PRECISION',
        'decimal': 'NUMERIC(%(precision)s,%(scale)s)',
        'date': 'DATE',
        'time': 'CHAR(8)',
        'datetime': 'DATETIME',
        'id': 'SERIAL',
        'reference': 'INTEGER REFERENCES %(foreign_key)s ON DELETE %(on_delete_action)s',
        'list:integer': 'BLOB SUB_TYPE 1',
        'list:string': 'BLOB SUB_TYPE 1',
        'list:reference': 'BLOB SUB_TYPE 1',
        'big-id': 'BIGSERIAL',
        'big-reference': 'BIGINT REFERENCES %(foreign_key)s ON DELETE %(on_delete_action)s',
        'reference FK': 'REFERENCES %(foreign_key)s ON DELETE %(on_delete_action)s CONSTRAINT FK_%(table_name)s_%(field_name)s',
        'reference TFK': 'FOREIGN KEY (%(field_name)s) REFERENCES %(foreign_table)s (%(foreign_key)s) ON DELETE %(on_delete_action)s CONSTRAINT TFK_%(table_name)s_%(field_name)s',
        }

    def RANDOM(self):
        return 'Random()'

    def NOT_NULL(self,default,field_type):
        return 'DEFAULT %s NOT NULL' % self.represent(default,field_type)

    def select_limitby(self, sql_s, sql_f, sql_t, sql_w, sql_o, limitby):
        if limitby:
            (lmin, lmax) = limitby
            fetch_amt = lmax - lmin
            dbms_version = int(self.connection.dbms_version.split('.')[0])
            if lmin and (dbms_version >= 10):
                # Requires Informix 10.0+
                sql_s += ' SKIP %d' % (lmin, )
            if fetch_amt and (dbms_version >= 9):
                # Requires Informix 9.0+
                sql_s += ' FIRST %d' % (fetch_amt, )
        return 'SELECT %s %s FROM %s%s%s;' % (sql_s, sql_f, sql_t, sql_w, sql_o)

    def represent_exceptions(self, obj, fieldtype):
        if fieldtype == 'date':
            if isinstance(obj, (datetime.date, datetime.datetime)):
                obj = obj.isoformat()[:10]
            else:
                obj = str(obj)
            return "to_date('%s','%%Y-%%m-%%d')" % obj
        elif fieldtype == 'datetime':
            if isinstance(obj, datetime.datetime):
                obj = obj.isoformat()[:19].replace('T',' ')
            elif isinstance(obj, datetime.date):
                obj = obj.isoformat()[:10]+' 00:00:00'
            else:
                obj = str(obj)
            return "to_date('%s','%%Y-%%m-%%d %%H:%%M:%%S')" % obj
        return None

    REGEX_URI = re.compile('^(?P<user>[^:@]+)(\:(?P<password>[^@]*))?@(?P<host>[^\:/]+)(\:(?P<port>[0-9]+))?/(?P<db>.+)$')

    def __init__(self,db,uri,pool_size=0,folder=None,db_codec ='UTF-8',
                 credential_decoder=IDENTITY, driver_args={},
                 adapter_args={}, do_connect=True, after_connection=None):
        self.db = db
        self.dbengine = "informix"
        self.uri = uri
        if do_connect: self.find_driver(adapter_args,uri)
        self.pool_size = pool_size
        self.folder = folder
        self.db_codec = db_codec
        self._after_connection = after_connection
        self.find_or_make_work_folder()
        ruri = uri.split('://',1)[1]
        m = self.REGEX_URI.match(ruri)
        if not m:
            raise SyntaxError(
                "Invalid URI string in DAL: %s" % self.uri)
        user = credential_decoder(m.group('user'))
        if not user:
            raise SyntaxError('User required')
        password = credential_decoder(m.group('password'))
        if not password:
            password = ''
        host = m.group('host')
        if not host:
            raise SyntaxError('Host name required')
        db = m.group('db')
        if not db:
            raise SyntaxError('Database name required')
        user = credential_decoder(user)
        password = credential_decoder(password)
        dsn = '%s@%s' % (db,host)
        driver_args.update(user=user,password=password,autocommit=True)
        def connector(dsn=dsn,driver_args=driver_args):
            return self.driver.connect(dsn,**driver_args)
        self.connector = connector
        if do_connect: self.reconnect()

    def execute(self,command):
        if command[-1:]==';':
            command = command[:-1]
        return self.log_execute(command)

    def lastrowid(self,table):
        return self.cursor.sqlerrd[1]

class InformixSEAdapter(InformixAdapter):
    """ work in progress """

    def select_limitby(self, sql_s, sql_f, sql_t, sql_w, sql_o, limitby):
        return 'SELECT %s %s FROM %s%s%s;' % \
            (sql_s, sql_f, sql_t, sql_w, sql_o)

    def rowslice(self,rows,minimum=0,maximum=None):
        if maximum is None:
            return rows[minimum:]
        return rows[minimum:maximum]

class DB2Adapter(BaseAdapter):
    drivers = ('pyodbc',)

    types = {
        'boolean': 'CHAR(1)',
        'string': 'VARCHAR(%(length)s)',
        'text': 'CLOB',
        'json': 'CLOB',
        'password': 'VARCHAR(%(length)s)',
        'blob': 'BLOB',
        'upload': 'VARCHAR(%(length)s)',
        'integer': 'INT',
        'bigint': 'BIGINT',
        'float': 'REAL',
        'double': 'DOUBLE',
        'decimal': 'NUMERIC(%(precision)s,%(scale)s)',
        'date': 'DATE',
        'time': 'TIME',
        'datetime': 'TIMESTAMP',
        'id': 'INT GENERATED ALWAYS AS IDENTITY PRIMARY KEY NOT NULL',
        'reference': 'INT, FOREIGN KEY (%(field_name)s) REFERENCES %(foreign_key)s ON DELETE %(on_delete_action)s',
        'list:integer': 'CLOB',
        'list:string': 'CLOB',
        'list:reference': 'CLOB',
        'big-id': 'BIGINT GENERATED ALWAYS AS IDENTITY PRIMARY KEY NOT NULL',
        'big-reference': 'BIGINT, FOREIGN KEY (%(field_name)s) REFERENCES %(foreign_key)s ON DELETE %(on_delete_action)s',
        'reference FK': ', CONSTRAINT FK_%(constraint_name)s FOREIGN KEY (%(field_name)s) REFERENCES %(foreign_key)s ON DELETE %(on_delete_action)s',
        'reference TFK': ' CONSTRAINT FK_%(foreign_table)s_PK FOREIGN KEY (%(field_name)s) REFERENCES %(foreign_table)s (%(foreign_key)s) ON DELETE %(on_delete_action)s',
        }

    def LEFT_JOIN(self):
        return 'LEFT OUTER JOIN'

    def RANDOM(self):
        return 'RAND()'

    def select_limitby(self, sql_s, sql_f, sql_t, sql_w, sql_o, limitby):
        if limitby:
            (lmin, lmax) = limitby
            sql_o += ' FETCH FIRST %i ROWS ONLY' % lmax
        return 'SELECT %s %s FROM %s%s%s;' % (sql_s, sql_f, sql_t, sql_w, sql_o)

    def represent_exceptions(self, obj, fieldtype):
        if fieldtype == 'blob':
            obj = base64.b64encode(str(obj))
            return "BLOB('%s')" % obj
        elif fieldtype == 'datetime':
            if isinstance(obj, datetime.datetime):
                obj = obj.isoformat()[:19].replace('T','-').replace(':','.')
            elif isinstance(obj, datetime.date):
                obj = obj.isoformat()[:10]+'-00.00.00'
            return "'%s'" % obj
        return None

    def __init__(self,db,uri,pool_size=0,folder=None,db_codec ='UTF-8',
                 credential_decoder=IDENTITY, driver_args={},
                 adapter_args={}, do_connect=True, after_connection=None):
        self.db = db
        self.dbengine = "db2"
        self.uri = uri
        if do_connect: self.find_driver(adapter_args,uri)
        self.pool_size = pool_size
        self.folder = folder
        self.db_codec = db_codec
        self._after_connection = after_connection
        self.find_or_make_work_folder()
        ruri = uri.split('://', 1)[1]
        def connector(cnxn=ruri,driver_args=driver_args):
            return self.driver.connect(cnxn,**driver_args)
        self.connector = connector
        if do_connect: self.reconnect()

    def execute(self,command):
        if command[-1:]==';':
            command = command[:-1]
        return self.log_execute(command)

    def lastrowid(self,table):
        self.execute('SELECT DISTINCT IDENTITY_VAL_LOCAL() FROM %s;' % table)
        return long(self.cursor.fetchone()[0])

    def rowslice(self,rows,minimum=0,maximum=None):
        if maximum is None:
            return rows[minimum:]
        return rows[minimum:maximum]


class TeradataAdapter(BaseAdapter):
    drivers = ('pyodbc',)

    types = {
        'boolean': 'CHAR(1)',
        'string': 'VARCHAR(%(length)s)',
        'text': 'VARCHAR(2000)',
        'json': 'VARCHAR(4000)',
        'password': 'VARCHAR(%(length)s)',
        'blob': 'BLOB',
        'upload': 'VARCHAR(%(length)s)',
        'integer': 'INT',
        'bigint': 'BIGINT',
        'float': 'REAL',
        'double': 'DOUBLE',
        'decimal': 'NUMERIC(%(precision)s,%(scale)s)',
        'date': 'DATE',
        'time': 'TIME',
        'datetime': 'TIMESTAMP',
        # Modified Constraint syntax for Teradata.
        # Teradata does not support ON DELETE.
        'id': 'INT GENERATED ALWAYS AS IDENTITY',  # Teradata Specific
        'reference': 'INT',
        'list:integer': 'VARCHAR(4000)',
        'list:string': 'VARCHAR(4000)',
        'list:reference': 'VARCHAR(4000)',
        'big-id': 'BIGINT GENERATED ALWAYS AS IDENTITY',  # Teradata Specific
        'big-reference': 'BIGINT',
        'reference FK': ' REFERENCES %(foreign_key)s',
        'reference TFK': ' FOREIGN KEY (%(field_name)s) REFERENCES %(foreign_table)s (%(foreign_key)s)',
        }

    def __init__(self,db,uri,pool_size=0,folder=None,db_codec ='UTF-8',
                 credential_decoder=IDENTITY, driver_args={},
                 adapter_args={}, do_connect=True, after_connection=None):
        self.db = db
        self.dbengine = "teradata"
        self.uri = uri
        if do_connect: self.find_driver(adapter_args,uri)
        self.pool_size = pool_size
        self.folder = folder
        self.db_codec = db_codec
        self._after_connection = after_connection
        self.find_or_make_work_folder()
        ruri = uri.split('://', 1)[1]
        def connector(cnxn=ruri,driver_args=driver_args):
            return self.driver.connect(cnxn,**driver_args)
        self.connector = connector
        if do_connect: self.reconnect()

    def close(self,action='commit',really=True):
        # Teradata does not implicitly close off the cursor
        # leading to SQL_ACTIVE_STATEMENTS limit errors
        self.cursor.close()
        ConnectionPool.close(self, action, really)

    def LEFT_JOIN(self):
        return 'LEFT OUTER JOIN'

    # Similar to MSSQL, Teradata can't specify a range (for Pageby)
    def select_limitby(self, sql_s, sql_f, sql_t, sql_w, sql_o, limitby):
        if limitby:
            (lmin, lmax) = limitby
            sql_s += ' TOP %i' % lmax
        return 'SELECT %s %s FROM %s%s%s;' % (sql_s, sql_f, sql_t, sql_w, sql_o)

    def _truncate(self, table, mode=''):
        tablename = table._tablename
        return ['DELETE FROM %s ALL;' % (tablename)]

INGRES_SEQNAME='ii***lineitemsequence' # NOTE invalid database object name
                                       # (ANSI-SQL wants this form of name
                                       # to be a delimited identifier)

class IngresAdapter(BaseAdapter):
    drivers = ('pyodbc',)

    types = {
        'boolean': 'CHAR(1)',
        'string': 'VARCHAR(%(length)s)',
        'text': 'CLOB',
        'json': 'CLOB',
        'password': 'VARCHAR(%(length)s)',  ## Not sure what this contains utf8 or nvarchar. Or even bytes?
        'blob': 'BLOB',
        'upload': 'VARCHAR(%(length)s)',  ## FIXME utf8 or nvarchar... or blob? what is this type?
        'integer': 'INTEGER4', # or int8...
        'bigint': 'BIGINT',
        'float': 'FLOAT',
        'double': 'FLOAT8',
        'decimal': 'NUMERIC(%(precision)s,%(scale)s)',
        'date': 'ANSIDATE',
        'time': 'TIME WITHOUT TIME ZONE',
        'datetime': 'TIMESTAMP WITHOUT TIME ZONE',
        'id': 'int not null unique with default next value for %s' % INGRES_SEQNAME,
        'reference': 'INT, FOREIGN KEY (%(field_name)s) REFERENCES %(foreign_key)s ON DELETE %(on_delete_action)s',
        'list:integer': 'CLOB',
        'list:string': 'CLOB',
        'list:reference': 'CLOB',
        'big-id': 'bigint not null unique with default next value for %s' % INGRES_SEQNAME,
        'big-reference': 'BIGINT, FOREIGN KEY (%(field_name)s) REFERENCES %(foreign_key)s ON DELETE %(on_delete_action)s',
        'reference FK': ', CONSTRAINT FK_%(constraint_name)s FOREIGN KEY (%(field_name)s) REFERENCES %(foreign_key)s ON DELETE %(on_delete_action)s',
        'reference TFK': ' CONSTRAINT FK_%(foreign_table)s_PK FOREIGN KEY (%(field_name)s) REFERENCES %(foreign_table)s (%(foreign_key)s) ON DELETE %(on_delete_action)s', ## FIXME TODO
        }

    def LEFT_JOIN(self):
        return 'LEFT OUTER JOIN'

    def RANDOM(self):
        return 'RANDOM()'

    def select_limitby(self, sql_s, sql_f, sql_t, sql_w, sql_o, limitby):
        if limitby:
            (lmin, lmax) = limitby
            fetch_amt = lmax - lmin
            if fetch_amt:
                sql_s += ' FIRST %d ' % (fetch_amt, )
            if lmin:
                # Requires Ingres 9.2+
                sql_o += ' OFFSET %d' % (lmin, )
        return 'SELECT %s %s FROM %s%s%s;' % (sql_s, sql_f, sql_t, sql_w, sql_o)

    def __init__(self,db,uri,pool_size=0,folder=None,db_codec ='UTF-8',
                 credential_decoder=IDENTITY, driver_args={},
                 adapter_args={}, do_connect=True, after_connection=None):
        self.db = db
        self.dbengine = "ingres"
        self._driver = pyodbc
        self.uri = uri
        if do_connect: self.find_driver(adapter_args,uri)
        self.pool_size = pool_size
        self.folder = folder
        self.db_codec = db_codec
        self._after_connection = after_connection
        self.find_or_make_work_folder()
        connstr = uri.split(':', 1)[1]
        # Simple URI processing
        connstr = connstr.lstrip()
        while connstr.startswith('/'):
            connstr = connstr[1:]
        if '=' in connstr:
            # Assume we have a regular ODBC connection string and just use it
            ruri  = connstr
        else:
            # Assume only (local) dbname is passed in with OS auth
            database_name = connstr
            default_driver_name = 'Ingres'
            vnode = '(local)'
            servertype = 'ingres'
            ruri = 'Driver={%s};Server=%s;Database=%s' % (default_driver_name, vnode, database_name)
        def connector(cnxn=ruri,driver_args=driver_args):
            return self.driver.connect(cnxn,**driver_args)

        self.connector = connector

        # TODO if version is >= 10, set types['id'] to Identity column, see http://community.actian.com/wiki/Using_Ingres_Identity_Columns
        if do_connect: self.reconnect()

    def create_sequence_and_triggers(self, query, table, **args):
        # post create table auto inc code (if needed)
        # modify table to btree for performance....
        # Older Ingres releases could use rule/trigger like Oracle above.
        if hasattr(table,'_primarykey'):
            modify_tbl_sql = 'modify %s to btree unique on %s' % \
                (table._tablename,
                 ', '.join(["'%s'" % x for x in table.primarykey]))
            self.execute(modify_tbl_sql)
        else:
            tmp_seqname='%s_iisq' % table._tablename
            query=query.replace(INGRES_SEQNAME, tmp_seqname)
            self.execute('create sequence %s' % tmp_seqname)
            self.execute(query)
            self.execute('modify %s to btree unique on %s' % (table._tablename, 'id'))


    def lastrowid(self,table):
        tmp_seqname='%s_iisq' % table
        self.execute('select current value for %s' % tmp_seqname)
        return long(self.cursor.fetchone()[0]) # don't really need int type cast here...


class IngresUnicodeAdapter(IngresAdapter):

    drivers = ('pyodbc',)

    types = {
        'boolean': 'CHAR(1)',
        'string': 'NVARCHAR(%(length)s)',
        'text': 'NCLOB',
        'json': 'NCLOB',
        'password': 'NVARCHAR(%(length)s)',  ## Not sure what this contains utf8 or nvarchar. Or even bytes?
        'blob': 'BLOB',
        'upload': 'VARCHAR(%(length)s)',  ## FIXME utf8 or nvarchar... or blob? what is this type?
        'integer': 'INTEGER4', # or int8...
        'bigint': 'BIGINT',
        'float': 'FLOAT',
        'double': 'FLOAT8',
        'decimal': 'NUMERIC(%(precision)s,%(scale)s)',
        'date': 'ANSIDATE',
        'time': 'TIME WITHOUT TIME ZONE',
        'datetime': 'TIMESTAMP WITHOUT TIME ZONE',
        'id': 'INTEGER4 not null unique with default next value for %s'% INGRES_SEQNAME,
        'reference': 'INTEGER4, FOREIGN KEY (%(field_name)s) REFERENCES %(foreign_key)s ON DELETE %(on_delete_action)s',
        'list:integer': 'NCLOB',
        'list:string': 'NCLOB',
        'list:reference': 'NCLOB',
        'big-id': 'BIGINT not null unique with default next value for %s'% INGRES_SEQNAME,
        'big-reference': 'BIGINT, FOREIGN KEY (%(field_name)s) REFERENCES %(foreign_key)s ON DELETE %(on_delete_action)s',
        'reference FK': ', CONSTRAINT FK_%(constraint_name)s FOREIGN KEY (%(field_name)s) REFERENCES %(foreign_key)s ON DELETE %(on_delete_action)s',
        'reference TFK': ' CONSTRAINT FK_%(foreign_table)s_PK FOREIGN KEY (%(field_name)s) REFERENCES %(foreign_table)s (%(foreign_key)s) ON DELETE %(on_delete_action)s', ## FIXME TODO
        }

class SAPDBAdapter(BaseAdapter):
    drivers = ('sapdb',)

    support_distributed_transaction = False
    types = {
        'boolean': 'CHAR(1)',
        'string': 'VARCHAR(%(length)s)',
        'text': 'LONG',
        'json': 'LONG',
        'password': 'VARCHAR(%(length)s)',
        'blob': 'LONG',
        'upload': 'VARCHAR(%(length)s)',
        'integer': 'INT',
        'bigint': 'BIGINT',
        'float': 'FLOAT',
        'double': 'DOUBLE PRECISION',
        'decimal': 'FIXED(%(precision)s,%(scale)s)',
        'date': 'DATE',
        'time': 'TIME',
        'datetime': 'TIMESTAMP',
        'id': 'INT PRIMARY KEY',
        'reference': 'INT, FOREIGN KEY (%(field_name)s) REFERENCES %(foreign_key)s ON DELETE %(on_delete_action)s',
        'list:integer': 'LONG',
        'list:string': 'LONG',
        'list:reference': 'LONG',
        'big-id': 'BIGINT PRIMARY KEY',
        'big-reference': 'BIGINT, FOREIGN KEY (%(field_name)s) REFERENCES %(foreign_key)s ON DELETE %(on_delete_action)s',
        }

    def sequence_name(self,table):
        return (self.QUOTE_TEMPLATE + '_id_Seq') % table

    def select_limitby(self, sql_s, sql_f, sql_t, sql_w, sql_o, limitby):
        if limitby:
            (lmin, lmax) = limitby
            if len(sql_w) > 1:
                sql_w_row = sql_w + ' AND w_row > %i' % lmin
            else:
                sql_w_row = 'WHERE w_row > %i' % lmin
            return '%s %s FROM (SELECT w_tmp.*, ROWNO w_row FROM (SELECT %s FROM %s%s%s) w_tmp WHERE ROWNO=%i) %s %s %s;' % (sql_s, sql_f, sql_f, sql_t, sql_w, sql_o, lmax, sql_t, sql_w_row, sql_o)
        return 'SELECT %s %s FROM %s%s%s;' % (sql_s, sql_f, sql_t, sql_w, sql_o)

    def create_sequence_and_triggers(self, query, table, **args):
        # following lines should only be executed if table._sequence_name does not exist
        self.execute('CREATE SEQUENCE %s;' % table._sequence_name)
        self.execute("ALTER TABLE %s ALTER COLUMN %s SET DEFAULT NEXTVAL('%s');" \
                         % (table._tablename, table._id.name, table._sequence_name))
        self.execute(query)

    REGEX_URI = re.compile('^(?P<user>[^:@]+)(\:(?P<password>[^@]*))?@(?P<host>[^\:@]+)(\:(?P<port>[0-9]+))?/(?P<db>[^\?]+)(\?sslmode=(?P<sslmode>.+))?$')


    def __init__(self,db,uri,pool_size=0,folder=None,db_codec ='UTF-8',
                 credential_decoder=IDENTITY, driver_args={},
                 adapter_args={}, do_connect=True, after_connection=None):
        self.db = db
        self.dbengine = "sapdb"
        self.uri = uri
        if do_connect: self.find_driver(adapter_args,uri)
        self.pool_size = pool_size
        self.folder = folder
        self.db_codec = db_codec
        self._after_connection = after_connection
        self.find_or_make_work_folder()
        ruri = uri.split('://',1)[1]
        m = self.REGEX_URI.match(ruri)
        if not m:
            raise SyntaxError("Invalid URI string in DAL")
        user = credential_decoder(m.group('user'))
        if not user:
            raise SyntaxError('User required')
        password = credential_decoder(m.group('password'))
        if not password:
            password = ''
        host = m.group('host')
        if not host:
            raise SyntaxError('Host name required')
        db = m.group('db')
        if not db:
            raise SyntaxError('Database name required')
        def connector(user=user, password=password, database=db,
                    host=host, driver_args=driver_args):
            return self.driver.Connection(user, password, database,
                                          host, **driver_args)
        self.connector = connector
        if do_connect: self.reconnect()

    def lastrowid(self,table):
        self.execute("select %s.NEXTVAL from dual" % table._sequence_name)
        return long(self.cursor.fetchone()[0])

class CubridAdapter(MySQLAdapter):
    drivers = ('cubriddb',)

    REGEX_URI = re.compile('^(?P<user>[^:@]+)(\:(?P<password>[^@]*))?@(?P<host>[^\:/]+)(\:(?P<port>[0-9]+))?/(?P<db>[^?]+)(\?set_encoding=(?P<charset>\w+))?$')

    def __init__(self, db, uri, pool_size=0, folder=None, db_codec='UTF-8',
                 credential_decoder=IDENTITY, driver_args={},
                 adapter_args={}, do_connect=True, after_connection=None):
        self.db = db
        self.dbengine = "cubrid"
        self.uri = uri
        if do_connect: self.find_driver(adapter_args,uri)
        self.pool_size = pool_size
        self.folder = folder
        self.db_codec = db_codec
        self._after_connection = after_connection
        self.find_or_make_work_folder()
        ruri = uri.split('://',1)[1]
        m = self.REGEX_URI.match(ruri)
        if not m:
            raise SyntaxError(
                "Invalid URI string in DAL: %s" % self.uri)
        user = credential_decoder(m.group('user'))
        if not user:
            raise SyntaxError('User required')
        password = credential_decoder(m.group('password'))
        if not password:
            password = ''
        host = m.group('host')
        if not host:
            raise SyntaxError('Host name required')
        db = m.group('db')
        if not db:
            raise SyntaxError('Database name required')
        port = int(m.group('port') or '30000')
        charset = m.group('charset') or 'utf8'
        user = credential_decoder(user)
        passwd = credential_decoder(password)
        def connector(host=host,port=port,db=db,
                    user=user,passwd=password,driver_args=driver_args):
            return self.driver.connect(host,port,db,user,passwd,**driver_args)
        self.connector = connector
        if do_connect: self.reconnect()

    def after_connection(self):
        self.execute('SET FOREIGN_KEY_CHECKS=1;')
        self.execute("SET sql_mode='NO_BACKSLASH_ESCAPES';")


######## GAE MySQL ##########

class DatabaseStoredFile:

    web2py_filesystem = False

    def escape(self,obj):
        return self.db._adapter.escape(obj)

    def __init__(self,db,filename,mode):
        if not db._adapter.dbengine in ('mysql', 'postgres', 'sqlite'):
            raise RuntimeError("only MySQL/Postgres/SQLite can store metadata .table files in database for now")
        self.db = db
        self.filename = filename
        self.mode = mode
        if not self.web2py_filesystem:
            if db._adapter.dbengine == 'mysql':
                sql = "CREATE TABLE IF NOT EXISTS web2py_filesystem (path VARCHAR(255), content LONGTEXT, PRIMARY KEY(path) ) ENGINE=InnoDB;"
            elif db._adapter.dbengine in ('postgres', 'sqlite'):
                sql = "CREATE TABLE IF NOT EXISTS web2py_filesystem (path VARCHAR(255), content TEXT, PRIMARY KEY(path));"
            self.db.executesql(sql)
            DatabaseStoredFile.web2py_filesystem = True
        self.p=0
        self.data = ''
        if mode in ('r','rw','a'):
            query = "SELECT content FROM web2py_filesystem WHERE path='%s'" \
                % filename
            rows = self.db.executesql(query)
            if rows:
                self.data = rows[0][0]
            elif exists(filename):
                datafile = open(filename, 'r')
                try:
                    self.data = datafile.read()
                finally:
                    datafile.close()
            elif mode in ('r','rw'):
                raise RuntimeError("File %s does not exist" % filename)

    def read(self, bytes):
        data = self.data[self.p:self.p+bytes]
        self.p += len(data)
        return data

    def readline(self):
        i = self.data.find('\n',self.p)+1
        if i>0:
            data, self.p = self.data[self.p:i], i
        else:
            data, self.p = self.data[self.p:], len(self.data)
        return data

    def write(self,data):
        self.data += data

    def close_connection(self):
        if self.db is not None:
            self.db.executesql(
                "DELETE FROM web2py_filesystem WHERE path='%s'" % self.filename)
            query = "INSERT INTO web2py_filesystem(path,content) VALUES ('%s','%s')"\
                % (self.filename, self.data.replace("'","''"))
            self.db.executesql(query)
            self.db.commit()
            self.db = None

    def close(self):
        self.close_connection()

    @staticmethod
    def exists(db, filename):
        if exists(filename):
            return True
        query = "SELECT path FROM web2py_filesystem WHERE path='%s'" % filename
        try:
            if db.executesql(query):
                return True
        except Exception, e:
            if not (db._adapter.isOperationalError(e) or
                    db._adapter.isProgrammingError(e)):
                raise
            # no web2py_filesystem found?
            tb = traceback.format_exc()
            LOGGER.error("Could not retrieve %s\n%s" % (filename, tb))
        return False


class UseDatabaseStoredFile:

    def file_exists(self, filename):
        return DatabaseStoredFile.exists(self.db,filename)

    def file_open(self, filename, mode='rb', lock=True):
        return DatabaseStoredFile(self.db,filename,mode)

    def file_close(self, fileobj):
        fileobj.close_connection()

    def file_delete(self,filename):
        query = "DELETE FROM web2py_filesystem WHERE path='%s'" % filename
        self.db.executesql(query)
        self.db.commit()

class GoogleSQLAdapter(UseDatabaseStoredFile,MySQLAdapter):
    uploads_in_blob = True

    REGEX_URI = re.compile('^(?P<instance>.*)/(?P<db>.*)$')

    def __init__(self, db, uri='google:sql://realm:domain/database',
                 pool_size=0, folder=None, db_codec='UTF-8',
                 credential_decoder=IDENTITY, driver_args={},
                 adapter_args={}, do_connect=True, after_connection=None):

        self.db = db
        self.dbengine = "mysql"
        self.uri = uri
        self.pool_size = pool_size
        self.db_codec = db_codec
        self._after_connection = after_connection
        if do_connect: self.find_driver(adapter_args, uri)
        self.folder = folder or pjoin('$HOME',THREAD_LOCAL.folder.split(
                os.sep+'applications'+os.sep,1)[1])
        ruri = uri.split("://")[1]
        m = self.REGEX_URI.match(ruri)
        if not m:
            raise SyntaxError("Invalid URI string in SQLDB: %s" % self.uri)
        instance = credential_decoder(m.group('instance'))
        self.dbstring = db = credential_decoder(m.group('db'))
        driver_args['instance'] = instance
        if not 'charset' in driver_args:
            driver_args['charset'] = 'utf8'
        self.createdb = createdb = adapter_args.get('createdb',True)
        if not createdb:
            driver_args['database'] = db
        def connector(driver_args=driver_args):
            return rdbms.connect(**driver_args)
        self.connector = connector
        if do_connect: self.reconnect()

    def after_connection(self):
        if self.createdb:
            # self.execute('DROP DATABASE %s' % self.dbstring)
            self.execute('CREATE DATABASE IF NOT EXISTS %s' % self.dbstring)
            self.execute('USE %s' % self.dbstring)
        self.execute("SET FOREIGN_KEY_CHECKS=1;")
        self.execute("SET sql_mode='NO_BACKSLASH_ESCAPES';")

    def execute(self, command, *a, **b):
        return self.log_execute(command.decode('utf8'), *a, **b)

    def find_driver(self,adapter_args,uri=None):
        self.adapter_args = adapter_args
        self.driver = "google"

class NoSQLAdapter(BaseAdapter):
    can_select_for_update = False

    @staticmethod
    def to_unicode(obj):
        if isinstance(obj, str):
            return obj.decode('utf8')
        elif not isinstance(obj, unicode):
            return unicode(obj)
        return obj

    def id_query(self, table):
        return table._id > 0

    def represent(self, obj, fieldtype):
        field_is_type = fieldtype.startswith
        if isinstance(obj, CALLABLETYPES):
            obj = obj()
        if isinstance(fieldtype, SQLCustomType):
            return fieldtype.encoder(obj)
        if isinstance(obj, (Expression, Field)):
            raise SyntaxError("non supported on GAE")
        if self.dbengine == 'google:datastore':
            if isinstance(fieldtype, gae.Property):
                return obj
        is_string = isinstance(fieldtype,str)
        is_list = is_string and field_is_type('list:')
        if is_list:
            if not obj:
                obj = []
            if not isinstance(obj, (list, tuple)):
                obj = [obj]
        if obj == '' and not \
                (is_string and fieldtype[:2] in ['st','te', 'pa','up']):
            return None
        if not obj is None:
            if isinstance(obj, list) and not is_list:
                obj = [self.represent(o, fieldtype) for o in obj]
            elif fieldtype in ('integer','bigint','id'):
                obj = long(obj)
            elif fieldtype == 'double':
                obj = float(obj)
            elif is_string and field_is_type('reference'):
                if isinstance(obj, (Row, Reference)):
                    obj = obj['id']
                obj = long(obj)
            elif fieldtype == 'boolean':
                if obj and not str(obj)[0].upper() in '0F':
                    obj = True
                else:
                    obj = False
            elif fieldtype == 'date':
                if not isinstance(obj, datetime.date):
                    (y, m, d) = map(int,str(obj).strip().split('-'))
                    obj = datetime.date(y, m, d)
                elif isinstance(obj,datetime.datetime):
                    (y, m, d) = (obj.year, obj.month, obj.day)
                    obj = datetime.date(y, m, d)
            elif fieldtype == 'time':
                if not isinstance(obj, datetime.time):
                    time_items = map(int,str(obj).strip().split(':')[:3])
                    if len(time_items) == 3:
                        (h, mi, s) = time_items
                    else:
                        (h, mi, s) = time_items + [0]
                    obj = datetime.time(h, mi, s)
            elif fieldtype == 'datetime':
                if not isinstance(obj, datetime.datetime):
                    (y, m, d) = map(int,str(obj)[:10].strip().split('-'))
                    time_items = map(int,str(obj)[11:].strip().split(':')[:3])
                    while len(time_items)<3:
                        time_items.append(0)
                    (h, mi, s) = time_items
                    obj = datetime.datetime(y, m, d, h, mi, s)
            elif fieldtype == 'blob':
                pass
            elif fieldtype == 'json':
                if isinstance(obj, basestring):
                    obj = self.to_unicode(obj)
                    if have_serializers:
                        obj = serializers.loads_json(obj)
                    elif simplejson:
                        obj = simplejson.loads(obj)
                    else:
                        raise RuntimeError("missing simplejson")
            elif is_string and field_is_type('list:string'):
                return map(self.to_unicode,obj)
            elif is_list:
                return map(int,obj)
            else:
                obj = self.to_unicode(obj)
        return obj

    def _insert(self,table,fields):
        return 'insert %s in %s' % (fields, table)

    def _count(self,query,distinct=None):
        return 'count %s' % repr(query)

    def _select(self,query,fields,attributes):
        return 'select %s where %s' % (repr(fields), repr(query))

    def _delete(self,tablename, query):
        return 'delete %s where %s' % (repr(tablename),repr(query))

    def _update(self,tablename,query,fields):
        return 'update %s (%s) where %s' % (repr(tablename),
                                            repr(fields),repr(query))

    def commit(self):
        """
        remember: no transactions on many NoSQL
        """
        pass

    def rollback(self):
        """
        remember: no transactions on many NoSQL
        """
        pass

    def close_connection(self):
        """
        remember: no transactions on many NoSQL
        """
        pass


    # these functions should never be called!
    def OR(self,first,second): raise SyntaxError("Not supported")
    def AND(self,first,second): raise SyntaxError("Not supported")
    def AS(self,first,second): raise SyntaxError("Not supported")
    def ON(self,first,second): raise SyntaxError("Not supported")
    def STARTSWITH(self,first,second=None): raise SyntaxError("Not supported")
    def ENDSWITH(self,first,second=None): raise SyntaxError("Not supported")
    def ADD(self,first,second): raise SyntaxError("Not supported")
    def SUB(self,first,second): raise SyntaxError("Not supported")
    def MUL(self,first,second): raise SyntaxError("Not supported")
    def DIV(self,first,second): raise SyntaxError("Not supported")
    def LOWER(self,first): raise SyntaxError("Not supported")
    def UPPER(self,first): raise SyntaxError("Not supported")
    def EXTRACT(self,first,what): raise SyntaxError("Not supported")
    def LENGTH(self, first): raise SyntaxError("Not supported")
    def AGGREGATE(self,first,what): raise SyntaxError("Not supported")
    def LEFT_JOIN(self): raise SyntaxError("Not supported")
    def RANDOM(self): raise SyntaxError("Not supported")
    def SUBSTRING(self,field,parameters):  raise SyntaxError("Not supported")
    def PRIMARY_KEY(self,key):  raise SyntaxError("Not supported")
    def ILIKE(self,first,second): raise SyntaxError("Not supported")
    def drop(self,table,mode):  raise SyntaxError("Not supported")
    def alias(self,table,alias): raise SyntaxError("Not supported")
    def migrate_table(self,*a,**b): raise SyntaxError("Not supported")
    def distributed_transaction_begin(self,key): raise SyntaxError("Not supported")
    def prepare(self,key): raise SyntaxError("Not supported")
    def commit_prepared(self,key): raise SyntaxError("Not supported")
    def rollback_prepared(self,key): raise SyntaxError("Not supported")
    def concat_add(self,table): raise SyntaxError("Not supported")
    def constraint_name(self, table, fieldname): raise SyntaxError("Not supported")
    def create_sequence_and_triggers(self, query, table, **args): pass
    def log_execute(self,*a,**b): raise SyntaxError("Not supported")
    def execute(self,*a,**b): raise SyntaxError("Not supported")
    def represent_exceptions(self, obj, fieldtype): raise SyntaxError("Not supported")
    def lastrowid(self,table): raise SyntaxError("Not supported")
    def rowslice(self,rows,minimum=0,maximum=None): raise SyntaxError("Not supported")


class GAEF(object):
    def __init__(self,name,op,value,apply):
        self.name=name=='id' and '__key__' or name
        self.op=op
        self.value=value
        self.apply=apply
    def __repr__(self):
        return '(%s %s %s:%s)' % (self.name, self.op, repr(self.value), type(self.value))

class GoogleDatastoreAdapter(NoSQLAdapter):
    """
    NDB:

    You can enable NDB by using adapter_args:

    db = DAL('google:datastore', adapter_args={'ndb_settings':ndb_settings, 'use_ndb':True})

    ndb_settings is optional and can be used for per model caching settings.
    It must be a dict in this form:
    ndb_settings = {<table_name>:{<variable_name>:<variable_value>}}
    See: https://developers.google.com/appengine/docs/python/ndb/cache
    """

    uploads_in_blob = True
    types = {}

    def file_exists(self, filename): pass
    def file_open(self, filename, mode='rb', lock=True): pass
    def file_close(self, fileobj): pass

    REGEX_NAMESPACE = re.compile('.*://(?P<namespace>.+)')

    def __init__(self,db,uri,pool_size=0,folder=None,db_codec ='UTF-8',
                 credential_decoder=IDENTITY, driver_args={},
                 adapter_args={}, do_connect=True, after_connection=None):
        self.use_ndb = ('use_ndb' in adapter_args) and adapter_args['use_ndb']
        if self.use_ndb is True:
            self.types.update({
                'boolean': ndb.BooleanProperty,
                'string': (lambda **kwargs: ndb.StringProperty(**kwargs)),
                'text': ndb.TextProperty,
                'json': ndb.TextProperty,
                'password': ndb.StringProperty,
                'blob': ndb.BlobProperty,
                'upload': ndb.StringProperty,
                'integer': ndb.IntegerProperty,
                'bigint': ndb.IntegerProperty,
                'float': ndb.FloatProperty,
                'double': ndb.FloatProperty,
                'decimal': NDBDecimalProperty,
                'date': ndb.DateProperty,
                'time': ndb.TimeProperty,
                'datetime': ndb.DateTimeProperty,
                'id': None,
                'reference': ndb.IntegerProperty,
                'list:string': (lambda **kwargs: ndb.StringProperty(repeated=True,default=None, **kwargs)),
                'list:integer': (lambda **kwargs: ndb.IntegerProperty(repeated=True,default=None, **kwargs)),
                'list:reference': (lambda **kwargs: ndb.IntegerProperty(repeated=True,default=None, **kwargs)),
                })
        else:
            self.types.update({
                'boolean': gae.BooleanProperty,
                'string': (lambda **kwargs: gae.StringProperty(multiline=True, **kwargs)),
                'text': gae.TextProperty,
                'json': gae.TextProperty,
                'password': gae.StringProperty,
                'blob': gae.BlobProperty,
                'upload': gae.StringProperty,
                'integer': gae.IntegerProperty,
                'bigint': gae.IntegerProperty,
                'float': gae.FloatProperty,
                'double': gae.FloatProperty,
                'decimal': GAEDecimalProperty,
                'date': gae.DateProperty,
                'time': gae.TimeProperty,
                'datetime': gae.DateTimeProperty,
                'id': None,
                'reference': gae.IntegerProperty,
                'list:string': (lambda **kwargs: gae.StringListProperty(default=None, **kwargs)),
                'list:integer': (lambda **kwargs: gae.ListProperty(int,default=None, **kwargs)),
                'list:reference': (lambda **kwargs: gae.ListProperty(int,default=None, **kwargs)),
                })
        self.db = db
        self.uri = uri
        self.dbengine = 'google:datastore'
        self.folder = folder
        db['_lastsql'] = ''
        self.db_codec = 'UTF-8'
        self._after_connection = after_connection
        self.pool_size = 0
        match = self.REGEX_NAMESPACE.match(uri)
        if match:
            namespace_manager.set_namespace(match.group('namespace'))
        self.keyfunc = (self.use_ndb and ndb.Key) or Key.from_path

        self.ndb_settings = None
        if 'ndb_settings' in adapter_args:
            self.ndb_settings = adapter_args['ndb_settings']

    def parse_id(self, value, field_type):
        return value

    def create_table(self,table,migrate=True,fake_migrate=False, polymodel=None):
        myfields = {}
        for field in table:
            if isinstance(polymodel,Table) and field.name in polymodel.fields():
                continue
            attr = {}
            if isinstance(field.custom_qualifier, dict):
                #this is custom properties to add to the GAE field declartion
                attr = field.custom_qualifier
            field_type = field.type
            if isinstance(field_type, SQLCustomType):
                ftype = self.types[field_type.native or field_type.type](**attr)
            elif isinstance(field_type, ((self.use_ndb and ndb.Property) or gae.Property)):
                ftype = field_type
            elif field_type.startswith('id'):
                continue
            elif field_type.startswith('decimal'):
                precision, scale = field_type[7:].strip('()').split(',')
                precision = int(precision)
                scale = int(scale)
                dec_cls = (self.use_ndb and NDBDecimalProperty) or GAEDecimalProperty
                ftype = dec_cls(precision, scale, **attr)
            elif field_type.startswith('reference'):
                if field.notnull:
                    attr = dict(required=True)
                referenced = field_type[10:].strip()
                ftype = self.types[field_type[:9]](referenced, **attr)
            elif field_type.startswith('list:reference'):
                if field.notnull:
                    attr['required'] = True
                referenced = field_type[15:].strip()
                ftype = self.types[field_type[:14]](**attr)
            elif field_type.startswith('list:'):
                ftype = self.types[field_type](**attr)
            elif not field_type in self.types\
                 or not self.types[field_type]:
                raise SyntaxError('Field: unknown field type: %s' % field_type)
            else:
                ftype = self.types[field_type](**attr)
            myfields[field.name] = ftype
        if not polymodel:
            model_cls = (self.use_ndb and ndb.Model) or gae.Model
            table._tableobj =  classobj(table._tablename, (model_cls, ), myfields)
            if self.use_ndb:
                # Set NDB caching variables
                if self.ndb_settings and (table._tablename in self.ndb_settings):
                    for k, v in self.ndb_settings.iteritems():
                        setattr(table._tableobj, k, v)
        elif polymodel==True:
            pm_cls = (self.use_ndb and NDBPolyModel) or PolyModel
            table._tableobj = classobj(table._tablename, (pm_cls, ), myfields)
        elif isinstance(polymodel,Table):
            table._tableobj = classobj(table._tablename, (polymodel._tableobj, ), myfields)
        else:
            raise SyntaxError("polymodel must be None, True, a table or a tablename")
        return None

    def expand(self,expression,field_type=None):
        if isinstance(expression,Field):
            if expression.type in ('text', 'blob', 'json'):
                raise SyntaxError('AppEngine does not index by: %s' % expression.type)
            return expression.name
        elif isinstance(expression, (Expression, Query)):
            if not expression.second is None:
                return expression.op(expression.first, expression.second)
            elif not expression.first is None:
                return expression.op(expression.first)
            else:
                return expression.op()
        elif field_type:
                return self.represent(expression,field_type)
        elif isinstance(expression,(list,tuple)):
            return ','.join([self.represent(item,field_type) for item in expression])
        else:
            return str(expression)

    ### TODO from gql.py Expression
    def AND(self,first,second):
        a = self.expand(first)
        b = self.expand(second)
        if b[0].name=='__key__' and a[0].name!='__key__':
            return b+a
        return a+b

    def EQ(self,first,second=None):
        if isinstance(second, Key):
            return [GAEF(first.name,'=',second,lambda a,b:a==b)]
        return [GAEF(first.name,'=',self.represent(second,first.type),lambda a,b:a==b)]

    def NE(self,first,second=None):
        if first.type != 'id':
            return [GAEF(first.name,'!=',self.represent(second,first.type),lambda a,b:a!=b)]
        else:
            if not second is None:
                second = Key.from_path(first._tablename, long(second))
            return [GAEF(first.name,'!=',second,lambda a,b:a!=b)]

    def LT(self,first,second=None):
        if first.type != 'id':
            return [GAEF(first.name,'<',self.represent(second,first.type),lambda a,b:a<b)]
        else:
            second = Key.from_path(first._tablename, long(second))
            return [GAEF(first.name,'<',second,lambda a,b:a<b)]

    def LE(self,first,second=None):
        if first.type != 'id':
            return [GAEF(first.name,'<=',self.represent(second,first.type),lambda a,b:a<=b)]
        else:
            second = Key.from_path(first._tablename, long(second))
            return [GAEF(first.name,'<=',second,lambda a,b:a<=b)]

    def GT(self,first,second=None):
        if first.type != 'id' or second==0 or second == '0':
            return [GAEF(first.name,'>',self.represent(second,first.type),lambda a,b:a>b)]
        else:
            second = Key.from_path(first._tablename, long(second))
            return [GAEF(first.name,'>',second,lambda a,b:a>b)]

    def GE(self,first,second=None):
        if first.type != 'id':
            return [GAEF(first.name,'>=',self.represent(second,first.type),lambda a,b:a>=b)]
        else:
            second = Key.from_path(first._tablename, long(second))
            return [GAEF(first.name,'>=',second,lambda a,b:a>=b)]

    def INVERT(self,first):
        return '-%s' % first.name

    def COMMA(self,first,second):
        return '%s, %s' % (self.expand(first),self.expand(second))

    def BELONGS(self,first,second=None):
        if not isinstance(second,(list, tuple, set)):
            raise SyntaxError("Not supported")
        if first.type != 'id':
            return [GAEF(first.name,'in',self.represent(second,first.type),lambda a,b:a in b)]
        else:
            second = [Key.from_path(first._tablename, int(i)) for i in second]
            return [GAEF(first.name,'in',second,lambda a,b:a in b)]

    def CONTAINS(self,first,second,case_sensitive=False):
        # silently ignoring: GAE can only do case sensitive matches!
        if not first.type.startswith('list:'):
            raise SyntaxError("Not supported")
        return [GAEF(first.name,'=',self.expand(second,first.type[5:]),lambda a,b:b in a)]

    def NOT(self,first):
        nops = { self.EQ: self.NE,
                 self.NE: self.EQ,
                 self.LT: self.GE,
                 self.GT: self.LE,
                 self.LE: self.GT,
                 self.GE: self.LT}
        if not isinstance(first,Query):
            raise SyntaxError("Not suported")
        nop = nops.get(first.op,None)
        if not nop:
            raise SyntaxError("Not suported %s" % first.op.__name__)
        first.op = nop
        return self.expand(first)

    def truncate(self,table,mode):
        self.db(self.db._adapter.id_query(table)).delete()

    def filter(self, query, tableobj, prop, op, value):
        return {
            '=': query.filter(getattr(tableobj, prop) == value),
            '>': query.filter(getattr(tableobj, prop) > value),
            '<': query.filter(getattr(tableobj, prop) < value),
            '<=': query.filter(getattr(tableobj, prop) <= value),
            '>=': query.filter(getattr(tableobj, prop) >= value),
            '!=': query.filter(getattr(tableobj, prop) != value),
            'in': query.filter(getattr(tableobj, prop).IN(value)),
        }[op]

    def select_raw(self,query,fields=None,attributes=None):
        db = self.db
        fields = fields or []
        attributes = attributes or {}
        args_get = attributes.get
        new_fields = []
        for item in fields:
            if isinstance(item,SQLALL):
                new_fields += item._table
            else:
                new_fields.append(item)
        fields = new_fields
        if query:
            tablename = self.get_table(query)
        elif fields:
            tablename = fields[0].tablename
            query = db._adapter.id_query(fields[0].table)
        else:
            raise SyntaxError("Unable to determine a tablename")

        if query:
            if use_common_filters(query):
                query = self.common_filter(query,[tablename])

        #tableobj is a GAE/NDB Model class (or subclass)
        tableobj = db[tablename]._tableobj
        filters = self.expand(query)

        projection = None
        if len(db[tablename].fields) == len(fields):
            #getting all fields, not a projection query
            projection = None
        elif args_get('projection') == True:
            projection = []
            for f in fields:
                if f.type in ['text', 'blob', 'json']:
                    raise SyntaxError(
                        "text and blob field types not allowed in projection queries")
                else:
                    projection.append(f.name)
        elif args_get('filterfields') == True:
            projection = []
            for f in fields:
                projection.append(f.name)

        # real projection's can't include 'id'.
        # it will be added to the result later
        query_projection = [
            p for p in projection if \
                p != db[tablename]._id.name] if projection and \
                args_get('projection') == True\
                else None

        cursor = None
        if isinstance(args_get('reusecursor'), str):
            cursor = args_get('reusecursor')
        if self.use_ndb:
            qo = ndb.QueryOptions(projection=query_projection, cursor=cursor)
            items = tableobj.query(default_options=qo)
        else:
            items = gae.Query(tableobj, projection=query_projection,
                          cursor=cursor)

        for filter in filters:
            if args_get('projection') == True and \
               filter.name in query_projection and \
               filter.op in ['=', '<=', '>=']:
                raise SyntaxError(
                    "projection fields cannot have equality filters")
            if filter.name=='__key__' and filter.op=='>' and filter.value==0:
                continue
            elif filter.name=='__key__' and filter.op=='=':
                if filter.value==0:
                    items = []
                elif isinstance(filter.value, (self.use_ndb and ndb.Key) or Key):
                    # key qeuries return a class instance,
                    # can't use projection
                    # extra values will be ignored in post-processing later
                    item = filter.value.get() if self.use_ndb else tableobj.get(filter.value)
                    items = (item and [item]) or []
                else:
                    # key qeuries return a class instance,
                    # can't use projection
                    # extra values will be ignored in post-processing later
                    item = tableobj.get_by_id(filter.value)
                    items = (item and [item]) or []
            elif isinstance(items,list): # i.e. there is a single record!
                items = [i for i in items if filter.apply(
                        getattr(item,filter.name),filter.value)]
            else:
                if filter.name=='__key__' and filter.op != 'in':
                    if self.use_ndb:
                        items.order(tableobj._key)
                    else:
                        items.order('__key__')
                items = self.filter(items, tableobj, filter.name, 
                                    filter.op, filter.value) \
                                    if self.use_ndb else \
                        items.filter('%s %s' % (filter.name,filter.op), 
                                     filter.value)

        if not isinstance(items,list):
            if args_get('left', None):
                raise SyntaxError('Set: no left join in appengine')
            if args_get('groupby', None):
                raise SyntaxError('Set: no groupby in appengine')
            orderby = args_get('orderby', False)
            if orderby:
                ### THIS REALLY NEEDS IMPROVEMENT !!!
                if isinstance(orderby, (list, tuple)):
                    orderby = xorify(orderby)
                if isinstance(orderby,Expression):
                    orderby = self.expand(orderby)
                orders = orderby.split(', ')
                for order in orders:
                    if self.use_ndb:
                        #TODO There must be a better way
                        def make_order(o):
                            s = str(o)
                            desc = s[0] == '-'
                            s = (desc and s[1:]) or s
                            return  (desc and  -getattr(tableobj, s)) or getattr(tableobj, s)
                        _order = {'-id':-tableobj._key,'id':tableobj._key}.get(order)
                        if _order is None:
                            _order = make_order(order)
                        items = items.order(_order)
                    else:
                        order={'-id':'-__key__','id':'__key__'}.get(order,order)
                        items = items.order(order)
            if args_get('limitby', None):
                (lmin, lmax) = attributes['limitby']
                (limit, offset) = (lmax - lmin, lmin)
                if self.use_ndb:
                    rows, cursor, more = items.fetch_page(limit,offset=offset)
                else:
                    rows =  items.fetch(limit,offset=offset)
                #cursor is only useful if there was a limit and we didn't return
                # all results
                if args_get('reusecursor'):
                    db['_lastcursor'] = cursor if self.use_ndb else items.cursor()
                items = rows
        return (items, tablename, projection or db[tablename].fields)

    def select(self,query,fields,attributes):
        """
        This is the GAE version of select.  some notes to consider:
         - db['_lastsql'] is not set because there is not SQL statement string
           for a GAE query
         - 'nativeRef' is a magical fieldname used for self references on GAE
         - optional attribute 'projection' when set to True will trigger
           use of the GAE projection queries.  note that there are rules for
           what is accepted imposed by GAE: each field must be indexed,
           projection queries cannot contain blob or text fields, and you
           cannot use == and also select that same field.  see https://developers.google.com/appengine/docs/python/datastore/queries#Query_Projection
         - optional attribute 'filterfields' when set to True web2py will only
           parse the explicitly listed fields into the Rows object, even though
           all fields are returned in the query.  This can be used to reduce
           memory usage in cases where true projection queries are not
           usable.
         - optional attribute 'reusecursor' allows use of cursor with queries
           that have the limitby attribute.  Set the attribute to True for the
           first query, set it to the value of db['_lastcursor'] to continue
           a previous query.  The user must save the cursor value between
           requests, and the filters must be identical.  It is up to the user
           to follow google's limitations: https://developers.google.com/appengine/docs/python/datastore/queries#Query_Cursors
        """

        (items, tablename, fields) = self.select_raw(query,fields,attributes)
        # self.db['_lastsql'] = self._select(query,fields,attributes)
        rows = [[(t==self.db[tablename]._id.name and item) or \
                 (t=='nativeRef' and item) or getattr(item, t) \
                     for t in fields] for item in items]
        colnames = ['%s.%s' % (tablename, t) for t in fields]
        processor = attributes.get('processor',self.parse)
        return processor(rows,fields,colnames,False)

    def count(self,query,distinct=None,limit=None):
        if distinct:
            raise RuntimeError("COUNT DISTINCT not supported")
        (items, tablename, fields) = self.select_raw(query)
        # self.db['_lastsql'] = self._count(query)
        try:
            return len(items)
        except TypeError:
            return items.count(limit=limit)

    def delete(self,tablename, query):
        """
        This function was changed on 2010-05-04 because according to
        http://code.google.com/p/googleappengine/issues/detail?id=3119
        GAE no longer supports deleting more than 1000 records.
        """
        # self.db['_lastsql'] = self._delete(tablename,query)
        (items, tablename, fields) = self.select_raw(query)
        # items can be one item or a query
        if not isinstance(items,list):
            #use a keys_only query to ensure that this runs as a datastore
            # small operations
            leftitems = items.fetch(1000, keys_only=True)
            counter = 0
            while len(leftitems):
                counter += len(leftitems)
                if self.use_ndb:
                    ndb.delete_multi(leftitems)
                else:
                    gae.delete(leftitems)
                leftitems = items.fetch(1000, keys_only=True)
        else:
            counter = len(items)
            if self.use_ndb:
                ndb.delete_multi([item.key for item in items])
            else:
                gae.delete(items)
        return counter

    def update(self,tablename,query,update_fields):
        # self.db['_lastsql'] = self._update(tablename,query,update_fields)
        (items, tablename, fields) = self.select_raw(query)
        counter = 0
        for item in items:
            for field, value in update_fields:
                setattr(item, field.name, self.represent(value,field.type))
            item.put()
            counter += 1
        LOGGER.info(str(counter))
        return counter

    def insert(self,table,fields):
        dfields=dict((f.name,self.represent(v,f.type)) for f,v in fields)
        # table._db['_lastsql'] = self._insert(table,fields)
        tmp = table._tableobj(**dfields)
        tmp.put()
        key = tmp.key if self.use_ndb else tmp.key()
        rid = Reference(key.id())
        (rid._table, rid._record, rid._gaekey) = (table, None, key)
        return rid

    def bulk_insert(self,table,items):
        parsed_items = []
        for item in items:
            dfields=dict((f.name,self.represent(v,f.type)) for f,v in item)
            parsed_items.append(table._tableobj(**dfields))
        if self.use_ndb:
            ndb.put_multi(parsed_items)
        else:
            gae.put(parsed_items)
        return True

def uuid2int(uuidv):
    return uuid.UUID(uuidv).int

def int2uuid(n):
    return str(uuid.UUID(int=n))

class CouchDBAdapter(NoSQLAdapter):
    drivers = ('couchdb',)

    uploads_in_blob = True
    types = {
                'boolean': bool,
                'string': str,
                'text': str,
                'json': str,
                'password': str,
                'blob': str,
                'upload': str,
                'integer': long,
                'bigint': long,
                'float': float,
                'double': float,
                'date': datetime.date,
                'time': datetime.time,
                'datetime': datetime.datetime,
                'id': long,
                'reference': long,
                'list:string': list,
                'list:integer': list,
                'list:reference': list,
        }

    def file_exists(self, filename): pass
    def file_open(self, filename, mode='rb', lock=True): pass
    def file_close(self, fileobj): pass

    def expand(self,expression,field_type=None):
        if isinstance(expression,Field):
            if expression.type=='id':
                return "%s._id" % expression.tablename
        return BaseAdapter.expand(self,expression,field_type)

    def AND(self,first,second):
        return '(%s && %s)' % (self.expand(first),self.expand(second))

    def OR(self,first,second):
        return '(%s || %s)' % (self.expand(first),self.expand(second))

    def EQ(self,first,second):
        if second is None:
            return '(%s == null)' % self.expand(first)
        return '(%s == %s)' % (self.expand(first),self.expand(second,first.type))

    def NE(self,first,second):
        if second is None:
            return '(%s != null)' % self.expand(first)
        return '(%s != %s)' % (self.expand(first),self.expand(second,first.type))

    def COMMA(self,first,second):
        return '%s + %s' % (self.expand(first),self.expand(second))

    def represent(self, obj, fieldtype):
        value = NoSQLAdapter.represent(self, obj, fieldtype)
        if fieldtype=='id':
            return repr(str(long(value)))
        elif fieldtype in ('date','time','datetime','boolean'):
            return serializers.json(value)
        return repr(not isinstance(value,unicode) and value \
                        or value and value.encode('utf8'))

    def __init__(self,db,uri='couchdb://127.0.0.1:5984',
                 pool_size=0,folder=None,db_codec ='UTF-8',
                 credential_decoder=IDENTITY, driver_args={},
                 adapter_args={}, do_connect=True, after_connection=None):
        self.db = db
        self.uri = uri
        if do_connect: self.find_driver(adapter_args)
        self.dbengine = 'couchdb'
        self.folder = folder
        db['_lastsql'] = ''
        self.db_codec = 'UTF-8'
        self._after_connection = after_connection
        self.pool_size = pool_size

        url='http://'+uri[10:]
        def connector(url=url,driver_args=driver_args):
            return self.driver.Server(url,**driver_args)
        self.reconnect(connector,cursor=False)

    def create_table(self, table, migrate=True, fake_migrate=False, polymodel=None):
        if migrate:
            try:
                self.connection.create(table._tablename)
            except:
                pass

    def insert(self,table,fields):
        id = uuid2int(web2py_uuid())
        ctable = self.connection[table._tablename]
        values = dict((k.name,self.represent(v,k.type)) for k,v in fields)
        values['_id'] = str(id)
        ctable.save(values)
        return id

    def _select(self,query,fields,attributes):
        if not isinstance(query,Query):
            raise SyntaxError("Not Supported")
        for key in set(attributes.keys())-SELECT_ARGS:
            raise SyntaxError('invalid select attribute: %s' % key)
        new_fields=[]
        for item in fields:
            if isinstance(item,SQLALL):
                new_fields += item._table
            else:
                new_fields.append(item)
        def uid(fd):
            return fd=='id' and '_id' or fd
        def get(row,fd):
            return fd=='id' and long(row['_id']) or row.get(fd,None)
        fields = new_fields
        tablename = self.get_table(query)
        fieldnames = [f.name for f in (fields or self.db[tablename])]
        colnames = ['%s.%s' % (tablename,k) for k in fieldnames]
        fields = ','.join(['%s.%s' % (tablename,uid(f)) for f in fieldnames])
        fn="(function(%(t)s){if(%(query)s)emit(%(order)s,[%(fields)s]);})" %\
            dict(t=tablename,
                 query=self.expand(query),
                 order='%s._id' % tablename,
                 fields=fields)
        return fn, colnames

    def select(self,query,fields,attributes):
        if not isinstance(query,Query):
            raise SyntaxError("Not Supported")
        fn, colnames = self._select(query,fields,attributes)
        tablename = colnames[0].split('.')[0]
        ctable = self.connection[tablename]
        rows = [cols['value'] for cols in ctable.query(fn)]
        processor = attributes.get('processor',self.parse)
        return processor(rows,fields,colnames,False)

    def delete(self,tablename,query):
        if not isinstance(query,Query):
            raise SyntaxError("Not Supported")
        if query.first.type=='id' and query.op==self.EQ:
            id = query.second
            tablename = query.first.tablename
            assert(tablename == query.first.tablename)
            ctable = self.connection[tablename]
            try:
                del ctable[str(id)]
                return 1
            except couchdb.http.ResourceNotFound:
                return 0
        else:
            tablename = self.get_table(query)
            rows = self.select(query,[self.db[tablename]._id],{})
            ctable = self.connection[tablename]
            for row in rows:
                del ctable[str(row.id)]
            return len(rows)

    def update(self,tablename,query,fields):
        if not isinstance(query,Query):
            raise SyntaxError("Not Supported")
        if query.first.type=='id' and query.op==self.EQ:
            id = query.second
            tablename = query.first.tablename
            ctable = self.connection[tablename]
            try:
                doc = ctable[str(id)]
                for key,value in fields:
                    doc[key.name] = self.represent(value,self.db[tablename][key.name].type)
                ctable.save(doc)
                return 1
            except couchdb.http.ResourceNotFound:
                return 0
        else:
            tablename = self.get_table(query)
            rows = self.select(query,[self.db[tablename]._id],{})
            ctable = self.connection[tablename]
            table = self.db[tablename]
            for row in rows:
                doc = ctable[str(row.id)]
                for key,value in fields:
                    doc[key.name] = self.represent(value,table[key.name].type)
                ctable.save(doc)
            return len(rows)

    def count(self,query,distinct=None):
        if distinct:
            raise RuntimeError("COUNT DISTINCT not supported")
        if not isinstance(query,Query):
            raise SyntaxError("Not Supported")
        tablename = self.get_table(query)
        rows = self.select(query,[self.db[tablename]._id],{})
        return len(rows)

def cleanup(text):
    """
    validates that the given text is clean: only contains [0-9a-zA-Z_]
    """
    #if not REGEX_ALPHANUMERIC.match(text):
    #    raise SyntaxError('invalid table or field name: %s' % text)
    return text

class MongoDBAdapter(NoSQLAdapter):
    native_json = True
    drivers = ('pymongo',)

    uploads_in_blob = False

    types = {
                'boolean': bool,
                'string': str,
                'text': str,
                'json': str,
                'password': str,
                'blob': str,
                'upload': str,
                'integer': long,
                'bigint': long,
                'float': float,
                'double': float,
                'date': datetime.date,
                'time': datetime.time,
                'datetime': datetime.datetime,
                'id': long,
                'reference': long,
                'list:string': list,
                'list:integer': list,
                'list:reference': list,
        }

    error_messages = {"javascript_needed": "This must yet be replaced" +
                      " with javascript in order to work."}

    def __init__(self,db,uri='mongodb://127.0.0.1:5984/db',
                 pool_size=0, folder=None, db_codec ='UTF-8',
                 credential_decoder=IDENTITY, driver_args={},
                 adapter_args={}, do_connect=True, after_connection=None):

        self.db = db
        self.uri = uri
        if do_connect: self.find_driver(adapter_args)
        import random
        from bson.objectid import ObjectId
        from bson.son import SON
        import pymongo.uri_parser

        m = pymongo.uri_parser.parse_uri(uri)

        self.SON = SON
        self.ObjectId = ObjectId
        self.random = random

        self.dbengine = 'mongodb'
        self.folder = folder
        db['_lastsql'] = ''
        self.db_codec = 'UTF-8'
        self._after_connection = after_connection
        self.pool_size = pool_size
        #this is the minimum amount of replicates that it should wait
        # for on insert/update
        self.minimumreplication = adapter_args.get('minimumreplication',0)
        # by default all inserts and selects are performand asynchronous,
        # but now the default is
        # synchronous, except when overruled by either this default or
        # function parameter
        self.safe = adapter_args.get('safe',True)

        if isinstance(m,tuple):
            m = {"database" : m[1]}
        if m.get('database')==None:
            raise SyntaxError("Database is required!")

        def connector(uri=self.uri,m=m):
            # Connection() is deprecated
            if hasattr(self.driver, "MongoClient"):
                Connection = self.driver.MongoClient
            else:
                Connection = self.driver.Connection
            return Connection(uri)[m.get('database')]

        self.reconnect(connector,cursor=False)

    def object_id(self, arg=None):
        """ Convert input to a valid Mongodb ObjectId instance

        self.object_id("<random>") -> ObjectId (not unique) instance """
        if not arg:
            arg = 0
        if isinstance(arg, basestring):
            # we assume an integer as default input
            rawhex = len(arg.replace("0x", "").replace("L", "")) == 24
            if arg.isdigit() and (not rawhex):
                arg = int(arg)
            elif arg == "<random>":
                arg = int("0x%sL" % \
                "".join([self.random.choice("0123456789abcdef") \
                for x in range(24)]), 0)
            elif arg.isalnum():
                if not arg.startswith("0x"):
                    arg = "0x%s" % arg
                try:
                    arg = int(arg, 0)
                except ValueError, e:
                    raise ValueError(
                            "invalid objectid argument string: %s" % e)
            else:
                raise ValueError("Invalid objectid argument string. " +
                                 "Requires an integer or base 16 value")
        elif isinstance(arg, self.ObjectId):
            return arg

        if not isinstance(arg, (int, long)):
            raise TypeError("object_id argument must be of type " +
                            "ObjectId or an objectid representable integer")
        hexvalue = hex(arg)[2:].rstrip('L').zfill(24)
        return self.ObjectId(hexvalue)

    def parse_reference(self, value, field_type):
        # here we have to check for ObjectID before base parse
        if isinstance(value, self.ObjectId):
            value = long(str(value), 16)
        return super(MongoDBAdapter,
                     self).parse_reference(value, field_type)

    def parse_id(self, value, field_type):
        if isinstance(value, self.ObjectId):
            value = long(str(value), 16)
        return super(MongoDBAdapter,
                     self).parse_id(value, field_type)

    def represent(self, obj, fieldtype):
        # the base adatpter does not support MongoDB ObjectId
        if isinstance(obj, self.ObjectId):
            value = obj
        else:
            value = NoSQLAdapter.represent(self, obj, fieldtype)
        if isinstance(obj, (list, tuple)) and \
                (not fieldtype == "json" or fieldtype.startswith('list:')):
            return value
        # reference types must be convert to ObjectID
        if fieldtype  =='date':
            if value == None:
                return value
            # this piece of data can be stripped off based on the fieldtype
            t = datetime.time(0, 0, 0)
            # mongodb doesn't has a date object and so it must datetime,
            # string or integer
            return datetime.datetime.combine(value, t)
        elif fieldtype == 'time':
            if value == None:
                return value
            # this piece of data can be stripped of based on the fieldtype
            d = datetime.date(2000, 1, 1)
            # mongodb doesn't has a  time object and so it must datetime,
            # string or integer
            return datetime.datetime.combine(d, value)
        elif fieldtype == "blob":
            if value== None:
                return value
            from bson import Binary
            if not isinstance(value, Binary):
                if not isinstance(value, basestring):
                    return Binary(str(value))
                return Binary(value)
            return value
        elif (isinstance(fieldtype, basestring) and
              fieldtype.startswith('list:')):
            if fieldtype.startswith('list:reference'):
                newval = []
                for v in value:
                    newval.append(self.object_id(v))
                return newval
            return value
        elif ((isinstance(fieldtype, basestring) and
               fieldtype.startswith("reference")) or
               (isinstance(fieldtype, Table)) or fieldtype=="id"):
            value = self.object_id(value)
        return value

    def create_table(self, table, migrate=True, fake_migrate=False,
                     polymodel=None, isCapped=False):
        if isCapped:
            raise RuntimeError("Not implemented")

    def count(self, query, distinct=None, snapshot=True):
        if distinct:
            raise RuntimeError("COUNT DISTINCT not supported")
        if not isinstance(query,Query):
            raise SyntaxError("Not Supported")
        tablename = self.get_table(query)
        return long(self.select(query,[self.db[tablename]._id], {},
                                count=True,snapshot=snapshot)['count'])
        # Maybe it would be faster if we just implemented the pymongo
        # .count() function which is probably quicker?
        # therefor call __select() connection[table].find(query).count()
        # Since this will probably reduce the return set?

    def expand(self, expression, field_type=None):
        if isinstance(expression, Query):
            # any query using 'id':=
            # set name as _id (as per pymongo/mongodb primary key)
            # convert second arg to an objectid field
            # (if its not already)
            # if second arg is 0 convert to objectid
            if isinstance(expression.first,Field) and \
                    ((expression.first.type == 'id') or \
                    ("reference" in expression.first.type)):
                if expression.first.type == 'id':
                    expression.first.name = '_id'
                # cast to Mongo ObjectId
                if isinstance(expression.second, (tuple, list, set)):
                    expression.second = [self.object_id(item) for
                                         item in expression.second]
                else:
                    expression.second = self.object_id(expression.second)
                result = expression.op(expression.first, expression.second)

        if isinstance(expression, Field):
            if expression.type=='id':
                result = "_id"
            else:
                result =  expression.name
        elif isinstance(expression, (Expression, Query)):
            if not expression.second is None:
                result = expression.op(expression.first, expression.second)
            elif not expression.first is None:
                result = expression.op(expression.first)
            elif not isinstance(expression.op, str):
                result = expression.op()
            else:
                result = expression.op
        elif field_type:
            result = self.represent(expression,field_type)
        elif isinstance(expression,(list,tuple)):
            result = ','.join(self.represent(item,field_type) for
                              item in expression)
        else:
            result = expression
        return result

    def drop(self, table, mode=''):
        ctable = self.connection[table._tablename]
        ctable.drop()

    def truncate(self, table, mode, safe=None):
        if safe == None:
            safe=self.safe
        ctable = self.connection[table._tablename]
        ctable.remove(None, safe=True)

    def _select(self, query, fields, attributes):
        if 'for_update' in attributes:
            logging.warn('mongodb does not support for_update')
        for key in set(attributes.keys())-set(('limitby',
                                               'orderby','for_update')):
            if attributes[key]!=None:
                logging.warn('select attribute not implemented: %s' % key)

        new_fields=[]
        mongosort_list = []

        # try an orderby attribute
        orderby = attributes.get('orderby', False)
        limitby = attributes.get('limitby', False)
        # distinct = attributes.get('distinct', False)
        if orderby:
            if isinstance(orderby, (list, tuple)):
                orderby = xorify(orderby)

            # !!!! need to add 'random'
            for f in self.expand(orderby).split(','):
                if f.startswith('-'):
                    mongosort_list.append((f[1:], -1))
                else:
                    mongosort_list.append((f, 1))
        if limitby:
            limitby_skip, limitby_limit = limitby[0], int(limitby[1])
        else:
            limitby_skip = limitby_limit = 0

        mongofields_dict = self.SON()
        mongoqry_dict = {}
        for item in fields:
            if isinstance(item, SQLALL):
                new_fields += item._table
            else:
                new_fields.append(item)
        fields = new_fields
        if isinstance(query,Query):
            tablename = self.get_table(query)
        elif len(fields) != 0:
            tablename = fields[0].tablename
        else:
            raise SyntaxError("The table name could not be found in " +
                              "the query nor from the select statement.")
        mongoqry_dict = self.expand(query)
        fields = fields or self.db[tablename]
        for field in fields:
            mongofields_dict[field.name] = 1

        return tablename, mongoqry_dict, mongofields_dict, mongosort_list, \
            limitby_limit, limitby_skip

    def select(self, query, fields, attributes, count=False,
               snapshot=False):
        # TODO: support joins
        tablename, mongoqry_dict, mongofields_dict, mongosort_list, \
        limitby_limit, limitby_skip = self._select(query, fields, attributes)
        ctable = self.connection[tablename]

        if count:
            return {'count' : ctable.find(
                    mongoqry_dict, mongofields_dict,
                    skip=limitby_skip, limit=limitby_limit,
                    sort=mongosort_list, snapshot=snapshot).count()}
        else:
            # pymongo cursor object
            mongo_list_dicts = ctable.find(mongoqry_dict,
                                mongofields_dict, skip=limitby_skip,
                                limit=limitby_limit, sort=mongosort_list,
                                snapshot=snapshot)
        rows = []
        # populate row in proper order
        # Here we replace ._id with .id to follow the standard naming
        colnames = []
        newnames = []
        for field in fields:
            colname = str(field)
            colnames.append(colname)
            tablename, fieldname = colname.split(".")
            if fieldname == "_id":
                # Mongodb reserved uuid key
                field.name = "id"
            newnames.append(".".join((tablename, field.name)))

        for record in mongo_list_dicts:
            row=[]
            for colname in colnames:
                tablename, fieldname = colname.split(".")
                # switch to Mongo _id uuids for retrieving
                # record id's
                if fieldname == "id": fieldname = "_id"
                if fieldname in record:
                    value = record[fieldname]
                else:
                    value = None
                row.append(value)
            rows.append(row)

        processor = attributes.get('processor', self.parse)
        result = processor(rows, fields, newnames, False)
        return result

    def _insert(self, table, fields):
        values = dict()
        for k, v in fields:
            if not k.name in ["id", "safe"]:
                fieldname = k.name
                fieldtype = table[k.name].type
                values[fieldname] = self.represent(v, fieldtype)
        return values

    # Safe determines whether a asynchronious request is done or a
    # synchronious action is done
    # For safety, we use by default synchronous requests
    def insert(self, table, fields, safe=None):
        if safe==None:
            safe = self.safe
        ctable = self.connection[table._tablename]
        values = self._insert(table, fields)
        ctable.insert(values, safe=safe)
        return long(str(values['_id']), 16)

    #this function returns a dict with the where clause and update fields
    def _update(self, tablename, query, fields):
        if not isinstance(query, Query):
            raise SyntaxError("Not Supported")
        filter = None
        if query:
            filter = self.expand(query)
        # do not try to update id fields to avoid backend errors
        modify = {'$set': dict((k.name, self.represent(v, k.type)) for
                  k, v in fields if (not k.name in ("_id", "id")))}
        return modify, filter

    def update(self, tablename, query, fields, safe=None):
        if safe == None:
            safe = self.safe
        # return amount of adjusted rows or zero, but no exceptions
        # @ related not finding the result
        if not isinstance(query, Query):
            raise RuntimeError("Not implemented")
        amount = self.count(query, False)
        modify, filter = self._update(tablename, query, fields)
        try:
            result = self.connection[tablename].update(filter,
                       modify, multi=True, safe=safe)
            if safe:
                try:
                    # if result count is available fetch it
                    return result["n"]
                except (KeyError, AttributeError, TypeError):
                    return amount
            else:
                return amount
        except Exception, e:
            # TODO Reverse update query to verifiy that the query succeded
            raise RuntimeError("uncaught exception when updating rows: %s" % e)

    def _delete(self, tablename, query):
        if not isinstance(query, Query):
            raise RuntimeError("query type %s is not supported" % \
                               type(query))
        return self.expand(query)

    def delete(self, tablename, query, safe=None):
        if safe is None:
            safe = self.safe
        amount = 0
        amount = self.count(query, False)
        filter = self._delete(tablename, query)
        self.connection[tablename].remove(filter, safe=safe)
        return amount

    def bulk_insert(self, table, items):
        return [self.insert(table,item) for item in items]

    ## OPERATORS
    def INVERT(self, first):
        #print "in invert first=%s" % first
        return '-%s' % self.expand(first)

    # TODO This will probably not work:(
    def NOT(self, first):
        return {'$not': self.expand(first)}

    def AND(self,first,second):
        # pymongo expects: .find({'$and': [{'x':'1'}, {'y':'2'}]})
        return {'$and': [self.expand(first),self.expand(second)]}

    def OR(self,first,second):
        # pymongo expects: .find({'$or': [{'name':'1'}, {'name':'2'}]})
        return {'$or': [self.expand(first),self.expand(second)]}

    def BELONGS(self, first, second):
        if isinstance(second, str):
            return {self.expand(first) : {"$in" : [ second[:-1]]} }
        elif second==[] or second==() or second==set():
            return {1:0}
        items = [self.expand(item, first.type) for item in second]
        return {self.expand(first) : {"$in" : items} }

    def EQ(self,first,second=None):
        result = {}
        result[self.expand(first)] = self.expand(second)
        return result

    def NE(self, first, second=None):
        result = {}
        result[self.expand(first)] = {'$ne': self.expand(second)}
        return result

    def LT(self,first,second=None):
        if second is None:
            raise RuntimeError("Cannot compare %s < None" % first)
        result = {}
        result[self.expand(first)] = {'$lt': self.expand(second)}
        return result

    def LE(self,first,second=None):
        if second is None:
            raise RuntimeError("Cannot compare %s <= None" % first)
        result = {}
        result[self.expand(first)] = {'$lte': self.expand(second)}
        return result

    def GT(self,first,second):
        result = {}
        result[self.expand(first)] = {'$gt': self.expand(second)}
        return result

    def GE(self,first,second=None):
        if second is None:
            raise RuntimeError("Cannot compare %s >= None" % first)
        result = {}
        result[self.expand(first)] = {'$gte': self.expand(second)}
        return result

    def ADD(self, first, second):
        raise NotImplementedError(self.error_messages["javascript_needed"])
        return '%s + %s' % (self.expand(first),
                            self.expand(second, first.type))

    def SUB(self, first, second):
        raise NotImplementedError(self.error_messages["javascript_needed"])
        return '(%s - %s)' % (self.expand(first),
                              self.expand(second, first.type))

    def MUL(self, first, second):
        raise NotImplementedError(self.error_messages["javascript_needed"])
        return '(%s * %s)' % (self.expand(first),
                              self.expand(second, first.type))

    def DIV(self, first, second):
        raise NotImplementedError(self.error_messages["javascript_needed"])
        return '(%s / %s)' % (self.expand(first),
                              self.expand(second, first.type))

    def MOD(self, first, second):
        raise NotImplementedError(self.error_messages["javascript_needed"])
        return '(%s %% %s)' % (self.expand(first),
                               self.expand(second, first.type))

    def AS(self, first, second):
        raise NotImplementedError(self.error_messages["javascript_needed"])
        return '%s AS %s' % (self.expand(first), second)

    # We could implement an option that simulates a full featured SQL
    # database. But I think the option should be set explicit or
    # implemented as another library.
    def ON(self, first, second):
        raise NotImplementedError("This is not possible in NoSQL" +
                                  " but can be simulated with a wrapper.")
        return '%s ON %s' % (self.expand(first), self.expand(second))

    # BLOW ARE TWO IMPLEMENTATIONS OF THE SAME FUNCITONS
    # WHICH ONE IS BEST?

    def COMMA(self, first, second):
        return '%s, %s' % (self.expand(first), self.expand(second))

    def LIKE(self, first, second):
        #escaping regex operators?
        return {self.expand(first): ('%s' % \
                self.expand(second, 'string').replace('%','/'))}

    def ILIKE(self, first, second):
        val = second if isinstance(second,self.ObjectId) else {
            '$regex': second.replace('%', ''), '$options': 'i'}
        return {self.expand(first): val}

    def STARTSWITH(self, first, second):
        #escaping regex operators?
        return {self.expand(first): ('/^%s/' % \
        self.expand(second, 'string'))}

    def ENDSWITH(self, first, second):
        #escaping regex operators?
        return {self.expand(first): ('/%s^/' % \
        self.expand(second, 'string'))}

    def CONTAINS(self, first, second, case_sensitive=False):
        # silently ignore, only case sensitive
        # There is a technical difference, but mongodb doesn't support
        # that, but the result will be the same
        val = second if isinstance(second,self.ObjectId) else \
            {'$regex':".*" + re.escape(self.expand(second, 'string')) + ".*"}
        return {self.expand(first) : val}

    def LIKE(self, first, second):
        import re
        return {self.expand(first): {'$regex': \
                re.escape(self.expand(second,
                                      'string')).replace('%','.*')}}

    #TODO verify full compatibilty with official SQL Like operator
    def STARTSWITH(self, first, second):
        #TODO  Solve almost the same problem as with endswith
        import re
        return {self.expand(first): {'$regex' : '^' +
                                     re.escape(self.expand(second,
                                                           'string'))}}

    #TODO verify full compatibilty with official SQL Like operator
    def ENDSWITH(self, first, second):
        #escaping regex operators?
        #TODO if searched for a name like zsa_corbitt and the function
        # is endswith('a') then this is also returned.
        # Aldo it end with a t
        import re
        return {self.expand(first): {'$regex': \
        re.escape(self.expand(second, 'string')) + '$'}}

    #TODO verify full compatibilty with official oracle contains operator
    def CONTAINS(self, first, second, case_sensitive=False):
        # silently ignore, only case sensitive
        #There is a technical difference, but mongodb doesn't support
        # that, but the result will be the same
        #TODO contains operators need to be transformed to Regex
        return {self.expand(first) : {'$regex': \
        ".*" + re.escape(self.expand(second, 'string')) + ".*"}}


class IMAPAdapter(NoSQLAdapter):
    drivers = ('imaplib',)

    """ IMAP server adapter

      This class is intended as an interface with
    email IMAP servers to perform simple queries in the
    web2py DAL query syntax, so email read, search and
    other related IMAP mail services (as those implemented
    by brands like Google(r), and Yahoo!(r)
    can be managed from web2py applications.

    The code uses examples by Yuji Tomita on this post:
    http://yuji.wordpress.com/2011/06/22/python-imaplib-imap-example-with-gmail/#comment-1137
    and is based in docs for Python imaplib, python email
    and email IETF's (i.e. RFC2060 and RFC3501)

    This adapter was tested with a small set of operations with Gmail(r). Other
    services requests could raise command syntax and response data issues.

    It creates its table and field names "statically",
    meaning that the developer should leave the table and field
    definitions to the DAL instance by calling the adapter's
    .define_tables() method. The tables are defined with the
    IMAP server mailbox list information.

    .define_tables() returns a dictionary mapping dal tablenames
    to the server mailbox names with the following structure:

    {<tablename>: str <server mailbox name>}

    Here is a list of supported fields:

    Field       Type            Description
    ################################################################
    uid         string
    answered    boolean        Flag
    created     date
    content     list:string    A list of dict text or html parts
    to          string
    cc          string
    bcc         string
    size        integer        the amount of octets of the message*
    deleted     boolean        Flag
    draft       boolean        Flag
    flagged     boolean        Flag
    sender      string
    recent      boolean        Flag
    seen        boolean        Flag
    subject     string
    mime        string         The mime header declaration
    email       string         The complete RFC822 message**
    attachments <type list>    Each non text part as dict
    encoding    string         The main detected encoding

    *At the application side it is measured as the length of the RFC822
    message string

    WARNING: As row id's are mapped to email sequence numbers,
    make sure your imap client web2py app does not delete messages
    during select or update actions, to prevent
    updating or deleting different messages.
    Sequence numbers change whenever the mailbox is updated.
    To avoid this sequence numbers issues, it is recommended the use
    of uid fields in query references (although the update and delete
    in separate actions rule still applies).

    # This is the code recommended to start imap support
    # at the app's model:

    imapdb = DAL("imap://user:password@server:port", pool_size=1) # port 993 for ssl
    imapdb.define_tables()

    Here is an (incomplete) list of possible imap commands:

    # Count today's unseen messages
    # smaller than 6000 octets from the
    # inbox mailbox

    q = imapdb.INBOX.seen == False
    q &= imapdb.INBOX.created == datetime.date.today()
    q &= imapdb.INBOX.size < 6000
    unread = imapdb(q).count()

    # Fetch last query messages
    rows = imapdb(q).select()

    # it is also possible to filter query select results with limitby and
    # sequences of mailbox fields

    set.select(<fields sequence>, limitby=(<int>, <int>))

    # Mark last query messages as seen
    messages = [row.uid for row in rows]
    seen = imapdb(imapdb.INBOX.uid.belongs(messages)).update(seen=True)

    # Delete messages in the imap database that have mails from mr. Gumby

    deleted = 0
    for mailbox in imapdb.tables
        deleted += imapdb(imapdb[mailbox].sender.contains("gumby")).delete()

    # It is possible also to mark messages for deletion instead of ereasing them
    # directly with set.update(deleted=True)


    # This object give access
    # to the adapter auto mailbox
    # mapped names (which native
    # mailbox has what table name)

    imapdb.mailboxes <dict> # tablename, server native name pairs

    # To retrieve a table native mailbox name use:
    imapdb.<table>.mailbox

    ### New features v2.4.1:

    # Declare mailboxes statically with tablename, name pairs
    # This avoids the extra server names retrieval

    imapdb.define_tables({"inbox": "INBOX"})

    # Selects without content/attachments/email columns will only
    # fetch header and flags

    imapdb(q).select(imapdb.INBOX.sender, imapdb.INBOX.subject)
    """

    types = {
                'string': str,
                'text': str,
                'date': datetime.date,
                'datetime': datetime.datetime,
                'id': long,
                'boolean': bool,
                'integer': int,
                'bigint': long,
                'blob': str,
                'list:string': str,
        }

    dbengine = 'imap'

    REGEX_URI = re.compile('^(?P<user>[^:]+)(\:(?P<password>[^@]*))?@(?P<host>[^\:@]+)(\:(?P<port>[0-9]+))?$')

    def __init__(self,
                 db,
                 uri,
                 pool_size=0,
                 folder=None,
                 db_codec ='UTF-8',
                 credential_decoder=IDENTITY,
                 driver_args={},
                 adapter_args={},
                 do_connect=True,
                 after_connection=None):

        # db uri: user@example.com:password@imap.server.com:123
        # TODO: max size adapter argument for preventing large mail transfers

        self.db = db
        self.uri = uri
        if do_connect: self.find_driver(adapter_args)
        self.pool_size=pool_size
        self.folder = folder
        self.db_codec = db_codec
        self._after_connection = after_connection
        self.credential_decoder = credential_decoder
        self.driver_args = driver_args
        self.adapter_args = adapter_args
        self.mailbox_size = None
        self.static_names = None
        self.charset = sys.getfilesystemencoding()
        # imap class
        self.imap4 = None
        uri = uri.split("://")[1]

        """ MESSAGE is an identifier for sequence number"""

        self.flags = {'deleted': '\\Deleted', 'draft': '\\Draft',
                      'flagged': '\\Flagged', 'recent': '\\Recent',
                      'seen': '\\Seen', 'answered': '\\Answered'}
        self.search_fields = {
            'id': 'MESSAGE', 'created': 'DATE',
            'uid': 'UID', 'sender': 'FROM',
            'to': 'TO', 'cc': 'CC',
            'bcc': 'BCC', 'content': 'TEXT',
            'size': 'SIZE', 'deleted': '\\Deleted',
            'draft': '\\Draft', 'flagged': '\\Flagged',
            'recent': '\\Recent', 'seen': '\\Seen',
            'subject': 'SUBJECT', 'answered': '\\Answered',
            'mime': None, 'email': None,
            'attachments': None
            }

        db['_lastsql'] = ''

        m = self.REGEX_URI.match(uri)
        user = m.group('user')
        password = m.group('password')
        host = m.group('host')
        port = int(m.group('port'))
        over_ssl = False
        if port==993:
            over_ssl = True

        driver_args.update(host=host,port=port, password=password, user=user)
        def connector(driver_args=driver_args):
            # it is assumed sucessful authentication alLways
            # TODO: support direct connection and login tests
            if over_ssl:
                self.imap4 = self.driver.IMAP4_SSL
            else:
                self.imap4 = self.driver.IMAP4
            connection = self.imap4(driver_args["host"], driver_args["port"])
            data = connection.login(driver_args["user"], driver_args["password"])

            # static mailbox list
            connection.mailbox_names = None

            # dummy cursor function
            connection.cursor = lambda : True

            return connection

        self.db.define_tables = self.define_tables
        self.connector = connector
        if do_connect: self.reconnect()

    def reconnect(self, f=None, cursor=True):
        """
        IMAP4 Pool connection method

        imap connection lacks of self cursor command.
        A custom command should be provided as a replacement
        for connection pooling to prevent uncaught remote session
        closing

        """
        if getattr(self,'connection',None) != None:
            return
        if f is None:
            f = self.connector

        if not self.pool_size:
            self.connection = f()
            self.cursor = cursor and self.connection.cursor()
        else:
            POOLS = ConnectionPool.POOLS
            uri = self.uri
            while True:
                GLOBAL_LOCKER.acquire()
                if not uri in POOLS:
                    POOLS[uri] = []
                if POOLS[uri]:
                    self.connection = POOLS[uri].pop()
                    GLOBAL_LOCKER.release()
                    self.cursor = cursor and self.connection.cursor()
                    if self.cursor and self.check_active_connection:
                        try:
                            # check if connection is alive or close it
                            result, data = self.connection.list()
                        except:
                            # Possible connection reset error
                            # TODO: read exception class
                            self.connection = f()
                    break
                else:
                    GLOBAL_LOCKER.release()
                    self.connection = f()
                    self.cursor = cursor and self.connection.cursor()
                    break
        self.after_connection_hook()

    def get_last_message(self, tablename):
        last_message = None
        # request mailbox list to the server if needed.
        if not isinstance(self.connection.mailbox_names, dict):
            self.get_mailboxes()
        try:
            result = self.connection.select(
                self.connection.mailbox_names[tablename])
            last_message = int(result[1][0])
            # Last message must be a positive integer
            if last_message == 0:
                last_message = 1
        except (IndexError, ValueError, TypeError, KeyError):
            e = sys.exc_info()[1]
            LOGGER.debug("Error retrieving the last mailbox" +
                         " sequence number. %s" % str(e))
        return last_message

    def get_uid_bounds(self, tablename):
        if not isinstance(self.connection.mailbox_names, dict):
            self.get_mailboxes()
        # fetch first and last messages
        # return (first, last) messages uid's
        last_message = self.get_last_message(tablename)
        result, data = self.connection.uid("search", None, "(ALL)")
        uid_list = data[0].strip().split()
        if len(uid_list) <= 0:
            return None
        else:
            return (uid_list[0], uid_list[-1])

    def convert_date(self, date, add=None, imf=False):
        if add is None:
            add = datetime.timedelta()
        """ Convert a date object to a string
        with d-Mon-Y style for IMAP or the inverse
        case

        add <timedelta> adds to the date object
        """
        months = [None, "JAN","FEB","MAR","APR","MAY","JUN",
                  "JUL", "AUG","SEP","OCT","NOV","DEC"]
        if isinstance(date, basestring):
            # Prevent unexpected date response format
            try:
                if "," in date:
                    dayname, datestring = date.split(",")
                else:
                    dayname, datestring = None, date
                date_list = datestring.strip().split()
                year = int(date_list[2])
                month = months.index(date_list[1].upper())
                day = int(date_list[0])
                hms = map(int, date_list[3].split(":"))
                return datetime.datetime(year, month, day,
                    hms[0], hms[1], hms[2]) + add
            except (ValueError, AttributeError, IndexError), e:
                LOGGER.error("Could not parse date text: %s. %s" %
                             (date, e))
                return None
        elif isinstance(date, (datetime.date, datetime.datetime)):
            if imf: date_format = "%a, %d %b %Y %H:%M:%S %z"
            else: date_format = "%d-%b-%Y"
            return (date + add).strftime(date_format)
        else:
            return None

    @staticmethod
    def header_represent(f, r):
        from email.header import decode_header
        text, encoding = decode_header(f)[0]
        if encoding:
            text = text.decode(encoding).encode('utf-8')
        return text

    def encode_text(self, text, charset, errors="replace"):
        """ convert text for mail to unicode"""
        if text is None:
            text = ""
        else:
            if isinstance(text, str):
                if charset is None:
                    text = unicode(text, "utf-8", errors)
                else:
                    text = unicode(text, charset, errors)
            else:
                raise Exception("Unsupported mail text type %s" % type(text))
        return text.encode("utf-8")

    def get_charset(self, message):
        charset = message.get_content_charset()
        return charset

    def get_mailboxes(self):
        """ Query the mail database for mailbox names """
        if self.static_names:
            # statically defined mailbox names
            self.connection.mailbox_names = self.static_names
            return self.static_names.keys()

        mailboxes_list = self.connection.list()
        self.connection.mailbox_names = dict()
        mailboxes = list()
        x = 0
        for item in mailboxes_list[1]:
            x = x + 1
            item = item.strip()
            if not "NOSELECT" in item.upper():
                sub_items = item.split("\"")
                sub_items = [sub_item for sub_item in sub_items \
                if len(sub_item.strip()) > 0]
                # mailbox = sub_items[len(sub_items) -1]
                mailbox = sub_items[-1].strip()
                # remove unwanted characters and store original names
                # Don't allow leading non alphabetic characters
                mailbox_name = re.sub('^[_0-9]*', '', re.sub('[^_\w]','',re.sub('[/ ]','_',mailbox)))
                mailboxes.append(mailbox_name)
                self.connection.mailbox_names[mailbox_name] = mailbox

        return mailboxes

    def get_query_mailbox(self, query):
        nofield = True
        tablename = None
        attr = query
        while nofield:
            if hasattr(attr, "first"):
                attr = attr.first
                if isinstance(attr, Field):
                    return attr.tablename
                elif isinstance(attr, Query):
                    pass
                else:
                    return None
            else:
                return None
        return tablename

    def is_flag(self, flag):
        if self.search_fields.get(flag, None) in self.flags.values():
            return True
        else:
            return False

    def define_tables(self, mailbox_names=None):
        """
        Auto create common IMAP fileds

        This function creates fields definitions "statically"
        meaning that custom fields as in other adapters should
        not be supported and definitions handled on a service/mode
        basis (local syntax for Gmail(r), Ymail(r)

        Returns a dictionary with tablename, server native mailbox name
        pairs.
        """
        if mailbox_names:
            # optional statically declared mailboxes
            self.static_names = mailbox_names
        else:
            self.static_names = None
        if not isinstance(self.connection.mailbox_names, dict):
            self.get_mailboxes()

        names = self.connection.mailbox_names.keys()

        for name in names:
            self.db.define_table("%s" % name,
                            Field("uid", writable=False),
                            Field("created", "datetime", writable=False),
                            Field("content", "text", writable=False),
                            Field("to", writable=False),
                            Field("cc", writable=False),
                            Field("bcc", writable=False),
                            Field("sender", writable=False),
                            Field("size", "integer", writable=False),
                            Field("subject", writable=False),
                            Field("mime", writable=False),
                            Field("email", "text", writable=False, readable=False),
                            Field("attachments", "text", writable=False, readable=False),
                            Field("encoding", writable=False),
                            Field("answered", "boolean"),
                            Field("deleted", "boolean"),
                            Field("draft", "boolean"),
                            Field("flagged", "boolean"),
                            Field("recent", "boolean", writable=False),
                            Field("seen", "boolean")
                            )

            # Set a special _mailbox attribute for storing
            # native mailbox names
            self.db[name].mailbox = \
                self.connection.mailbox_names[name]

            # decode quoted printable
            self.db[name].to.represent = self.db[name].cc.represent = \
            self.db[name].bcc.represent = self.db[name].sender.represent = \
            self.db[name].subject.represent = self.header_represent

        # Set the db instance mailbox collections
        self.db.mailboxes = self.connection.mailbox_names
        return self.db.mailboxes

    def create_table(self, *args, **kwargs):
        # not implemented
        # but required by DAL
        pass

    def _select(self, query, fields, attributes):
        if use_common_filters(query):
            query = self.common_filter(query, [self.get_query_mailbox(query),])
        return str(query)

    def select(self, query, fields, attributes):
        """  Search and Fetch records and return web2py rows
        """
        # move this statement elsewhere (upper-level)
        if use_common_filters(query):
            query = self.common_filter(query, [self.get_query_mailbox(query),])

        import email
        # get records from imap server with search + fetch
        # convert results to a dictionary
        tablename = None
        fetch_results = list()

        if isinstance(query, Query):
            tablename = self.get_table(query)
            mailbox = self.connection.mailbox_names.get(tablename, None)
            if mailbox is None:
                 raise ValueError("Mailbox name not found: %s" % mailbox)
            else:
                # select with readonly
                result, selected = self.connection.select(mailbox, True)
                if result != "OK":
                    raise Exception("IMAP error: %s" % selected)
                self.mailbox_size = int(selected[0])
                search_query = "(%s)" % str(query).strip()
                search_result = self.connection.uid("search", None, search_query)
                # Normal IMAP response OK is assumed (change this)
                if search_result[0] == "OK":
                    # For "light" remote server responses just get the first
                    # ten records (change for non-experimental implementation)
                    # However, light responses are not guaranteed with this
                    # approach, just fewer messages.
                    limitby = attributes.get('limitby', None)
                    messages_set = search_result[1][0].split()
                    # descending order
                    messages_set.reverse()
                    if limitby is not None:
                        # TODO: orderby, asc/desc, limitby from complete message set
                        messages_set = messages_set[int(limitby[0]):int(limitby[1])]

                    # keep the requests small for header/flags
                    if any([(field.name in ["content", "size",
                                            "attachments", "email"]) for
                           field in fields]):
                        imap_fields = "(RFC822 FLAGS)"
                    else:
                        imap_fields = "(RFC822.HEADER FLAGS)"

                    if len(messages_set) > 0:
                        # create fetch results object list
                        # fetch each remote message and store it in memmory
                        # (change to multi-fetch command syntax for faster
                        # transactions)
                        for uid in messages_set:
                            # fetch the RFC822 message body
                            typ, data = self.connection.uid("fetch", uid, imap_fields)
                            if typ == "OK":
                                fr = {"message": int(data[0][0].split()[0]),
                                      "uid": long(uid),
                                      "email": email.message_from_string(data[0][1]),
                                      "raw_message": data[0][1]}
                                fr["multipart"] = fr["email"].is_multipart()
                                # fetch flags for the message
                                fr["flags"] = self.driver.ParseFlags(data[1])
                                fetch_results.append(fr)
                            else:
                                # error retrieving the message body
                                raise Exception("IMAP error retrieving the body: %s" % data)
                else:
                    raise Exception("IMAP search error: %s" % search_result[1])
        elif isinstance(query, (Expression, basestring)):
            raise NotImplementedError()
        else:
            raise TypeError("Unexpected query type")

        imapqry_dict = {}
        imapfields_dict = {}

        if len(fields) == 1 and isinstance(fields[0], SQLALL):
            allfields = True
        elif len(fields) == 0:
            allfields = True
        else:
            allfields = False
        if allfields:
            colnames = ["%s.%s" % (tablename, field) for field in self.search_fields.keys()]
        else:
            colnames = ["%s.%s" % (tablename, field.name) for field in fields]

        for k in colnames:
            imapfields_dict[k] = k

        imapqry_list = list()
        imapqry_array = list()
        for fr in fetch_results:
            attachments = []
            content = []
            size = 0
            n = int(fr["message"])
            item_dict = dict()
            message = fr["email"]
            uid = fr["uid"]
            charset = self.get_charset(message)
            flags = fr["flags"]
            raw_message = fr["raw_message"]
            # Return messages data mapping static fields
            # and fetched results. Mapping should be made
            # outside the select function (with auxiliary
            # instance methods)

            # pending: search flags states trough the email message
            # instances for correct output

            # preserve subject encoding (ASCII/quoted printable)

            if "%s.id" % tablename in colnames:
                item_dict["%s.id" % tablename] = n
            if "%s.created" % tablename in colnames:
                item_dict["%s.created" % tablename] = self.convert_date(message["Date"])
            if "%s.uid" % tablename in colnames:
                item_dict["%s.uid" % tablename] = uid
            if "%s.sender" % tablename in colnames:
                # If there is no encoding found in the message header
                # force utf-8 replacing characters (change this to
                # module's defaults). Applies to .sender, .to, .cc and .bcc fields
                item_dict["%s.sender" % tablename] = message["From"]
            if "%s.to" % tablename in colnames:
                item_dict["%s.to" % tablename] = message["To"]
            if "%s.cc" % tablename in colnames:
                if "Cc" in message.keys():
                    item_dict["%s.cc" % tablename] = message["Cc"]
                else:
                    item_dict["%s.cc" % tablename] = ""
            if "%s.bcc" % tablename in colnames:
                if "Bcc" in message.keys():
                    item_dict["%s.bcc" % tablename] = message["Bcc"]
                else:
                    item_dict["%s.bcc" % tablename] = ""
            if "%s.deleted" % tablename in colnames:
                item_dict["%s.deleted" % tablename] = "\\Deleted" in flags
            if "%s.draft" % tablename in colnames:
                item_dict["%s.draft" % tablename] = "\\Draft" in flags
            if "%s.flagged" % tablename in colnames:
                item_dict["%s.flagged" % tablename] = "\\Flagged" in flags
            if "%s.recent" % tablename in colnames:
                item_dict["%s.recent" % tablename] = "\\Recent" in flags
            if "%s.seen" % tablename in colnames:
                item_dict["%s.seen" % tablename] = "\\Seen" in flags
            if "%s.subject" % tablename in colnames:
                item_dict["%s.subject" % tablename] = message["Subject"]
            if "%s.answered" % tablename in colnames:
                item_dict["%s.answered" % tablename] = "\\Answered" in flags
            if "%s.mime" % tablename in colnames:
                item_dict["%s.mime" % tablename] = message.get_content_type()
            if "%s.encoding" % tablename in colnames:
                item_dict["%s.encoding" % tablename] = charset

            # Here goes the whole RFC822 body as an email instance
            # for controller side custom processing
            # The message is stored as a raw string
            # >> email.message_from_string(raw string)
            # returns a Message object for enhanced object processing
            if "%s.email" % tablename in colnames:
                # WARNING: no encoding performed (raw message)
                item_dict["%s.email" % tablename] = raw_message

            # Size measure as suggested in a Velocity Reviews post
            # by Tim Williams: "how to get size of email attachment"
            # Note: len() and server RFC822.SIZE reports doesn't match
            # To retrieve the server size for representation would add a new
            # fetch transaction to the process
            for part in message.walk():
                maintype = part.get_content_maintype()
                if ("%s.attachments" % tablename in colnames) or \
                   ("%s.content" % tablename in colnames):
                    payload = part.get_payload(decode=True)
                    if payload:
                        filename = part.get_filename()
                        values = {"mime": part.get_content_type()}
                        if ((filename or not "text" in maintype) and
                            ("%s.attachments" % tablename in colnames)):
                            values.update({"payload": payload,
                                "filename": filename,
                                "encoding": part.get_content_charset(),
                                "disposition": part["Content-Disposition"]})
                            attachments.append(values)
                        elif (("text" in maintype) and
                              ("%s.content" % tablename in colnames)):
                            values.update({"text": self.encode_text(payload,
                                               self.get_charset(part))})
                            content.append(values)

                if "%s.size" % tablename in colnames:
                    if part is not None:
                        size += len(str(part))
            item_dict["%s.content" % tablename] = content
            item_dict["%s.attachments" % tablename] = attachments
            item_dict["%s.size" % tablename] = size
            imapqry_list.append(item_dict)

        # extra object mapping for the sake of rows object
        # creation (sends an array or lists)
        for item_dict in imapqry_list:
            imapqry_array_item = list()
            for fieldname in colnames:
                imapqry_array_item.append(item_dict[fieldname])
            imapqry_array.append(imapqry_array_item)

        # parse result and return a rows object
        colnames = colnames
        processor = attributes.get('processor',self.parse)
        return processor(imapqry_array, fields, colnames)

    def _insert(self, table, fields):
        def add_payload(message, obj):
            payload = Message()
            encoding = obj.get("encoding", "utf-8")
            if encoding and (encoding.upper() in
                             ("BASE64", "7BIT", "8BIT", "BINARY")):
                payload.add_header("Content-Transfer-Encoding", encoding)
            else:
                payload.set_charset(encoding)
            mime = obj.get("mime", None)
            if mime:
                payload.set_type(mime)
            if "text" in obj:
                payload.set_payload(obj["text"])
            elif "payload" in obj:
                payload.set_payload(obj["payload"])
            if "filename" in obj and obj["filename"]:
                payload.add_header("Content-Disposition",
                    "attachment", filename=obj["filename"])
            message.attach(payload)

        mailbox = table.mailbox
        d = dict(((k.name, v) for k, v in fields))
        date_time = d.get("created") or datetime.datetime.now()
        struct_time = date_time.timetuple()
        if len(d) > 0:
            message = d.get("email", None)
            attachments = d.get("attachments", [])
            content = d.get("content", [])
            flags = " ".join(["\\%s" % flag.capitalize() for flag in
                     ("answered", "deleted", "draft", "flagged",
                      "recent", "seen") if d.get(flag, False)])
            if not message:
                from email.message import Message
                mime = d.get("mime", None)
                charset = d.get("encoding", None)
                message = Message()
                message["from"] = d.get("sender", "")
                message["subject"] = d.get("subject", "")
                message["date"] = self.convert_date(date_time, imf=True)

                if mime:
                    message.set_type(mime)
                if charset:
                    message.set_charset(charset)
                for item in ("to", "cc", "bcc"):
                    value = d.get(item, "")
                    if isinstance(value, basestring):
                        message[item] = value
                    else:
                        message[item] = ";".join([i for i in
                            value])
                if (not message.is_multipart() and
                   (not message.get_content_type().startswith(
                        "multipart"))):
                    if isinstance(content, basestring):
                        message.set_payload(content)
                    elif len(content) > 0:
                        message.set_payload(content[0]["text"])
                else:
                    [add_payload(message, c) for c in content]
                    [add_payload(message, a) for a in attachments]
                message = message.as_string()
            return (mailbox, flags, struct_time, message)
        else:
            raise NotImplementedError("IMAP empty insert is not implemented")

    def insert(self, table, fields):
        values = self._insert(table, fields)
        result, data = self.connection.append(*values)
        if result == "OK":
            uid = int(re.findall("\d+", str(data))[-1])
            return self.db(table.uid==uid).select(table.id).first().id
        else:
            raise Exception("IMAP message append failed: %s" % data)

    def _update(self, tablename, query, fields, commit=False):
        # TODO: the adapter should implement an .expand method
        commands = list()
        if use_common_filters(query):
            query = self.common_filter(query, [tablename,])
        mark = []
        unmark = []
        if query:
            for item in fields:
                field = item[0]
                name = field.name
                value = item[1]
                if self.is_flag(name):
                    flag = self.search_fields[name]
                    if (value is not None) and (flag != "\\Recent"):
                        if value:
                            mark.append(flag)
                        else:
                            unmark.append(flag)
            result, data = self.connection.select(
                self.connection.mailbox_names[tablename])
            string_query = "(%s)" % query
            result, data = self.connection.search(None, string_query)
            store_list = [item.strip() for item in data[0].split()
                          if item.strip().isdigit()]
            # build commands for marked flags
            for number in store_list:
                result = None
                if len(mark) > 0:
                    commands.append((number, "+FLAGS", "(%s)" % " ".join(mark)))
                if len(unmark) > 0:
                    commands.append((number, "-FLAGS", "(%s)" % " ".join(unmark)))
        return commands

    def update(self, tablename, query, fields):
        rowcount = 0
        commands = self._update(tablename, query, fields)
        for command in commands:
            result, data = self.connection.store(*command)
            if result == "OK":
                rowcount += 1
            else:
                raise Exception("IMAP storing error: %s" % data)
        return rowcount

    def _count(self, query, distinct=None):
        raise NotImplementedError()

    def count(self,query,distinct=None):
        counter = 0
        tablename = self.get_query_mailbox(query)
        if query and tablename is not None:
            if use_common_filters(query):
                query = self.common_filter(query, [tablename,])
            result, data = self.connection.select(self.connection.mailbox_names[tablename])
            string_query = "(%s)" % query
            result, data = self.connection.search(None, string_query)
            store_list = [item.strip() for item in data[0].split() if item.strip().isdigit()]
            counter = len(store_list)
        return counter

    def delete(self, tablename, query):
        counter = 0
        if query:
            if use_common_filters(query):
                query = self.common_filter(query, [tablename,])
            result, data = self.connection.select(self.connection.mailbox_names[tablename])
            string_query = "(%s)" % query
            result, data = self.connection.search(None, string_query)
            store_list = [item.strip() for item in data[0].split() if item.strip().isdigit()]
            for number in store_list:
                result, data = self.connection.store(number, "+FLAGS", "(\\Deleted)")
                if result == "OK":
                    counter += 1
                else:
                    raise Exception("IMAP store error: %s" % data)
            if counter > 0:
                result, data = self.connection.expunge()
        return counter

    def BELONGS(self, first, second):
        result = None
        name = self.search_fields[first.name]
        if name == "MESSAGE":
            values = [str(val) for val in second if str(val).isdigit()]
            result = "%s" % ",".join(values).strip()

        elif name == "UID":
            values = [str(val) for val in second if str(val).isdigit()]
            result = "UID %s" % ",".join(values).strip()

        else:
            raise Exception("Operation not supported")
        # result = "(%s %s)" % (self.expand(first), self.expand(second))
        return result

    def CONTAINS(self, first, second, case_sensitive=False):
        # silently ignore, only case sensitive
        result = None
        name = self.search_fields[first.name]

        if name in ("FROM", "TO", "SUBJECT", "TEXT"):
            result = "%s \"%s\"" % (name, self.expand(second))
        else:
            if first.name in ("cc", "bcc"):
                result = "%s \"%s\"" % (first.name.upper(), self.expand(second))
            elif first.name == "mime":
                result = "HEADER Content-Type \"%s\"" % self.expand(second)
            else:
                raise Exception("Operation not supported")
        return result

    def GT(self, first, second):
        result = None
        name = self.search_fields[first.name]
        if name == "MESSAGE":
            last_message = self.get_last_message(first.tablename)
            result = "%d:%d" % (int(self.expand(second)) + 1, last_message)
        elif name == "UID":
            # GT and LT may not return
            # expected sets depending on
            # the uid format implemented
            try:
                pedestal, threshold = self.get_uid_bounds(first.tablename)
            except TypeError:
                e = sys.exc_info()[1]
                LOGGER.debug("Error requesting uid bounds: %s", str(e))
                return ""
            try:
                lower_limit = int(self.expand(second)) + 1
            except (ValueError, TypeError):
                e = sys.exc_info()[1]
                raise Exception("Operation not supported (non integer UID)")
            result = "UID %s:%s" % (lower_limit, threshold)
        elif name == "DATE":
            result = "SINCE %s" % self.convert_date(second, add=datetime.timedelta(1))
        elif name == "SIZE":
            result = "LARGER %s" % self.expand(second)
        else:
            raise Exception("Operation not supported")
        return result

    def GE(self, first, second):
        result = None
        name = self.search_fields[first.name]
        if name == "MESSAGE":
            last_message = self.get_last_message(first.tablename)
            result = "%s:%s" % (self.expand(second), last_message)
        elif name == "UID":
            # GT and LT may not return
            # expected sets depending on
            # the uid format implemented
            try:
                pedestal, threshold = self.get_uid_bounds(first.tablename)
            except TypeError:
                e = sys.exc_info()[1]
                LOGGER.debug("Error requesting uid bounds: %s", str(e))
                return ""
            lower_limit = self.expand(second)
            result = "UID %s:%s" % (lower_limit, threshold)
        elif name == "DATE":
            result = "SINCE %s" % self.convert_date(second)
        else:
            raise Exception("Operation not supported")
        return result

    def LT(self, first, second):
        result = None
        name = self.search_fields[first.name]
        if name == "MESSAGE":
            result = "%s:%s" % (1, int(self.expand(second)) - 1)
        elif name == "UID":
            try:
                pedestal, threshold = self.get_uid_bounds(first.tablename)
            except TypeError:
                e = sys.exc_info()[1]
                LOGGER.debug("Error requesting uid bounds: %s", str(e))
                return ""
            try:
                upper_limit = int(self.expand(second)) - 1
            except (ValueError, TypeError):
                e = sys.exc_info()[1]
                raise Exception("Operation not supported (non integer UID)")
            result = "UID %s:%s" % (pedestal, upper_limit)
        elif name == "DATE":
            result = "BEFORE %s" % self.convert_date(second)
        elif name == "SIZE":
            result = "SMALLER %s" % self.expand(second)
        else:
            raise Exception("Operation not supported")
        return result

    def LE(self, first, second):
        result = None
        name = self.search_fields[first.name]
        if name == "MESSAGE":
            result = "%s:%s" % (1, self.expand(second))
        elif name == "UID":
            try:
                pedestal, threshold = self.get_uid_bounds(first.tablename)
            except TypeError:
                e = sys.exc_info()[1]
                LOGGER.debug("Error requesting uid bounds: %s", str(e))
                return ""
            upper_limit = int(self.expand(second))
            result = "UID %s:%s" % (pedestal, upper_limit)
        elif name == "DATE":
            result = "BEFORE %s" % self.convert_date(second, add=datetime.timedelta(1))
        else:
            raise Exception("Operation not supported")
        return result

    def NE(self, first, second=None):
        if (second is None) and isinstance(first, Field):
            # All records special table query
            if first.type == "id":
                return self.GE(first, 1)
        result = self.NOT(self.EQ(first, second))
        result =  result.replace("NOT NOT", "").strip()
        return result

    def EQ(self,first,second):
        name = self.search_fields[first.name]
        result = None
        if name is not None:
            if name == "MESSAGE":
                # query by message sequence number
                result = "%s" % self.expand(second)
            elif name == "UID":
                result = "UID %s" % self.expand(second)
            elif name == "DATE":
                result = "ON %s" % self.convert_date(second)

            elif name in self.flags.values():
                if second:
                    result = "%s" % (name.upper()[1:])
                else:
                    result = "NOT %s" % (name.upper()[1:])
            else:
                raise Exception("Operation not supported")
        else:
            raise Exception("Operation not supported")
        return result

    def AND(self, first, second):
        result = "%s %s" % (self.expand(first), self.expand(second))
        return result

    def OR(self, first, second):
        result = "OR %s %s" % (self.expand(first), self.expand(second))
        return "%s" % result.replace("OR OR", "OR")

    def NOT(self, first):
        result = "NOT %s" % self.expand(first)
        return result

########################################################################
# end of adapters
########################################################################

ADAPTERS = {
    'sqlite': SQLiteAdapter,
    'spatialite': SpatiaLiteAdapter,
    'sqlite:memory': SQLiteAdapter,
    'spatialite:memory': SpatiaLiteAdapter,
    'mysql': MySQLAdapter,
    'postgres': PostgreSQLAdapter,
    'postgres:psycopg2': PostgreSQLAdapter,
    'postgres:pg8000': PostgreSQLAdapter,
    'postgres2:psycopg2': NewPostgreSQLAdapter,
    'postgres2:pg8000': NewPostgreSQLAdapter,
    'oracle': OracleAdapter,
    'mssql': MSSQLAdapter,
    'mssql2': MSSQL2Adapter,
    'mssql3': MSSQL3Adapter,
    'mssql4' : MSSQL4Adapter,
    'vertica': VerticaAdapter,
    'sybase': SybaseAdapter,
    'db2': DB2Adapter,
    'teradata': TeradataAdapter,
    'informix': InformixAdapter,
    'informix-se': InformixSEAdapter,
    'firebird': FireBirdAdapter,
    'firebird_embedded': FireBirdAdapter,
    'ingres': IngresAdapter,
    'ingresu': IngresUnicodeAdapter,
    'sapdb': SAPDBAdapter,
    'cubrid': CubridAdapter,
    'jdbc:sqlite': JDBCSQLiteAdapter,
    'jdbc:sqlite:memory': JDBCSQLiteAdapter,
    'jdbc:postgres': JDBCPostgreSQLAdapter,
    'gae': GoogleDatastoreAdapter, # discouraged, for backward compatibility
    'google:datastore': GoogleDatastoreAdapter,
    'google:sql': GoogleSQLAdapter,
    'couchdb': CouchDBAdapter,
    'mongodb': MongoDBAdapter,
    'imap': IMAPAdapter
}

def sqlhtml_validators(field):
    """
    Field type validation, using web2py's validators mechanism.

    makes sure the content of a field is in line with the declared
    fieldtype
    """
    db = field.db
    try:
        from gluon import validators
    except ImportError:
        return []
    field_type, field_length = field.type, field.length
    if isinstance(field_type, SQLCustomType):
        if hasattr(field_type, 'validator'):
            return field_type.validator
        else:
            field_type = field_type.type
    elif not isinstance(field_type,str):
        return []
    requires=[]
    def ff(r,id):
        row=r(id)
        if not row:
            return id
        elif hasattr(r, '_format') and isinstance(r._format,str):
            return r._format % row
        elif hasattr(r, '_format') and callable(r._format):
            return r._format(row)
        else:
            return id
    if field_type in (('string', 'text', 'password')):
        requires.append(validators.IS_LENGTH(field_length))
    elif field_type == 'json':
        requires.append(validators.IS_EMPTY_OR(validators.IS_JSON(native_json=field.db._adapter.native_json)))
    elif field_type == 'double' or field_type == 'float':
        requires.append(validators.IS_FLOAT_IN_RANGE(-1e100, 1e100))
    elif field_type == 'integer':
        requires.append(validators.IS_INT_IN_RANGE(-2**31, 2**31))
    elif field_type == 'bigint':
        requires.append(validators.IS_INT_IN_RANGE(-2**63, 2**63))
    elif field_type.startswith('decimal'):
        requires.append(validators.IS_DECIMAL_IN_RANGE(-10**10, 10**10))
    elif field_type == 'date':
        requires.append(validators.IS_DATE())
    elif field_type == 'time':
        requires.append(validators.IS_TIME())
    elif field_type == 'datetime':
        requires.append(validators.IS_DATETIME())
    elif db and field_type.startswith('reference') and \
            field_type.find('.') < 0 and \
            field_type[10:] in db.tables:
        referenced = db[field_type[10:]]
        def repr_ref(id, row=None, r=referenced, f=ff): return f(r, id)
        field.represent = field.represent or repr_ref
        if hasattr(referenced, '_format') and referenced._format:
            requires = validators.IS_IN_DB(db,referenced._id,
                                           referenced._format)
            if field.unique:
                requires._and = validators.IS_NOT_IN_DB(db,field)
            if field.tablename == field_type[10:]:
                return validators.IS_EMPTY_OR(requires)
            return requires
    elif db and field_type.startswith('list:reference') and \
            field_type.find('.') < 0 and \
            field_type[15:] in db.tables:
        referenced = db[field_type[15:]]
        def list_ref_repr(ids, row=None, r=referenced, f=ff):
            if not ids:
                return None
            refs = None
            db, id = r._db, r._id
            if isinstance(db._adapter, GoogleDatastoreAdapter):
                def count(values): return db(id.belongs(values)).select(id)
                rx = range(0, len(ids), 30)
                refs = reduce(lambda a,b:a&b, [count(ids[i:i+30]) for i in rx])
            else:
                refs = db(id.belongs(ids)).select(id)
            return (refs and ', '.join(f(r,x.id) for x in refs) or '')
        field.represent = field.represent or list_ref_repr
        if hasattr(referenced, '_format') and referenced._format:
            requires = validators.IS_IN_DB(db,referenced._id,
                                           referenced._format,multiple=True)
        else:
            requires = validators.IS_IN_DB(db,referenced._id,
                                           multiple=True)
        if field.unique:
            requires._and = validators.IS_NOT_IN_DB(db,field)
        if not field.notnull:
            requires = validators.IS_EMPTY_OR(requires)
        return requires
    elif field_type.startswith('list:'):
        def repr_list(values,row=None): return', '.join(str(v) for v in (values or []))
        field.represent = field.represent or repr_list
    if field.unique:
        requires.insert(0,validators.IS_NOT_IN_DB(db,field))
    sff = ['in', 'do', 'da', 'ti', 'de', 'bo']
    if field.notnull and not field_type[:2] in sff:
        requires.insert(0, validators.IS_NOT_EMPTY())
    elif not field.notnull and field_type[:2] in sff and requires:
        requires[-1] = validators.IS_EMPTY_OR(requires[-1])
    return requires


def bar_escape(item):
    return str(item).replace('|', '||')

def bar_encode(items):
    return '|%s|' % '|'.join(bar_escape(item) for item in items if str(item).strip())

def bar_decode_integer(value):
    if not hasattr(value,'split') and hasattr(value,'read'):
        value = value.read()
    return [long(x) for x in value.split('|') if x.strip()]

def bar_decode_string(value):
    return [x.replace('||', '|') for x in
            REGEX_UNPACK.split(value[1:-1]) if x.strip()]


class Row(object):

    """
    a dictionary that lets you do d['a'] as well as d.a
    this is only used to store a Row
    """

    __init__ = lambda self,*args,**kwargs: self.__dict__.update(*args,**kwargs)

    def __getitem__(self, k):
        if isinstance(k, Table):
            try:
                return ogetattr(self, k._tablename)
            except (KeyError,AttributeError,TypeError):
                pass
        elif isinstance(k, Field):
            try:
                return ogetattr(self, k.name)
            except (KeyError,AttributeError,TypeError):
                pass
            try:
                return ogetattr(ogetattr(self, k.tablename), k.name)
            except (KeyError,AttributeError,TypeError):
                pass

        key=str(k)
        _extra = ogetattr(self, '__dict__').get('_extra', None)
        if _extra is not None:
            v = _extra.get(key, DEFAULT)
            if v != DEFAULT:
                return v
        try:
            return ogetattr(self, key)
        except (KeyError,AttributeError,TypeError):
            pass

        m = REGEX_TABLE_DOT_FIELD.match(key)
        if m:
            try:
                return ogetattr(self, m.group(1))[m.group(2)]
            except (KeyError,AttributeError,TypeError):
                key = m.group(2)
        try:
            return ogetattr(self, key)
        except (KeyError,AttributeError,TypeError), ae:
            try:
                self[key] = ogetattr(self,'__get_lazy_reference__')(key)
                return self[key]
            except:
                raise ae

    __setitem__ = lambda self, key, value: setattr(self, str(key), value)

    __delitem__ = object.__delattr__

    __copy__ = lambda self: Row(self)

    __call__ = __getitem__


    def get(self, key, default=None):
        try:
            return self.__getitem__(key)
        except(KeyError, AttributeError, TypeError):
            return self.__dict__.get(key,default)

    has_key = __contains__ = lambda self, key: key in self.__dict__

    __nonzero__ = lambda self: len(self.__dict__)>0

    update = lambda self, *args, **kwargs:  self.__dict__.update(*args, **kwargs)

    keys = lambda self: self.__dict__.keys()

    items = lambda self: self.__dict__.items()

    values = lambda self: self.__dict__.values()

    __iter__ = lambda self: self.__dict__.__iter__()

    iteritems = lambda self: self.__dict__.iteritems()

    __str__ = __repr__ = lambda self: '<Row %s>' % self.as_dict()

    __int__ = lambda self: object.__getattribute__(self,'id')

    __long__ = lambda self: long(object.__getattribute__(self,'id'))

    __getattr__ = __getitem__

    # def __getattribute__(self, key):
    #     try:
    #         return object.__getattribute__(self, key)
    #     except AttributeError, ae:
    #         try:
    #             return self.__get_lazy_reference__(key)
    #         except:
    #             raise ae

    def __eq__(self,other):
        try:
            return self.as_dict() == other.as_dict()
        except AttributeError:
            return False

    def __ne__(self,other):
        return not (self == other)

    def __copy__(self):
        return Row(dict(self))

    def as_dict(self, datetime_to_str=False, custom_types=None):
        SERIALIZABLE_TYPES = [str, unicode, int, long, float, bool, list, dict]
        if isinstance(custom_types,(list,tuple,set)):
            SERIALIZABLE_TYPES += custom_types
        elif custom_types:
            SERIALIZABLE_TYPES.append(custom_types)
        d = dict(self)
        for k in copy.copy(d.keys()):
            v=d[k]
            if d[k] is None:
                continue
            elif isinstance(v,Row):
                d[k]=v.as_dict()
            elif isinstance(v,Reference):
                d[k]=long(v)
            elif isinstance(v,decimal.Decimal):
                d[k]=float(v)
            elif isinstance(v, (datetime.date, datetime.datetime, datetime.time)):
                if datetime_to_str:
                    d[k] = v.isoformat().replace('T',' ')[:19]
            elif not isinstance(v,tuple(SERIALIZABLE_TYPES)):
                del d[k]
        return d

    def as_xml(self, row_name="row", colnames=None, indent='  '):
        def f(row,field,indent='  '):
            if isinstance(row,Row):
                spc = indent+'  \n'
                items = [f(row[x],x,indent+'  ') for x in row]
                return '%s<%s>\n%s\n%s</%s>' % (
                    indent,
                    field,
                    spc.join(item for item in items if item),
                    indent,
                    field)
            elif not callable(row):
                if REGEX_ALPHANUMERIC.match(field):
                    return '%s<%s>%s</%s>' % (indent,field,row,field)
                else:
                    return '%s<extra name="%s">%s</extra>' % \
                        (indent,field,row)
            else:
                return None
        return f(self, row_name, indent=indent)

    def as_json(self, mode="object", default=None, colnames=None,
                serialize=True, **kwargs):
        """
        serializes the row to a JSON object
        kwargs are passed to .as_dict method
        only "object" mode supported

        serialize = False used by Rows.as_json
        TODO: return array mode with query column order

        mode and colnames are not implemented
        """

        item = self.as_dict(**kwargs)
        if serialize:
            if have_serializers:
                return serializers.json(item,
                                        default=default or
                                        serializers.custom_json)
            elif simplejson:
                return simplejson.dumps(item)
            else:
                raise RuntimeError("missing simplejson")
        else:
            return item


################################################################################
# Everything below should be independent of the specifics of the database
# and should work for RDBMs and some NoSQL databases
################################################################################

class SQLCallableList(list):
    def __call__(self):
        return copy.copy(self)

def smart_query(fields,text):
    if not isinstance(fields,(list,tuple)):
        fields = [fields]
    new_fields = []
    for field in fields:
        if isinstance(field,Field):
            new_fields.append(field)
        elif isinstance(field,Table):
            for ofield in field:
                new_fields.append(ofield)
        else:
            raise RuntimeError("fields must be a list of fields")
    fields = new_fields
    field_map = {}
    for field in fields:
        n = field.name.lower()
        if not n in field_map:
            field_map[n] = field
        n = str(field).lower()
        if not n in field_map:
            field_map[n] = field
    constants = {}
    i = 0
    while True:
        m = REGEX_CONST_STRING.search(text)
        if not m: break
        text = text[:m.start()]+('#%i' % i)+text[m.end():]
        constants[str(i)] = m.group()[1:-1]
        i+=1
    text = re.sub('\s+',' ',text).lower()
    for a,b in [('&','and'),
                ('|','or'),
                ('~','not'),
                ('==','='),
                ('<','<'),
                ('>','>'),
                ('<=','<='),
                ('>=','>='),
                ('<>','!='),
                ('=<','<='),
                ('=>','>='),
                ('=','='),
                (' less or equal than ','<='),
                (' greater or equal than ','>='),
                (' equal or less than ','<='),
                (' equal or greater than ','>='),
                (' less or equal ','<='),
                (' greater or equal ','>='),
                (' equal or less ','<='),
                (' equal or greater ','>='),
                (' not equal to ','!='),
                (' not equal ','!='),
                (' equal to ','='),
                (' equal ','='),
                (' equals ','='),
                (' less than ','<'),
                (' greater than ','>'),
                (' starts with ','startswith'),
                (' ends with ','endswith'),
                (' not in ' , 'notbelongs'),
                (' in ' , 'belongs'),
                (' is ','=')]:
        if a[0]==' ':
            text = text.replace(' is'+a,' %s ' % b)
        text = text.replace(a,' %s ' % b)
    text = re.sub('\s+',' ',text).lower()
    text = re.sub('(?P<a>[\<\>\!\=])\s+(?P<b>[\<\>\!\=])','\g<a>\g<b>',text)
    query = field = neg = op = logic = None
    for item in text.split():
        if field is None:
            if item == 'not':
                neg = True
            elif not neg and not logic and item in ('and','or'):
                logic = item
            elif item in field_map:
                field = field_map[item]
            else:
                raise RuntimeError("Invalid syntax")
        elif not field is None and op is None:
            op = item
        elif not op is None:
            if item.startswith('#'):
                if not item[1:] in constants:
                    raise RuntimeError("Invalid syntax")
                value = constants[item[1:]]
            else:
                value = item
                if field.type in ('text', 'string', 'json'):
                    if op == '=': op = 'like'
            if op == '=': new_query = field==value
            elif op == '<': new_query = field<value
            elif op == '>': new_query = field>value
            elif op == '<=': new_query = field<=value
            elif op == '>=': new_query = field>=value
            elif op == '!=': new_query = field!=value
            elif op == 'belongs': new_query = field.belongs(value.split(','))
            elif op == 'notbelongs': new_query = ~field.belongs(value.split(','))
            elif field.type in ('text', 'string', 'json'):
                if op == 'contains': new_query = field.contains(value)
                elif op == 'like': new_query = field.like(value)
                elif op == 'startswith': new_query = field.startswith(value)
                elif op == 'endswith': new_query = field.endswith(value)
                else: raise RuntimeError("Invalid operation")
            elif field._db._adapter.dbengine=='google:datastore' and \
                 field.type in ('list:integer', 'list:string', 'list:reference'):
                if op == 'contains': new_query = field.contains(value)
                else: raise RuntimeError("Invalid operation")
            else: raise RuntimeError("Invalid operation")
            if neg: new_query = ~new_query
            if query is None:
                query = new_query
            elif logic == 'and':
                query &= new_query
            elif logic == 'or':
                query |= new_query
            field = op = neg = logic = None
    return query

class DAL(object):

    """
    an instance of this class represents a database connection

    Example::

       db = DAL('sqlite://test.db')

       or

       db = DAL(**{"uri": ..., "tables": [...]...}) # experimental

       db.define_table('tablename', Field('fieldname1'),
                                    Field('fieldname2'))
    """

    def __new__(cls, uri='sqlite://dummy.db', *args, **kwargs):
        if not hasattr(THREAD_LOCAL,'db_instances'):
            THREAD_LOCAL.db_instances = {}
        if not hasattr(THREAD_LOCAL,'db_instances_zombie'):
            THREAD_LOCAL.db_instances_zombie = {}
        if uri == '<zombie>':
            db_uid = kwargs['db_uid'] # a zombie must have a db_uid!
            if db_uid in THREAD_LOCAL.db_instances:
                db_group = THREAD_LOCAL.db_instances[db_uid]
                db = db_group[-1]
            elif db_uid in THREAD_LOCAL.db_instances_zombie:
                db = THREAD_LOCAL.db_instances_zombie[db_uid]
            else:
                db = super(DAL, cls).__new__(cls)
                THREAD_LOCAL.db_instances_zombie[db_uid] = db
        else:
            db_uid = kwargs.get('db_uid',hashlib_md5(repr(uri)).hexdigest())
            if db_uid in THREAD_LOCAL.db_instances_zombie:
                db = THREAD_LOCAL.db_instances_zombie[db_uid]
                del THREAD_LOCAL.db_instances_zombie[db_uid]
            else:
                db = super(DAL, cls).__new__(cls)
            db_group = THREAD_LOCAL.db_instances.get(db_uid,[])
            db_group.append(db)
            THREAD_LOCAL.db_instances[db_uid] = db_group
        db._db_uid = db_uid
        return db

    @staticmethod
    def set_folder(folder):
        """
        # ## this allows gluon to set a folder for this thread
        # ## <<<<<<<<< Should go away as new DAL replaces old sql.py
        """
        BaseAdapter.set_folder(folder)

    @staticmethod
    def get_instances():
        """
        Returns a dictionary with uri as key with timings and defined tables
        {'sqlite://storage.sqlite': {
            'dbstats': [(select auth_user.email from auth_user, 0.02009)],
            'dbtables': {
                'defined': ['auth_cas', 'auth_event', 'auth_group',
                    'auth_membership', 'auth_permission', 'auth_user'],
                'lazy': '[]'
                }
            }
        }
        """
        dbs = getattr(THREAD_LOCAL,'db_instances',{}).items()
        infos = {}
        for db_uid, db_group in dbs:
            for db in db_group:
                if not db._uri:
                    continue
                k = hide_password(db._adapter.uri)
                infos[k] = dict(
                    dbstats = [(row[0], row[1]) for row in db._timings],
                    dbtables = {'defined': sorted(
                            list(set(db.tables)-set(db._LAZY_TABLES.keys()))),
                                'lazy': sorted(db._LAZY_TABLES.keys())})
        return infos

    @staticmethod
    def distributed_transaction_begin(*instances):
        if not instances:
            return
        thread_key = '%s.%s' % (socket.gethostname(), threading.currentThread())
        keys = ['%s.%i' % (thread_key, i) for (i,db) in instances]
        instances = enumerate(instances)
        for (i, db) in instances:
            if not db._adapter.support_distributed_transaction():
                raise SyntaxError(
                    'distributed transaction not suported by %s' % db._dbname)
        for (i, db) in instances:
            db._adapter.distributed_transaction_begin(keys[i])

    @staticmethod
    def distributed_transaction_commit(*instances):
        if not instances:
            return
        instances = enumerate(instances)
        thread_key = '%s.%s' % (socket.gethostname(), threading.currentThread())
        keys = ['%s.%i' % (thread_key, i) for (i,db) in instances]
        for (i, db) in instances:
            if not db._adapter.support_distributed_transaction():
                raise SyntaxError(
                    'distributed transaction not suported by %s' % db._dbanme)
        try:
            for (i, db) in instances:
                db._adapter.prepare(keys[i])
        except:
            for (i, db) in instances:
                db._adapter.rollback_prepared(keys[i])
            raise RuntimeError('failure to commit distributed transaction')
        else:
            for (i, db) in instances:
                db._adapter.commit_prepared(keys[i])
        return

    def __init__(self, uri=DEFAULT_URI,
                 pool_size=0, folder=None,
                 db_codec='UTF-8', check_reserved=None,
                 migrate=True, fake_migrate=False,
                 migrate_enabled=True, fake_migrate_all=False,
                 decode_credentials=False, driver_args=None,
                 adapter_args=None, attempts=5, auto_import=False,
                 bigint_id=False, debug=False, lazy_tables=False,
                 db_uid=None, do_connect=True,
                 after_connection=None, tables=None, ignore_field_case=True):
        """
        Creates a new Database Abstraction Layer instance.

        Keyword arguments:

        :uri: string that contains information for connecting to a database.
               (default: 'sqlite://dummy.db')

                experimental: you can specify a dictionary as uri
                parameter i.e. with
                db = DAL({"uri": "sqlite://storage.sqlite",
                          "tables": {...}, ...})

                for an example of dict input you can check the output
                of the scaffolding db model with

                db.as_dict()

                Note that for compatibility with Python older than
                version 2.6.5 you should cast your dict input keys
                to str due to a syntax limitation on kwarg names.
                for proper DAL dictionary input you can use one of:

                obj = serializers.cast_keys(dict, [encoding="utf-8"])

                or else (for parsing json input)

                obj = serializers.loads_json(data, unicode_keys=False)

        :pool_size: How many open connections to make to the database object.
        :folder: where .table files will be created.
                 automatically set within web2py
                 use an explicit path when using DAL outside web2py
        :db_codec: string encoding of the database (default: 'UTF-8')
        :check_reserved: list of adapters to check tablenames and column names
                         against sql/nosql reserved keywords. (Default None)

        * 'common' List of sql keywords that are common to all database types
                such as "SELECT, INSERT". (recommended)
        * 'all' Checks against all known SQL keywords. (not recommended)
                <adaptername> Checks against the specific adapters list of keywords
                (recommended)
        * '<adaptername>_nonreserved' Checks against the specific adapters
                list of nonreserved keywords. (if available)
        :migrate (defaults to True) sets default migrate behavior for all tables
        :fake_migrate (defaults to False) sets default fake_migrate behavior for all tables
        :migrate_enabled (defaults to True). If set to False disables ALL migrations
        :fake_migrate_all (defaults to False). If sets to True fake migrates ALL tables
        :attempts (defaults to 5). Number of times to attempt connecting
        :auto_import (defaults to False). If set, import automatically table definitions from the
                 databases folder
        :bigint_id (defaults to False): If set, turn on bigint instead of int for id fields
        :lazy_tables (defaults to False): delay table definition until table access
        :after_connection (defaults to None): a callable that will be execute after the connection
        """
        if uri == '<zombie>' and db_uid is not None: return
        if not decode_credentials:
            credential_decoder = lambda cred: cred
        else:
            credential_decoder = lambda cred: urllib.unquote(cred)
        self._folder = folder
        if folder:
            self.set_folder(folder)
        self._uri = uri
        self._pool_size = pool_size
        self._db_codec = db_codec
        self._lastsql = ''
        self._timings = []
        self._pending_references = {}
        self._request_tenant = 'request_tenant'
        self._common_fields = []
        self._referee_name = '%(table)s'
        self._bigint_id = bigint_id
        self._debug = debug
        self._migrated = []
        self._LAZY_TABLES = {}
        self._lazy_tables = lazy_tables
        self._tables = SQLCallableList()
        self._driver_args = driver_args
        self._adapter_args = adapter_args
        self._check_reserved = check_reserved
        self._decode_credentials = decode_credentials
        self._attempts = attempts
        self._do_connect = do_connect
        self._ignore_field_case = ignore_field_case

        if not str(attempts).isdigit() or attempts < 0:
            attempts = 5
        if uri:
            uris = isinstance(uri,(list,tuple)) and uri or [uri]
            error = ''
            connected = False
            for k in range(attempts):
                for uri in uris:
                    try:
                        if is_jdbc and not uri.startswith('jdbc:'):
                            uri = 'jdbc:'+uri
                        self._dbname = REGEX_DBNAME.match(uri).group()
                        if not self._dbname in ADAPTERS:
                            raise SyntaxError("Error in URI '%s' or database not supported" % self._dbname)
                        # notice that driver args or {} else driver_args
                        # defaults to {} global, not correct
                        kwargs = dict(db=self,uri=uri,
                                      pool_size=pool_size,
                                      folder=folder,
                                      db_codec=db_codec,
                                      credential_decoder=credential_decoder,
                                      driver_args=driver_args or {},
                                      adapter_args=adapter_args or {},
                                      do_connect=do_connect,
                                      after_connection=after_connection)
                        self._adapter = ADAPTERS[self._dbname](**kwargs)
                        types = ADAPTERS[self._dbname].types
                        # copy so multiple DAL() possible
                        self._adapter.types = copy.copy(types)
                        self._adapter.build_parsemap()
                        self._adapter.ignore_field_case = ignore_field_case
                        if bigint_id:
                            if 'big-id' in types and 'reference' in types:
                                self._adapter.types['id'] = types['big-id']
                                self._adapter.types['reference'] = types['big-reference']
                        connected = True
                        break
                    except SyntaxError:
                        raise
                    except Exception:
                        tb = traceback.format_exc()
                        LOGGER.debug('DEBUG: connect attempt %i, connection error:\n%s' % (k, tb))
                if connected:
                    break
                else:
                    time.sleep(1)
            if not connected:
                raise RuntimeError("Failure to connect, tried %d times:\n%s" % (attempts, tb))
        else:
            self._adapter = BaseAdapter(db=self,pool_size=0,
                                        uri='None',folder=folder,
                                        db_codec=db_codec, after_connection=after_connection)
            migrate = fake_migrate = False
        adapter = self._adapter
        self._uri_hash = hashlib_md5(adapter.uri).hexdigest()
        self.check_reserved = check_reserved
        if self.check_reserved:
            from reserved_sql_keywords import ADAPTERS as RSK
            self.RSK = RSK
        self._migrate = migrate
        self._fake_migrate = fake_migrate
        self._migrate_enabled = migrate_enabled
        self._fake_migrate_all = fake_migrate_all
        if auto_import or tables:
            self.import_table_definitions(adapter.folder,
                                          tables=tables)

    @property
    def tables(self):
        return self._tables

    def import_table_definitions(self, path, migrate=False,
                                 fake_migrate=False, tables=None):
        pattern = pjoin(path,self._uri_hash+'_*.table')
        if tables:
            for table in tables:
                self.define_table(**table)
        else:
            for filename in glob.glob(pattern):
                tfile = self._adapter.file_open(filename, 'r')
                try:
                    sql_fields = pickle.load(tfile)
                    name = filename[len(pattern)-7:-6]
                    mf = [(value['sortable'],
                           Field(key,
                                 type=value['type'],
                                 length=value.get('length',None),
                                 notnull=value.get('notnull',False),
                                 unique=value.get('unique',False))) \
                              for key, value in sql_fields.iteritems()]
                    mf.sort(lambda a,b: cmp(a[0],b[0]))
                    self.define_table(name,*[item[1] for item in mf],
                                      **dict(migrate=migrate,
                                             fake_migrate=fake_migrate))
                finally:
                    self._adapter.file_close(tfile)

    def check_reserved_keyword(self, name):
        """
        Validates ``name`` against SQL keywords
        Uses self.check_reserve which is a list of
        operators to use.
        self.check_reserved
        ['common', 'postgres', 'mysql']
        self.check_reserved
        ['all']
        """
        for backend in self.check_reserved:
            if name.upper() in self.RSK[backend]:
                raise SyntaxError(
                    'invalid table/column name "%s" is a "%s" reserved SQL/NOSQL keyword' % (name, backend.upper()))

    def parse_as_rest(self,patterns,args,vars,queries=None,nested_select=True):
        """
        EXAMPLE:

db.define_table('person',Field('name'),Field('info'))
db.define_table('pet',Field('ownedby',db.person),Field('name'),Field('info'))

@request.restful()
def index():
    def GET(*args,**vars):
        patterns = [
            "/friends[person]",
            "/{person.name}/:field",
            "/{person.name}/pets[pet.ownedby]",
            "/{person.name}/pets[pet.ownedby]/{pet.name}",
            "/{person.name}/pets[pet.ownedby]/{pet.name}/:field",
            ("/dogs[pet]", db.pet.info=='dog'),
            ("/dogs[pet]/{pet.name.startswith}", db.pet.info=='dog'),
            ]
        parser = db.parse_as_rest(patterns,args,vars)
        if parser.status == 200:
            return dict(content=parser.response)
        else:
            raise HTTP(parser.status,parser.error)

    def POST(table_name,**vars):
        if table_name == 'person':
            return db.person.validate_and_insert(**vars)
        elif table_name == 'pet':
            return db.pet.validate_and_insert(**vars)
        else:
            raise HTTP(400)
    return locals()
        """

        db = self
        re1 = REGEX_SEARCH_PATTERN
        re2 = REGEX_SQUARE_BRACKETS

        def auto_table(table,base='',depth=0):
            patterns = []
            for field in db[table].fields:
                if base:
                    tag = '%s/%s' % (base,field.replace('_','-'))
                else:
                    tag = '/%s/%s' % (table.replace('_','-'),field.replace('_','-'))
                f = db[table][field]
                if not f.readable: continue
                if f.type=='id' or 'slug' in field or f.type.startswith('reference'):
                    tag += '/{%s.%s}' % (table,field)
                    patterns.append(tag)
                    patterns.append(tag+'/:field')
                elif f.type.startswith('boolean'):
                    tag += '/{%s.%s}' % (table,field)
                    patterns.append(tag)
                    patterns.append(tag+'/:field')
                elif f.type in ('float','double','integer','bigint'):
                    tag += '/{%s.%s.ge}/{%s.%s.lt}' % (table,field,table,field)
                    patterns.append(tag)
                    patterns.append(tag+'/:field')
                elif f.type.startswith('list:'):
                    tag += '/{%s.%s.contains}' % (table,field)
                    patterns.append(tag)
                    patterns.append(tag+'/:field')
                elif f.type in ('date','datetime'):
                    tag+= '/{%s.%s.year}' % (table,field)
                    patterns.append(tag)
                    patterns.append(tag+'/:field')
                    tag+='/{%s.%s.month}' % (table,field)
                    patterns.append(tag)
                    patterns.append(tag+'/:field')
                    tag+='/{%s.%s.day}' % (table,field)
                    patterns.append(tag)
                    patterns.append(tag+'/:field')
                if f.type in ('datetime','time'):
                    tag+= '/{%s.%s.hour}' % (table,field)
                    patterns.append(tag)
                    patterns.append(tag+'/:field')
                    tag+='/{%s.%s.minute}' % (table,field)
                    patterns.append(tag)
                    patterns.append(tag+'/:field')
                    tag+='/{%s.%s.second}' % (table,field)
                    patterns.append(tag)
                    patterns.append(tag+'/:field')
                if depth>0:
                    for f in db[table]._referenced_by:
                        tag+='/%s[%s.%s]' % (table,f.tablename,f.name)
                        patterns.append(tag)
                        patterns += auto_table(table,base=tag,depth=depth-1)
            return patterns

        if patterns == 'auto':
            patterns=[]
            for table in db.tables:
                if not table.startswith('auth_'):
                    patterns.append('/%s[%s]' % (table,table))
                    patterns += auto_table(table,base='',depth=1)
        else:
            i = 0
            while i<len(patterns):
                pattern = patterns[i]
                if not isinstance(pattern,str):
                    pattern = pattern[0]
                tokens = pattern.split('/')
                if tokens[-1].startswith(':auto') and re2.match(tokens[-1]):
                    new_patterns = auto_table(tokens[-1][tokens[-1].find('[')+1:-1],
                                              '/'.join(tokens[:-1]))
                    patterns = patterns[:i]+new_patterns+patterns[i+1:]
                    i += len(new_patterns)
                else:
                    i += 1
        if '/'.join(args) == 'patterns':
            return Row({'status':200,'pattern':'list',
                        'error':None,'response':patterns})
        for pattern in patterns:
            basequery, exposedfields = None, []
            if isinstance(pattern,tuple):
                if len(pattern)==2:
                    pattern, basequery = pattern
                elif len(pattern)>2:
                    pattern, basequery, exposedfields = pattern[0:3]
            otable=table=None
            if not isinstance(queries,dict):
                dbset=db(queries)
                if basequery is not None:
                    dbset = dbset(basequery)
            i=0
            tags = pattern[1:].split('/')
            if len(tags)!=len(args):
                continue
            for tag in tags:
                if re1.match(tag):
                    # print 're1:'+tag
                    tokens = tag[1:-1].split('.')
                    table, field = tokens[0], tokens[1]
                    if not otable or table == otable:
                        if len(tokens)==2 or tokens[2]=='eq':
                            query = db[table][field]==args[i]
                        elif tokens[2]=='ne':
                            query = db[table][field]!=args[i]
                        elif tokens[2]=='lt':
                            query = db[table][field]<args[i]
                        elif tokens[2]=='gt':
                            query = db[table][field]>args[i]
                        elif tokens[2]=='ge':
                            query = db[table][field]>=args[i]
                        elif tokens[2]=='le':
                            query = db[table][field]<=args[i]
                        elif tokens[2]=='year':
                            query = db[table][field].year()==args[i]
                        elif tokens[2]=='month':
                            query = db[table][field].month()==args[i]
                        elif tokens[2]=='day':
                            query = db[table][field].day()==args[i]
                        elif tokens[2]=='hour':
                            query = db[table][field].hour()==args[i]
                        elif tokens[2]=='minute':
                            query = db[table][field].minutes()==args[i]
                        elif tokens[2]=='second':
                            query = db[table][field].seconds()==args[i]
                        elif tokens[2]=='startswith':
                            query = db[table][field].startswith(args[i])
                        elif tokens[2]=='contains':
                            query = db[table][field].contains(args[i])
                        else:
                            raise RuntimeError("invalid pattern: %s" % pattern)
                        if len(tokens)==4 and tokens[3]=='not':
                            query = ~query
                        elif len(tokens)>=4:
                            raise RuntimeError("invalid pattern: %s" % pattern)
                        if not otable and isinstance(queries,dict):
                            dbset = db(queries[table])
                            if basequery is not None:
                                dbset = dbset(basequery)
                        dbset=dbset(query)
                    else:
                        raise RuntimeError("missing relation in pattern: %s" % pattern)
                elif re2.match(tag) and args[i]==tag[:tag.find('[')]:
                    ref = tag[tag.find('[')+1:-1]
                    if '.' in ref and otable:
                        table,field = ref.split('.')
                        selfld = '_id'
                        if db[table][field].type.startswith('reference '):
                            refs = [ x.name for x in db[otable] if x.type == db[table][field].type ]
                        else:
                            refs = [ x.name for x in db[table]._referenced_by if x.tablename==otable ]
                        if refs:
                            selfld = refs[0]
                        if nested_select:
                            try:
                                dbset=db(db[table][field].belongs(dbset._select(db[otable][selfld])))
                            except ValueError:
                                return Row({'status':400,'pattern':pattern,
                                            'error':'invalid path','response':None})
                        else:
                            items = [item.id for item in dbset.select(db[otable][selfld])]
                            dbset=db(db[table][field].belongs(items))
                    else:
                        table = ref
                        if not otable and isinstance(queries,dict):
                            dbset = db(queries[table])
                        dbset=dbset(db[table])
                elif tag==':field' and table:
                    # print 're3:'+tag
                    field = args[i]
                    if not field in db[table]: break
                    # hand-built patterns should respect .readable=False as well
                    if not db[table][field].readable:
                        return Row({'status':418,'pattern':pattern,
                                    'error':'I\'m a teapot','response':None})
                    try:
                        distinct = vars.get('distinct', False) == 'True'
                        offset = long(vars.get('offset',None) or 0)
                        limits = (offset,long(vars.get('limit',None) or 1000)+offset)
                    except ValueError:
                        return Row({'status':400,'error':'invalid limits','response':None})
                    items =  dbset.select(db[table][field], distinct=distinct, limitby=limits)
                    if items:
                        return Row({'status':200,'response':items,
                                    'pattern':pattern})
                    else:
                        return Row({'status':404,'pattern':pattern,
                                    'error':'no record found','response':None})
                elif tag != args[i]:
                    break
                otable = table
                i += 1
                if i==len(tags) and table:
                    ofields = vars.get('order',db[table]._id.name).split('|')
                    try:
                        orderby = [db[table][f] if not f.startswith('~') else ~db[table][f[1:]] for f in ofields]
                    except (KeyError, AttributeError):
                        return Row({'status':400,'error':'invalid orderby','response':None})
                    if exposedfields:
                        fields = [field for field in db[table] if str(field).split('.')[-1] in exposedfields and field.readable]
                    else:
                        fields = [field for field in db[table] if field.readable]
                    count = dbset.count()
                    try:
                        offset = long(vars.get('offset',None) or 0)
                        limits = (offset,long(vars.get('limit',None) or 1000)+offset)
                    except ValueError:
                        return Row({'status':400,'error':'invalid limits','response':None})
                    if count > limits[1]-limits[0]:
                        return Row({'status':400,'error':'too many records','response':None})
                    try:
                        response = dbset.select(limitby=limits,orderby=orderby,*fields)
                    except ValueError:
                        return Row({'status':400,'pattern':pattern,
                                    'error':'invalid path','response':None})
                    return Row({'status':200,'response':response,
                                'pattern':pattern,'count':count})
        return Row({'status':400,'error':'no matching pattern','response':None})

    def define_table(
        self,
        tablename,
        *fields,
        **args
        ):
        if not fields and 'fields' in args:
            fields = args.get('fields',())
        if not isinstance(tablename, str):
            if isinstance(tablename, unicode):
                try:
                    tablename = str(tablename)
                except UnicodeEncodeError:
                    raise SyntaxError("invalid unicode table name")
            else:
                raise SyntaxError("missing table name")
        elif hasattr(self,tablename) or tablename in self.tables:
            if not args.get('redefine',False):
                raise SyntaxError('table already defined: %s' % tablename)
        elif tablename.startswith('_') or hasattr(self,tablename) or \
                REGEX_PYTHON_KEYWORDS.match(tablename):
            raise SyntaxError('invalid table name: %s' % tablename)
        elif self.check_reserved:
            self.check_reserved_keyword(tablename)
        else:
            invalid_args = set(args)-TABLE_ARGS
            if invalid_args:
                raise SyntaxError('invalid table "%s" attributes: %s' \
                    % (tablename,invalid_args))
        if self._lazy_tables and not tablename in self._LAZY_TABLES:
            self._LAZY_TABLES[tablename] = (tablename,fields,args)
            table = None
        else:
            table = self.lazy_define_table(tablename,*fields,**args)
        if not tablename in self.tables:
            self.tables.append(tablename)
        return table

    def lazy_define_table(
        self,
        tablename,
        *fields,
        **args
        ):
        args_get = args.get
        common_fields = self._common_fields
        if common_fields:
            fields = list(fields) + list(common_fields)

        table_class = args_get('table_class',Table)
        table = table_class(self, tablename, *fields, **args)
        table._actual = True
        self[tablename] = table
        # must follow above line to handle self references
        table._create_references()
        for field in table:
            if field.requires == DEFAULT:
                field.requires = sqlhtml_validators(field)

        migrate = self._migrate_enabled and args_get('migrate',self._migrate)
        if migrate and not self._uri in (None,'None') \
                or self._adapter.dbengine=='google:datastore':
            fake_migrate = self._fake_migrate_all or \
                args_get('fake_migrate',self._fake_migrate)
            polymodel = args_get('polymodel',None)
            try:
                GLOBAL_LOCKER.acquire()
                self._lastsql = self._adapter.create_table(
                    table,migrate=migrate,
                    fake_migrate=fake_migrate,
                    polymodel=polymodel)
            finally:
                GLOBAL_LOCKER.release()
        else:
            table._dbt = None
        on_define = args_get('on_define',None)
        if on_define: on_define(table)
        return table

    def as_dict(self, flat=False, sanitize=True):
        db_uid = uri = None
        if not sanitize:
            uri, db_uid = (self._uri, self._db_uid)
        db_as_dict = dict(tables=[], uri=uri, db_uid=db_uid,
                          **dict([(k, getattr(self, "_" + k, None))
                          for k in 'pool_size','folder','db_codec',
                          'check_reserved','migrate','fake_migrate',
                          'migrate_enabled','fake_migrate_all',
                          'decode_credentials','driver_args',
                          'adapter_args', 'attempts',
                          'bigint_id','debug','lazy_tables',
                          'do_connect']))
        for table in self:
            db_as_dict["tables"].append(table.as_dict(flat=flat,
                                        sanitize=sanitize))
        return db_as_dict

    def as_xml(self, sanitize=True):
        if not have_serializers:
            raise ImportError("No xml serializers available")
        d = self.as_dict(flat=True, sanitize=sanitize)
        return serializers.xml(d)

    def as_json(self, sanitize=True):
        if not have_serializers:
            raise ImportError("No json serializers available")
        d = self.as_dict(flat=True, sanitize=sanitize)
        return serializers.json(d)

    def as_yaml(self, sanitize=True):
        if not have_serializers:
            raise ImportError("No YAML serializers available")
        d = self.as_dict(flat=True, sanitize=sanitize)
        return serializers.yaml(d)

    def __contains__(self, tablename):
        try:
            return tablename in self.tables
        except AttributeError:
            # The instance has no .tables attribute yet
            return False

    has_key = __contains__

    def get(self,key,default=None):
        return self.__dict__.get(key,default)

    def __iter__(self):
        for tablename in self.tables:
            yield self[tablename]

    def __getitem__(self, key):
        return self.__getattr__(str(key))

    def __getattr__(self, key):
        if ogetattr(self,'_lazy_tables') and \
                key in ogetattr(self,'_LAZY_TABLES'):
            tablename, fields, args = self._LAZY_TABLES.pop(key)
            return self.lazy_define_table(tablename,*fields,**args)
        return ogetattr(self, key)

    def __setitem__(self, key, value):
        osetattr(self, str(key), value)

    def __setattr__(self, key, value):
        if key[:1]!='_' and key in self:
            raise SyntaxError(
                'Object %s exists and cannot be redefined' % key)
        osetattr(self,key,value)

    __delitem__ = object.__delattr__

    def __repr__(self):
        if hasattr(self,'_uri'):
            return '<DAL uri="%s">' % hide_password(self._adapter.uri)
        else:
            return '<DAL db_uid="%s">' % self._db_uid

    def smart_query(self,fields,text):
        return Set(self, smart_query(fields,text))

    def __call__(self, query=None, ignore_common_filters=None):
        if isinstance(query,Table):
            query = self._adapter.id_query(query)
        elif isinstance(query,Field):
            query = query!=None
        elif isinstance(query, dict):
            icf = query.get("ignore_common_filters")
            if icf: ignore_common_filters = icf
        return Set(self, query, ignore_common_filters=ignore_common_filters)

    def commit(self):
        self._adapter.commit()

    def rollback(self):
        self._adapter.rollback()

    def close(self):
        self._adapter.close()
        if self._db_uid in THREAD_LOCAL.db_instances:
            db_group = THREAD_LOCAL.db_instances[self._db_uid]
            db_group.remove(self)
            if not db_group:
                del THREAD_LOCAL.db_instances[self._db_uid]

    def executesql(self, query, placeholders=None, as_dict=False,
                   fields=None, colnames=None, as_ordered_dict=False):
        """
        placeholders is optional and will always be None.
        If using raw SQL with placeholders, placeholders may be
        a sequence of values to be substituted in
        or, (if supported by the DB driver), a dictionary with keys
        matching named placeholders in your SQL.

        Added 2009-12-05 "as_dict" optional argument. Will always be
        None when using DAL. If using raw SQL can be set to True and
        the results cursor returned by the DB driver will be converted
        to a sequence of dictionaries keyed with the db field
        names. Tested with SQLite but should work with any database
        since the cursor.description used to get field names is part
        of the Python dbi 2.0 specs. Results returned with
        as_dict=True are the same as those returned when applying
        .to_list() to a DAL query.  If "as_ordered_dict"=True the
        behaviour is the same as when "as_dict"=True with the keys
        (field names) guaranteed to be in the same order as returned
        by the select name executed on the database.

        [{field1: value1, field2: value2}, {field1: value1b, field2: value2b}]

        Added 2012-08-24 "fields" and "colnames" optional arguments. If either
        is provided, the results cursor returned by the DB driver will be
        converted to a DAL Rows object using the db._adapter.parse() method.

        The "fields" argument is a list of DAL Field objects that match the
        fields returned from the DB. The Field objects should be part of one or
        more Table objects defined on the DAL object. The "fields" list can
        include one or more DAL Table objects in addition to or instead of
        including Field objects, or it can be just a single table (not in a
        list). In that case, the Field objects will be extracted from the
        table(s).

        Instead of specifying the "fields" argument, the "colnames" argument
        can be specified as a list of field names in tablename.fieldname format.
        Again, these should represent tables and fields defined on the DAL
        object.

        It is also possible to specify both "fields" and the associated
        "colnames". In that case, "fields" can also include DAL Expression
        objects in addition to Field objects. For Field objects in "fields",
        the associated "colnames" must still be in tablename.fieldname format.
        For Expression objects in "fields", the associated "colnames" can
        be any arbitrary labels.

        Note, the DAL Table objects referred to by "fields" or "colnames" can
        be dummy tables and do not have to represent any real tables in the
        database. Also, note that the "fields" and "colnames" must be in the
        same order as the fields in the results cursor returned from the DB.

        """
        adapter = self._adapter
        if placeholders:
            adapter.execute(query, placeholders)
        else:
            adapter.execute(query)
        if as_dict or as_ordered_dict:
            if not hasattr(adapter.cursor,'description'):
                raise RuntimeError("database does not support executesql(...,as_dict=True)")
            # Non-DAL legacy db query, converts cursor results to dict.
            # sequence of 7-item sequences. each sequence tells about a column.
            # first item is always the field name according to Python Database API specs
            columns = adapter.cursor.description
            # reduce the column info down to just the field names
            fields = [f[0] for f in columns]
            # will hold our finished resultset in a list
            data = adapter._fetchall()
            # convert the list for each row into a dictionary so it's
            # easier to work with. row['field_name'] rather than row[0]
            if as_ordered_dict:
                _dict = OrderedDict
            else:
                _dict = dict
            return [_dict(zip(fields,row)) for row in data]
        try:
            data = adapter._fetchall()
        except:
            return None
        if fields or colnames:
            fields = [] if fields is None else fields
            if not isinstance(fields, list):
                fields = [fields]
            extracted_fields = []
            for field in fields:
                if isinstance(field, Table):
                    extracted_fields.extend([f for f in field])
                else:
                    extracted_fields.append(field)
            if not colnames:
                colnames = ['%s.%s' % (f.tablename, f.name)
                            for f in extracted_fields]
            data = adapter.parse(
                data, fields=extracted_fields, colnames=colnames)
        return data

    def _remove_references_to(self, thistable):
        for table in self:
            table._referenced_by = [field for field in table._referenced_by
                                    if not field.table==thistable]

    def export_to_csv_file(self, ofile, *args, **kwargs):
        step = long(kwargs.get('max_fetch_rows,',500))
        write_colnames = kwargs['write_colnames'] = \
            kwargs.get("write_colnames", True)
        for table in self.tables:
            ofile.write('TABLE %s\r\n' % table)
            query = self._adapter.id_query(self[table])
            nrows = self(query).count()
            kwargs['write_colnames'] = write_colnames
            for k in range(0,nrows,step):
                self(query).select(limitby=(k,k+step)).export_to_csv_file(
                    ofile, *args, **kwargs)
                kwargs['write_colnames'] = False
            ofile.write('\r\n\r\n')
        ofile.write('END')

    def import_from_csv_file(self, ifile, id_map=None, null='<NULL>',
                             unique='uuid', map_tablenames=None,
                             ignore_missing_tables=False,
                             *args, **kwargs):
        #if id_map is None: id_map={}
        id_offset = {} # only used if id_map is None
        map_tablenames = map_tablenames or {}
        for line in ifile:
            line = line.strip()
            if not line:
                continue
            elif line == 'END':
                return
            elif not line.startswith('TABLE ') or \
                    not line[6:] in self.tables:
                raise SyntaxError('invalid file format')
            else:
                tablename = line[6:]
                tablename = map_tablenames.get(tablename,tablename)
                if tablename is not None and tablename in self.tables:
                    self[tablename].import_from_csv_file(
                        ifile, id_map, null, unique, id_offset,
                        *args, **kwargs)
                elif tablename is None or ignore_missing_tables:
                    # skip all non-empty lines
                    for line in ifile:
                        if not line.strip():
                            break
                else:
                    raise RuntimeError("Unable to import table that does not exist.\nTry db.import_from_csv_file(..., map_tablenames={'table':'othertable'},ignore_missing_tables=True)")


def DAL_unpickler(db_uid):
    return DAL('<zombie>',db_uid=db_uid)

def DAL_pickler(db):
    return DAL_unpickler, (db._db_uid,)

copyreg.pickle(DAL, DAL_pickler, DAL_unpickler)

class SQLALL(object):
    """
    Helper class providing a comma-separated string having all the field names
    (prefixed by table name and '.')

    normally only called from within gluon.sql
    """

    def __init__(self, table):
        self._table = table

    def __str__(self):
        return ', '.join([str(field) for field in self._table])

# class Reference(int):
class Reference(long):

    def __allocate(self):
        if not self._record:
            self._record = self._table[long(self)]
        if not self._record:
            raise RuntimeError(
                "Using a recursive select but encountered a broken reference: %s %d"%(self._table, long(self)))

    def __getattr__(self, key):
        if key == 'id':
            return long(self)
        if key in self._table:
            self.__allocate()
        if self._record:
            return self._record.get(key,None) # to deal with case self.update_record()
        else:
            return None

    def get(self, key, default=None):
        return self.__getattr__(key, default)

    def __setattr__(self, key, value):
        if key.startswith('_'):
            long.__setattr__(self, key, value)
            return
        self.__allocate()
        self._record[key] =  value

    def __getitem__(self, key):
        if key == 'id':
            return long(self)
        self.__allocate()
        return self._record.get(key, None)

    def __setitem__(self,key,value):
        self.__allocate()
        self._record[key] = value


def Reference_unpickler(data):
    return marshal.loads(data)

def Reference_pickler(data):
    try:
        marshal_dump = marshal.dumps(long(data))
    except AttributeError:
        marshal_dump = 'i%s' % struct.pack('<i', long(data))
    return (Reference_unpickler, (marshal_dump,))

copyreg.pickle(Reference, Reference_pickler, Reference_unpickler)

class MethodAdder(object):
    def __init__(self,table):
        self.table = table
    def __call__(self):
        return self.register()
    def __getattr__(self,method_name):
        return self.register(method_name)
    def register(self,method_name=None):
        def _decorated(f):
            instance = self.table
            import types
            method = types.MethodType(f, instance, instance.__class__)
            name = method_name or f.func_name
            setattr(instance, name, method)
            return f
        return _decorated

class Table(object):

    """
    an instance of this class represents a database table

    Example::

        db = DAL(...)
        db.define_table('users', Field('name'))
        db.users.insert(name='me') # print db.users._insert(...) to see SQL
        db.users.drop()
    """

    def __init__(
        self,
        db,
        tablename,
        *fields,
        **args
        ):
        """
        Initializes the table and performs checking on the provided fields.

        Each table will have automatically an 'id'.

        If a field is of type Table, the fields (excluding 'id') from that table
        will be used instead.

        :raises SyntaxError: when a supplied field is of incorrect type.
        """
        self._actual = False # set to True by define_table()
        self._tablename = tablename
        self._ot = None # args.get('rname')
        self._rname = args.get('rname')
        self._sequence_name = args.get('sequence_name') or \
                db and db._adapter.sequence_name(self._rname or tablename)
        self._trigger_name = args.get('trigger_name') or \
            db and db._adapter.trigger_name(tablename)
        self._common_filter = args.get('common_filter')
        self._format = args.get('format')
        self._singular = args.get(
            'singular',tablename.replace('_',' ').capitalize())
        self._plural = args.get(
            'plural',pluralize(self._singular.lower()).capitalize())
        # horrible but for backard compatibility of appamdin:
        if 'primarykey' in args and args['primarykey'] is not None:
            self._primarykey = args.get('primarykey')

        self._before_insert = []
        self._before_update = [Set.delete_uploaded_files]
        self._before_delete = [Set.delete_uploaded_files]
        self._after_insert = []
        self._after_update = []
        self._after_delete = []

        self.add_method = MethodAdder(self)

        fieldnames,newfields=set(),[]
        _primarykey = getattr(self, '_primarykey', None)
        if _primarykey is not None:
            if not isinstance(_primarykey, list):
                raise SyntaxError(
                    "primarykey must be a list of fields from table '%s'" \
                    % tablename)
            if len(_primarykey)==1:
                self._id = [f for f in fields if isinstance(f,Field) \
                                and f.name==_primarykey[0]][0]
        elif not [f for f in fields if (isinstance(f,Field) and
                  f.type=='id') or (isinstance(f, dict) and
                  f.get("type", None)=="id")]:
            field = Field('id', 'id')
            newfields.append(field)
            fieldnames.add('id')
            self._id = field
        virtual_fields = []
        def include_new(field):
            newfields.append(field)
            fieldnames.add(field.name)
            if field.type=='id':
                self._id = field
        for field in fields:
            if isinstance(field, (FieldMethod, FieldVirtual)):
                virtual_fields.append(field)
            elif isinstance(field, Field) and not field.name in fieldnames:
                if field.db is not None:
                    field = copy.copy(field)
                include_new(field)
            elif isinstance(field, dict) and not field['fieldname'] in fieldnames:
                include_new(Field(**field))
            elif isinstance(field, Table):
                table = field
                for field in table:
                    if not field.name in fieldnames and not field.type=='id':
                        t2 = not table._actual and self._tablename
                        include_new(field.clone(point_self_references_to=t2))
            elif not isinstance(field, (Field, Table)):
                raise SyntaxError(
                    'define_table argument is not a Field or Table: %s' % field)
        fields = newfields
        self._db = db
        tablename = tablename
        self._fields = SQLCallableList()
        self.virtualfields = []
        fields = list(fields)

        if db and db._adapter.uploads_in_blob==True:
            uploadfields = [f.name for f in fields if f.type=='blob']
            for field in fields:
                fn = field.uploadfield
                if isinstance(field, Field) and field.type == 'upload'\
                        and fn is True:
                    fn = field.uploadfield = '%s_blob' % field.name
                if isinstance(fn,str) and not fn in uploadfields:
                    fields.append(Field(fn,'blob',default='',
                                        writable=False,readable=False))

        fieldnames_set = set()
        reserved = dir(Table) + ['fields']
        if (db and db.check_reserved):
            check_reserved = db.check_reserved_keyword
        else:
            def check_reserved(field_name):
              if field_name in reserved:
                raise SyntaxError("field name %s not allowed" % field_name)
        for field in fields:
            field_name = field.name
            check_reserved(field_name)
            if db and db._ignore_field_case:
                fname_item = field_name.lower()
            else:
                fname_item = field_name
            if fname_item in fieldnames_set:
                raise SyntaxError("duplicate field %s in table %s" \
                    % (field_name, tablename))
            else:
                fieldnames_set.add(fname_item)

            self.fields.append(field_name)
            self[field_name] = field
            if field.type == 'id':
                self['id'] = field
            field.tablename = field._tablename = tablename
            field.table = field._table = self
            field.db = field._db = db
        self.ALL = SQLALL(self)

        if _primarykey is not None:
            for k in _primarykey:
                if k not in self.fields:
                    raise SyntaxError(
                        "primarykey must be a list of fields from table '%s " % tablename)
                else:
                    self[k].notnull = True
        for field in virtual_fields:
            self[field.name] = field

    @property
    def fields(self):
        return self._fields

    def update(self,*args,**kwargs):
        raise RuntimeError("Syntax Not Supported")

    def _enable_record_versioning(self,
                                  archive_db=None,
                                  archive_name = '%(tablename)s_archive',
                                  is_active = 'is_active',
                                  current_record = 'current_record',
                                  current_record_label = None):
        db = self._db
        archive_db = archive_db or db
        archive_name = archive_name % dict(tablename=self._tablename)
        if archive_name in archive_db.tables():
            return # do not try define the archive if already exists
        fieldnames = self.fields()
        same_db = archive_db is db
        field_type = self if same_db else 'bigint'
        clones = []
        for field in self:
            nfk = same_db or not field.type.startswith('reference')
            clones.append(field.clone(
                    unique=False, type=field.type if nfk else 'bigint'))
        archive_db.define_table(
            archive_name,
            Field(current_record,field_type,label=current_record_label),
            *clones,**dict(format=self._format))

        self._before_update.append(
            lambda qset,fs,db=archive_db,an=archive_name,cn=current_record:
                archive_record(qset,fs,db[an],cn))
        if is_active and is_active in fieldnames:
            self._before_delete.append(
                lambda qset: qset.update(is_active=False))
            newquery = lambda query, t=self, name=self._tablename: \
                reduce(AND,[db[tn].is_active == True
                            for tn in db._adapter.tables(query)
                            if tn==name or getattr(db[tn],'_ot',None)==name])
            query = self._common_filter
            if query:
                newquery = query & newquery
            self._common_filter = newquery

    def _validate(self,**vars):
        errors = Row()
        for key,value in vars.iteritems():
            value,error = self[key].validate(value)
            if error:
                errors[key] = error
        return errors

    def _create_references(self):
        db = self._db
        pr = db._pending_references
        self._referenced_by = []
        self._references = []
        for field in self:
            fieldname = field.name
            field_type = field.type
            if isinstance(field_type,str) and field_type[:10] == 'reference ':
                ref = field_type[10:].strip()
                if not ref:
                    SyntaxError('Table: reference to nothing: %s' %ref)
                if '.' in ref:
                    rtablename, throw_it,rfieldname = ref.partition('.')
                else:
                    rtablename, rfieldname = ref, None
                if not rtablename in db:
                    pr[rtablename] = pr.get(rtablename,[]) + [field]
                    continue
                rtable = db[rtablename]
                if rfieldname:
                    if not hasattr(rtable,'_primarykey'):
                        raise SyntaxError(
                            'keyed tables can only reference other keyed tables (for now)')
                    if rfieldname not in rtable.fields:
                        raise SyntaxError(
                            "invalid field '%s' for referenced table '%s' in table '%s'" \
                            % (rfieldname, rtablename, self._tablename))
                    rfield = rtable[rfieldname]
                else:
                    rfield = rtable._id
                rtable._referenced_by.append(field)
                field.referent = rfield
                self._references.append(field)
            else:
                field.referent = None
        if self._tablename in pr:
            referees = pr.pop(self._tablename)
            for referee in referees:
                self._referenced_by.append(referee)


    def _filter_fields(self, record, id=False):
        return dict([(k, v) for (k, v) in record.iteritems() if k
                     in self.fields and (self[k].type!='id' or id)])

    def _build_query(self,key):
        """ for keyed table only """
        query = None
        for k,v in key.iteritems():
            if k in self._primarykey:
                if query:
                    query = query & (self[k] == v)
                else:
                    query = (self[k] == v)
            else:
                raise SyntaxError(
                'Field %s is not part of the primary key of %s' % \
                (k,self._tablename))
        return query

    def __getitem__(self, key):
        if not key:
            return None
        elif isinstance(key, dict):
            """ for keyed table """
            query = self._build_query(key)
            return self._db(query).select(limitby=(0,1), orderby_on_limitby=False).first()
        elif str(key).isdigit() or 'google' in DRIVERS and isinstance(key, Key):
            return self._db(self._id == key).select(limitby=(0,1), orderby_on_limitby=False).first()
        elif key:
            return ogetattr(self, str(key))

    def __call__(self, key=DEFAULT, **kwargs):
        for_update = kwargs.get('_for_update',False)
        if '_for_update' in kwargs: del kwargs['_for_update']

        orderby = kwargs.get('_orderby',None)
        if '_orderby' in kwargs: del kwargs['_orderby']

        if not key is DEFAULT:
            if isinstance(key, Query):
                record = self._db(key).select(
                    limitby=(0,1),for_update=for_update, orderby=orderby, orderby_on_limitby=False).first()
            elif not str(key).isdigit():
                record = None
            else:
                record = self._db(self._id == key).select(
                    limitby=(0,1),for_update=for_update, orderby=orderby, orderby_on_limitby=False).first()
            if record:
                for k,v in kwargs.iteritems():
                    if record[k]!=v: return None
            return record
        elif kwargs:
            query = reduce(lambda a,b:a&b,[self[k]==v for k,v in kwargs.iteritems()])
            return self._db(query).select(limitby=(0,1),for_update=for_update, orderby=orderby, orderby_on_limitby=False).first()
        else:
            return None

    def __setitem__(self, key, value):
        if isinstance(key, dict) and isinstance(value, dict):
            """ option for keyed table """
            if set(key.keys()) == set(self._primarykey):
                value = self._filter_fields(value)
                kv = {}
                kv.update(value)
                kv.update(key)
                if not self.insert(**kv):
                    query = self._build_query(key)
                    self._db(query).update(**self._filter_fields(value))
            else:
                raise SyntaxError(
                    'key must have all fields from primary key: %s'%\
                    (self._primarykey))
        elif str(key).isdigit():
            if key == 0:
                self.insert(**self._filter_fields(value))
            elif self._db(self._id == key)\
                    .update(**self._filter_fields(value)) is None:
                raise SyntaxError('No such record: %s' % key)
        else:
            if isinstance(key, dict):
                raise SyntaxError(
                    'value must be a dictionary: %s' % value)
            osetattr(self, str(key), value)

    __getattr__ = __getitem__

    def __setattr__(self, key, value):
        if key[:1]!='_' and key in self:
            raise SyntaxError('Object exists and cannot be redefined: %s' % key)
        osetattr(self,key,value)

    def __delitem__(self, key):
        if isinstance(key, dict):
            query = self._build_query(key)
            if not self._db(query).delete():
                raise SyntaxError('No such record: %s' % key)
        elif not str(key).isdigit() or \
                not self._db(self._id == key).delete():
            raise SyntaxError('No such record: %s' % key)

    def __contains__(self,key):
        return hasattr(self,key)

    has_key = __contains__

    def items(self):
        return self.__dict__.items()

    def __iter__(self):
        for fieldname in self.fields:
            yield self[fieldname]

    def iteritems(self):
        return self.__dict__.iteritems()


    def __repr__(self):
        return '<Table %s (%s)>' % (self._tablename,','.join(self.fields()))

    def __str__(self):
        if self._ot is not None:
            ot = self._ot
            if 'Oracle' in str(type(self._db._adapter)):
                return '%s %s' % (ot, self._tablename)
            return '%s AS %s' % (ot, self._tablename)
        
        return self._tablename

    @property
    def sqlsafe(self):
        rname = self._rname
        if rname: return rname
        return self._db._adapter.sqlsafe_table(self._tablename)

    @property
    def sqlsafe_alias(self):
        rname = self._rname
        ot = self._ot
        if rname and not ot: return rname
        return self._db._adapter.sqlsafe_table(self._tablename, self._ot)


    def _drop(self, mode = ''):
        return self._db._adapter._drop(self, mode)

    def drop(self, mode = ''):
        return self._db._adapter.drop(self,mode)

    def _listify(self,fields,update=False):
        new_fields = {} # format: new_fields[name] = (field,value)

        # store all fields passed as input in new_fields
        for name in fields:
            if not name in self.fields:
                if name != 'id':
                    raise SyntaxError(
                        'Field %s does not belong to the table' % name)
            else:
                field = self[name]
                value = fields[name]
                if field.filter_in:
                    value = field.filter_in(value)
                new_fields[name] = (field,value)

        # check all fields that should be in the table but are not passed
        to_compute = []
        for ofield in self:
            name = ofield.name
            if not name in new_fields:
                # if field is supposed to be computed, compute it!
                if ofield.compute: # save those to compute for later
                    to_compute.append((name,ofield))
                # if field is required, check its default value
                elif not update and not ofield.default is None:
                    value = ofield.default
                    fields[name] = value
                    new_fields[name] = (ofield,value)
                # if this is an update, user the update field instead
                elif update and not ofield.update is None:
                    value = ofield.update
                    fields[name] = value
                    new_fields[name] = (ofield,value)
                # if the field is still not there but it should, error
                elif not update and ofield.required:
                    raise RuntimeError(
                        'Table: missing required field: %s' % name)
        # now deal with fields that are supposed to be computed
        if to_compute:
            row = Row(fields)
            for name,ofield in to_compute:
                # try compute it
                try:
                    row[name] = new_value = ofield.compute(row)
                    new_fields[name] = (ofield, new_value)
                except (KeyError, AttributeError):
                    # error silently unless field is required!
                    if ofield.required:
                        raise SyntaxError('unable to compute field: %s' % name)
        return new_fields.values()

    def _attempt_upload(self, fields):
        for field in self:
            if field.type=='upload' and field.name in fields:
                value = fields[field.name]
                if value is not None and not isinstance(value,str):
                    if hasattr(value,'file') and hasattr(value,'filename'):
                        new_name = field.store(value.file,filename=value.filename)
                    elif hasattr(value,'read') and hasattr(value,'name'):
                        new_name = field.store(value,filename=value.name)
                    else:
                        raise RuntimeError("Unable to handle upload")
                    fields[field.name] = new_name

    def _defaults(self, fields):
        "If there are no fields/values specified, return table defaults"
        if not fields:
            fields = {}
            for field in self:
                if field.type != "id":
                    fields[field.name] = field.default
        return fields

    def _insert(self, **fields):
        fields = self._defaults(fields)
        return self._db._adapter._insert(self, self._listify(fields))

    def insert(self, **fields):
        fields = self._defaults(fields)
        self._attempt_upload(fields)
        if any(f(fields) for f in self._before_insert): return 0
        ret =  self._db._adapter.insert(self, self._listify(fields))
        if ret and self._after_insert:
            fields = Row(fields)
            [f(fields,ret) for f in self._after_insert]
        return ret

    def validate_and_insert(self,**fields):
        response = Row()
        response.errors = Row()
        new_fields = copy.copy(fields)
        for key,value in fields.iteritems():
            value,error = self[key].validate(value)
            if error:
                response.errors[key] = "%s" % error
            else:
                new_fields[key] = value
        if not response.errors:
            response.id = self.insert(**new_fields)
        else:
            response.id = None
        return response

    def validate_and_update(self, _key=DEFAULT, **fields):
        response = Row()
        response.errors = Row()
        new_fields = copy.copy(fields)

        for key,value in fields.iteritems():
            value,error = self[key].validate(value)
            if error:
                response.errors[key] = "%s" % error
            else:
                new_fields[key] = value

        if _key is DEFAULT:
           record = self(**values)
        elif isinstance(_key,dict):
            record = self(**_key)
        else:
            record = self(_key)

        if not response.errors and record:
            row = self._db(self._id==_key)
            response.id = row.update(**fields)
        else:
            response.id = None
        return response

    def update_or_insert(self, _key=DEFAULT, **values):
        if _key is DEFAULT:
            record = self(**values)
        elif isinstance(_key,dict):
            record = self(**_key)
        else:
            record = self(_key)
        if record:
            record.update_record(**values)
            newid = None
        else:
            newid = self.insert(**values)
        return newid

    def bulk_insert(self, items):
        """
        here items is a list of dictionaries
        """
        items = [self._listify(item) for item in items]
        if any(f(item) for item in items for f in self._before_insert):return 0
        ret = self._db._adapter.bulk_insert(self,items)
        ret and [[f(item,ret[k]) for k,item in enumerate(items)] for f in self._after_insert]
        return ret

    def _truncate(self, mode = None):
        return self._db._adapter._truncate(self, mode)

    def truncate(self, mode = None):
        return self._db._adapter.truncate(self, mode)

    def import_from_csv_file(
        self,
        csvfile,
        id_map=None,
        null='<NULL>',
        unique='uuid',
        id_offset=None, # id_offset used only when id_map is None
        *args, **kwargs
        ):
        """
        Import records from csv file.
        Column headers must have same names as table fields.
        Field 'id' is ignored.
        If column names read 'table.file' the 'table.' prefix is ignored.
        'unique' argument is a field which must be unique
            (typically a uuid field)
        'restore' argument is default False;
            if set True will remove old values in table first.
        'id_map' if set to None will not map ids.
        The import will keep the id numbers in the restored table.
        This assumes that there is an field of type id that
        is integer and in incrementing order.
        Will keep the id numbers in restored table.
        """

        delimiter = kwargs.get('delimiter', ',')
        quotechar = kwargs.get('quotechar', '"')
        quoting = kwargs.get('quoting', csv.QUOTE_MINIMAL)
        restore = kwargs.get('restore', False)
        if restore:
            self._db[self].truncate()

        reader = csv.reader(csvfile, delimiter=delimiter,
                            quotechar=quotechar, quoting=quoting)
        colnames = None
        if isinstance(id_map, dict):
            if not self._tablename in id_map:
                id_map[self._tablename] = {}
            id_map_self = id_map[self._tablename]

        def fix(field, value, id_map, id_offset):
            list_reference_s='list:reference'
            if value == null:
                value = None
            elif field.type=='blob':
                value = base64.b64decode(value)
            elif field.type=='double' or field.type=='float':
                if not value.strip():
                    value = None
                else:
                    value = float(value)
            elif field.type in ('integer','bigint'):
                if not value.strip():
                    value = None
                else:
                    value = long(value)
            elif field.type.startswith('list:string'):
                value = bar_decode_string(value)
            elif field.type.startswith(list_reference_s):
                ref_table = field.type[len(list_reference_s):].strip()
                if id_map is not None:
                    value = [id_map[ref_table][long(v)] \
                             for v in bar_decode_string(value)]
                else:
                    value = [v for v in bar_decode_string(value)]
            elif field.type.startswith('list:'):
                value = bar_decode_integer(value)
            elif id_map and field.type.startswith('reference'):
                try:
                    value = id_map[field.type[9:].strip()][long(value)]
                except KeyError:
                    pass
            elif id_offset and field.type.startswith('reference'):
                try:
                    value = id_offset[field.type[9:].strip()]+long(value)
                except KeyError:
                    pass
            return (field.name, value)

        def is_id(colname):
            if colname in self:
                return self[colname].type == 'id'
            else:
                return False

        first = True
        unique_idx = None
        for lineno, line in enumerate(reader):
            if not line:
                break
            if not colnames:
                # assume this is the first line of the input, contains colnames
                colnames = [x.split('.',1)[-1] for x in line][:len(line)]
                cols, cid = [], None
                for i,colname in enumerate(colnames):
                    if is_id(colname):
                        cid = i
                    elif colname in self.fields:
                        cols.append((i,self[colname]))
                    if colname == unique:
                        unique_idx = i
            else:
                # every other line contains instead data
                items = []
                for i, field in cols:
                    try:
                        items.append(fix(field, line[i], id_map, id_offset))
                    except ValueError:
                        raise RuntimeError("Unable to parse line:%s field:%s value:'%s'"
                                           % (lineno+1,field,line[i]))

                if not (id_map or cid is None or id_offset is None or unique_idx):
                    csv_id = long(line[cid])
                    curr_id = self.insert(**dict(items))
                    if first:
                        first = False
                        # First curr_id is bigger than csv_id,
                        # then we are not restoring but
                        # extending db table with csv db table
                        id_offset[self._tablename] = (curr_id-csv_id) \
                            if curr_id>csv_id else 0
                    # create new id until we get the same as old_id+offset
                    while curr_id<csv_id+id_offset[self._tablename]:
                        self._db(self._db[self][colnames[cid]] == curr_id).delete()
                        curr_id = self.insert(**dict(items))
                # Validation. Check for duplicate of 'unique' &,
                # if present, update instead of insert.
                elif not unique_idx:
                    new_id = self.insert(**dict(items))
                else:
                    unique_value = line[unique_idx]
                    query = self._db[self][unique] == unique_value
                    record = self._db(query).select().first()
                    if record:
                        record.update_record(**dict(items))
                        new_id = record[self._id.name]
                    else:
                        new_id = self.insert(**dict(items))
                if id_map and cid is not None:
                    id_map_self[long(line[cid])] = new_id

    def as_dict(self, flat=False, sanitize=True):
        table_as_dict = dict(tablename=str(self), fields=[],
        sequence_name=self._sequence_name,
        trigger_name=self._trigger_name,
        common_filter=self._common_filter, format=self._format,
        singular=self._singular, plural=self._plural)

        for field in self:
            if (field.readable or field.writable) or (not sanitize):
                table_as_dict["fields"].append(field.as_dict(
                    flat=flat, sanitize=sanitize))
        return table_as_dict

    def as_xml(self, sanitize=True):
        if not have_serializers:
            raise ImportError("No xml serializers available")
        d = self.as_dict(flat=True, sanitize=sanitize)
        return serializers.xml(d)

    def as_json(self, sanitize=True):
        if not have_serializers:
            raise ImportError("No json serializers available")
        d = self.as_dict(flat=True, sanitize=sanitize)
        return serializers.json(d)

    def as_yaml(self, sanitize=True):
        if not have_serializers:
            raise ImportError("No YAML serializers available")
        d = self.as_dict(flat=True, sanitize=sanitize)
        return serializers.yaml(d)

    def with_alias(self, alias):
        return self._db._adapter.alias(self,alias)

    def on(self, query):
        return Expression(self._db,self._db._adapter.ON,self,query)

def archive_record(qset,fs,archive_table,current_record):
    tablenames = qset.db._adapter.tables(qset.query)
    if len(tablenames)!=1: raise RuntimeError("cannot update join")
    table = qset.db[tablenames[0]]
    for row in qset.select():
        fields = archive_table._filter_fields(row)
        fields[current_record] = row.id
        archive_table.insert(**fields)
    return False



class Expression(object):

    def __init__(
        self,
        db,
        op,
        first=None,
        second=None,
        type=None,
        **optional_args
        ):

        self.db = db
        self.op = op
        self.first = first
        self.second = second
        self._table = getattr(first,'_table',None)
        ### self._tablename =  first._tablename ## CHECK
        if not type and first and hasattr(first,'type'):
            self.type = first.type
        else:
            self.type = type
        self.optional_args = optional_args

    def sum(self):
        db = self.db
        return Expression(db, db._adapter.AGGREGATE, self, 'SUM', self.type)

    def max(self):
        db = self.db
        return Expression(db, db._adapter.AGGREGATE, self, 'MAX', self.type)

    def min(self):
        db = self.db
        return Expression(db, db._adapter.AGGREGATE, self, 'MIN', self.type)

    def len(self):
        db = self.db
        return Expression(db, db._adapter.LENGTH, self, None, 'integer')

    def avg(self):
        db = self.db
        return Expression(db, db._adapter.AGGREGATE, self, 'AVG', self.type)

    def abs(self):
        db = self.db
        return Expression(db, db._adapter.AGGREGATE, self, 'ABS', self.type)

    def lower(self):
        db = self.db
        return Expression(db, db._adapter.LOWER, self, None, self.type)

    def upper(self):
        db = self.db
        return Expression(db, db._adapter.UPPER, self, None, self.type)

    def replace(self,a,b):
        db = self.db
        return Expression(db, db._adapter.REPLACE, self, (a,b), self.type)

    def year(self):
        db = self.db
        return Expression(db, db._adapter.EXTRACT, self, 'year', 'integer')

    def month(self):
        db = self.db
        return Expression(db, db._adapter.EXTRACT, self, 'month', 'integer')

    def day(self):
        db = self.db
        return Expression(db, db._adapter.EXTRACT, self, 'day', 'integer')

    def hour(self):
        db = self.db
        return Expression(db, db._adapter.EXTRACT, self, 'hour', 'integer')

    def minutes(self):
        db = self.db
        return Expression(db, db._adapter.EXTRACT, self, 'minute', 'integer')

    def coalesce(self,*others):
        db = self.db
        return Expression(db, db._adapter.COALESCE, self, others, self.type)

    def coalesce_zero(self):
        db = self.db
        return Expression(db, db._adapter.COALESCE_ZERO, self, None, self.type)

    def seconds(self):
        db = self.db
        return Expression(db, db._adapter.EXTRACT, self, 'second', 'integer')

    def epoch(self):
        db = self.db
        return Expression(db, db._adapter.EPOCH, self, None, 'integer')

    def __getslice__(self, start, stop):
        db = self.db
        if start < 0:
            pos0 = '(%s - %d)' % (self.len(), abs(start) - 1)
        else:
            pos0 = start + 1

        if stop < 0:
            length = '(%s - %d - %s)' % (self.len(), abs(stop) - 1, pos0)
        elif stop == sys.maxint:
            length = self.len()
        else:
            length = '(%s - %s)' % (stop + 1, pos0)
        return Expression(db,db._adapter.SUBSTRING,
                          self, (pos0, length), self.type)

    def __getitem__(self, i):
        return self[i:i + 1]

    def __str__(self):
        return self.db._adapter.expand(self,self.type)

    def __or__(self, other):  # for use in sortby
        db = self.db
        return Expression(db,db._adapter.COMMA,self,other,self.type)

    def __invert__(self):
        db = self.db
        if hasattr(self,'_op') and self.op == db._adapter.INVERT:
            return self.first
        return Expression(db,db._adapter.INVERT,self,type=self.type)

    def __add__(self, other):
        db = self.db
        return Expression(db,db._adapter.ADD,self,other,self.type)

    def __sub__(self, other):
        db = self.db
        if self.type in ('integer','bigint'):
            result_type = 'integer'
        elif self.type in ['date','time','datetime','double','float']:
            result_type = 'double'
        elif self.type.startswith('decimal('):
            result_type = self.type
        else:
            raise SyntaxError("subtraction operation not supported for type")
        return Expression(db,db._adapter.SUB,self,other,result_type)

    def __mul__(self, other):
        db = self.db
        return Expression(db,db._adapter.MUL,self,other,self.type)

    def __div__(self, other):
        db = self.db
        return Expression(db,db._adapter.DIV,self,other,self.type)

    def __mod__(self, other):
        db = self.db
        return Expression(db,db._adapter.MOD,self,other,self.type)

    def __eq__(self, value):
        db = self.db
        return Query(db, db._adapter.EQ, self, value)

    def __ne__(self, value):
        db = self.db
        return Query(db, db._adapter.NE, self, value)

    def __lt__(self, value):
        db = self.db
        return Query(db, db._adapter.LT, self, value)

    def __le__(self, value):
        db = self.db
        return Query(db, db._adapter.LE, self, value)

    def __gt__(self, value):
        db = self.db
        return Query(db, db._adapter.GT, self, value)

    def __ge__(self, value):
        db = self.db
        return Query(db, db._adapter.GE, self, value)

    def like(self, value, case_sensitive=False):
        db = self.db
        op = case_sensitive and db._adapter.LIKE or db._adapter.ILIKE
        return Query(db, op, self, value)

    def regexp(self, value):
        db = self.db
        return Query(db, db._adapter.REGEXP, self, value)

    def belongs(self, *value, **kwattr):
        """
        Accepts the following inputs:
           field.belongs(1,2)
           field.belongs((1,2))
           field.belongs(query)

        Does NOT accept:
           field.belongs(1)
        """
        db = self.db
        if len(value) == 1:
            value = value[0]
        if isinstance(value,Query):
            value = db(value)._select(value.first._table._id)
        elif not isinstance(value, basestring):
            value = set(value)
            if kwattr.get('null') and None in value:
                value.remove(None)
                return (self == None) | Query(db, db._adapter.BELONGS, self, value)
        return Query(db, db._adapter.BELONGS, self, value)

    def startswith(self, value):
        db = self.db
        if not self.type in ('string', 'text', 'json', 'upload'):
            raise SyntaxError("startswith used with incompatible field type")
        return Query(db, db._adapter.STARTSWITH, self, value)

    def endswith(self, value):
        db = self.db
        if not self.type in ('string', 'text', 'json', 'upload'):
            raise SyntaxError("endswith used with incompatible field type")
        return Query(db, db._adapter.ENDSWITH, self, value)

    def contains(self, value, all=False, case_sensitive=False):
        """
        The case_sensitive parameters is only useful for PostgreSQL
        For other RDMBs it is ignored and contains is always case in-sensitive
        For MongoDB and GAE contains is always case sensitive
        """
        db = self.db
        if isinstance(value,(list, tuple)):
            subqueries = [self.contains(str(v).strip(),case_sensitive=case_sensitive)
                          for v in value if str(v).strip()]
            if not subqueries:
                return self.contains('')
            else:
                return reduce(all and AND or OR,subqueries)
        if not self.type in ('string', 'text', 'json', 'upload') and not self.type.startswith('list:'):
            raise SyntaxError("contains used with incompatible field type")
        return Query(db, db._adapter.CONTAINS, self, value, case_sensitive=case_sensitive)

    def with_alias(self, alias):
        db = self.db
        return Expression(db, db._adapter.AS, self, alias, self.type)

    # GIS expressions

    def st_asgeojson(self, precision=15, options=0, version=1):
        return Expression(self.db, self.db._adapter.ST_ASGEOJSON, self,
                          dict(precision=precision, options=options,
                               version=version), 'string')

    def st_astext(self):
        db = self.db
        return Expression(db, db._adapter.ST_ASTEXT, self, type='string')

    def st_x(self):
        db = self.db
        return Expression(db, db._adapter.ST_X, self, type='string')

    def st_y(self):
        db = self.db
        return Expression(db, db._adapter.ST_Y, self, type='string')

    def st_distance(self, other):
        db = self.db
        return Expression(db,db._adapter.ST_DISTANCE,self,other, 'double')

    def st_simplify(self, value):
        db = self.db
        return Expression(db, db._adapter.ST_SIMPLIFY, self, value, self.type)

    # GIS queries

    def st_contains(self, value):
        db = self.db
        return Query(db, db._adapter.ST_CONTAINS, self, value)

    def st_equals(self, value):
        db = self.db
        return Query(db, db._adapter.ST_EQUALS, self, value)

    def st_intersects(self, value):
        db = self.db
        return Query(db, db._adapter.ST_INTERSECTS, self, value)

    def st_overlaps(self, value):
        db = self.db
        return Query(db, db._adapter.ST_OVERLAPS, self, value)

    def st_touches(self, value):
        db = self.db
        return Query(db, db._adapter.ST_TOUCHES, self, value)

    def st_within(self, value):
        db = self.db
        return Query(db, db._adapter.ST_WITHIN, self, value)

    # for use in both Query and sortby


class SQLCustomType(object):
    """
    allows defining of custom SQL types

    Example::

        decimal = SQLCustomType(
            type ='double',
            native ='integer',
            encoder =(lambda x: int(float(x) * 100)),
            decoder = (lambda x: Decimal("0.00") + Decimal(str(float(x)/100)) )
            )

        db.define_table(
            'example',
            Field('value', type=decimal)
            )

    :param type: the web2py type (default = 'string')
    :param native: the backend type
    :param encoder: how to encode the value to store it in the backend
    :param decoder: how to decode the value retrieved from the backend
    :param validator: what validators to use ( default = None, will use the
        default validator for type)
    """

    def __init__(
        self,
        type='string',
        native=None,
        encoder=None,
        decoder=None,
        validator=None,
        _class=None,
        ):

        self.type = type
        self.native = native
        self.encoder = encoder or (lambda x: x)
        self.decoder = decoder or (lambda x: x)
        self.validator = validator
        self._class = _class or type

    def startswith(self, text=None):
        try:
            return self.type.startswith(self, text)
        except TypeError:
            return False

    def __getslice__(self, a=0, b=100):
        return None

    def __getitem__(self, i):
        return None

    def __str__(self):
        return self._class

class FieldVirtual(object):
    def __init__(self, name, f=None, ftype='string',label=None,table_name=None):
        # for backward compatibility
        (self.name, self.f) = (name, f) if f else ('unknown', name)
        self.type = ftype
        self.label = label or self.name.capitalize().replace('_',' ')
        self.represent = lambda v,r:v
        self.formatter = IDENTITY
        self.comment = None
        self.readable = True
        self.writable = False
        self.requires = None
        self.widget = None
        self.tablename = table_name
        self.filter_out = None
    def __str__(self):
        return '%s.%s' % (self.tablename, self.name)

class FieldMethod(object):
    def __init__(self, name, f=None, handler=None):
        # for backward compatibility
        (self.name, self.f) = (name, f) if f else ('unknown', name)
        self.handler = handler

def list_represent(x,r=None):
    return ', '.join(str(y) for y in x or [])

class Field(Expression):

    Virtual = FieldVirtual
    Method = FieldMethod
    Lazy = FieldMethod # for backward compatibility

    """
    an instance of this class represents a database field

    example::

        a = Field(name, 'string', length=32, default=None, required=False,
            requires=IS_NOT_EMPTY(), ondelete='CASCADE',
            notnull=False, unique=False,
            uploadfield=True, widget=None, label=None, comment=None,
            uploadfield=True, # True means store on disk,
                              # 'a_field_name' means store in this field in db
                              # False means file content will be discarded.
            writable=True, readable=True, update=None, authorize=None,
            autodelete=False, represent=None, uploadfolder=None,
            uploadseparate=False # upload to separate directories by uuid_keys
                                 # first 2 character and tablename.fieldname
                                 # False - old behavior
                                 # True - put uploaded file in
                                 #   <uploaddir>/<tablename>.<fieldname>/uuid_key[:2]
                                 #        directory)
            uploadfs=None     # a pyfilesystem where to store upload

    to be used as argument of DAL.define_table

    allowed field types:
    string, boolean, integer, double, text, blob,
    date, time, datetime, upload, password

    """

    def __init__(
        self,
        fieldname,
        type='string',
        length=None,
        default=DEFAULT,
        required=False,
        requires=DEFAULT,
        ondelete='CASCADE',
        notnull=False,
        unique=False,
        uploadfield=True,
        widget=None,
        label=None,
        comment=None,
        writable=True,
        readable=True,
        update=None,
        authorize=None,
        autodelete=False,
        represent=None,
        uploadfolder=None,
        uploadseparate=False,
        uploadfs=None,
        compute=None,
        custom_store=None,
        custom_retrieve=None,
        custom_retrieve_file_properties=None,
        custom_delete=None,
        filter_in = None,
        filter_out = None,
        custom_qualifier = None,
        map_none = None,
        rname = None
        ):
        self._db = self.db = None # both for backward compatibility
        self.op = None
        self.first = None
        self.second = None
        if isinstance(fieldname, unicode):
            try:
                fieldname = str(fieldname)
            except UnicodeEncodeError:
                raise SyntaxError('Field: invalid unicode field name')
        self.name = fieldname = cleanup(fieldname)
        if not isinstance(fieldname, str) or hasattr(Table, fieldname) or \
                fieldname[0] == '_' or REGEX_PYTHON_KEYWORDS.match(fieldname):
            raise SyntaxError('Field: invalid field name: %s' % fieldname)
        self.type = type if not isinstance(type, (Table,Field)) else 'reference %s' % type
        self.length = length if not length is None else DEFAULTLENGTH.get(self.type,512)
        self.default = default if default!=DEFAULT else (update or None)
        self.required = required  # is this field required
        self.ondelete = ondelete.upper()  # this is for reference fields only
        self.notnull = notnull
        self.unique = unique
        self.uploadfield = uploadfield
        self.uploadfolder = uploadfolder
        self.uploadseparate = uploadseparate
        self.uploadfs = uploadfs
        self.widget = widget
        self.comment = comment
        self.writable = writable
        self.readable = readable
        self.update = update
        self.authorize = authorize
        self.autodelete = autodelete
        self.represent = list_represent if \
            represent==None and type in ('list:integer','list:string') else represent
        self.compute = compute
        self.isattachment = True
        self.custom_store = custom_store
        self.custom_retrieve = custom_retrieve
        self.custom_retrieve_file_properties = custom_retrieve_file_properties
        self.custom_delete = custom_delete
        self.filter_in = filter_in
        self.filter_out = filter_out
        self.custom_qualifier = custom_qualifier
        self.label = label if label!=None else fieldname.replace('_',' ').title()
        self.requires = requires if requires!=None else []
        self.map_none = map_none
        self._rname = rname

    def set_attributes(self,*args,**attributes):
        self.__dict__.update(*args,**attributes)

    def clone(self,point_self_references_to=False,**args):
        field = copy.copy(self)
        if point_self_references_to and \
                field.type == 'reference %s'+field._tablename:
            field.type = 'reference %s' % point_self_references_to
        field.__dict__.update(args)
        return field

    def store(self, file, filename=None, path=None):
        if self.custom_store:
            return self.custom_store(file,filename,path)
        if isinstance(file, cgi.FieldStorage):
            filename = filename or file.filename
            file = file.file
        elif not filename:
            filename = file.name
        filename = os.path.basename(filename.replace('/', os.sep)\
                                        .replace('\\', os.sep))
        m = REGEX_STORE_PATTERN.search(filename)
        extension = m and m.group('e') or 'txt'
        uuid_key = web2py_uuid().replace('-', '')[-16:]
        encoded_filename = base64.b16encode(filename).lower()
        newfilename = '%s.%s.%s.%s' % \
            (self._tablename, self.name, uuid_key, encoded_filename)
        newfilename = newfilename[:(self.length - 1 - len(extension))] + '.' + extension
        self_uploadfield = self.uploadfield
        if isinstance(self_uploadfield,Field):
            blob_uploadfield_name = self_uploadfield.uploadfield
            keys={self_uploadfield.name: newfilename,
                  blob_uploadfield_name: file.read()}
            self_uploadfield.table.insert(**keys)
        elif self_uploadfield == True:
            if path:
                pass
            elif self.uploadfolder:
                path = self.uploadfolder
            elif self.db._adapter.folder:
                path = pjoin(self.db._adapter.folder, '..', 'uploads')
            else:
                raise RuntimeError(
                    "you must specify a Field(...,uploadfolder=...)")
            if self.uploadseparate:
                if self.uploadfs:
                    raise RuntimeError("not supported")
                path = pjoin(path,"%s.%s" %(self._tablename, self.name),
                                    uuid_key[:2])
            if not exists(path):
                os.makedirs(path)
            pathfilename = pjoin(path, newfilename)
            if self.uploadfs:
                dest_file = self.uploadfs.open(newfilename, 'wb')
            else:
                dest_file = open(pathfilename, 'wb')
            try:
                shutil.copyfileobj(file, dest_file)
            except IOError:
                raise IOError(
                    'Unable to store file "%s" because invalid permissions, readonly file system, or filename too long' % pathfilename)
            dest_file.close()
        return newfilename

    def retrieve(self, name, path=None, nameonly=False):
        """
        if nameonly==True return (filename, fullfilename) instead of
        (filename, stream)
        """
        self_uploadfield = self.uploadfield
        if self.custom_retrieve:
            return self.custom_retrieve(name, path)
        import http
        if self.authorize or isinstance(self_uploadfield, str):
            row = self.db(self == name).select().first()
            if not row:
                raise http.HTTP(404)
        if self.authorize and not self.authorize(row):
            raise http.HTTP(403)
        file_properties = self.retrieve_file_properties(name,path)
        filename = file_properties['filename']
        if isinstance(self_uploadfield, str):  # ## if file is in DB
            stream = StringIO.StringIO(row[self_uploadfield] or '')
        elif isinstance(self_uploadfield,Field):
            blob_uploadfield_name = self_uploadfield.uploadfield
            query = self_uploadfield == name
            data = self_uploadfield.table(query)[blob_uploadfield_name]
            stream = StringIO.StringIO(data)
        elif self.uploadfs:
            # ## if file is on pyfilesystem
            stream = self.uploadfs.open(name, 'rb')
        else:
            # ## if file is on regular filesystem
            # this is intentially a sting with filename and not a stream
            # this propagates and allows stream_file_or_304_or_206 to be called
            fullname = pjoin(file_properties['path'],name)
            if nameonly:
                return (filename, fullname)
            stream = open(fullname,'rb')
        return (filename, stream)

    def retrieve_file_properties(self, name, path=None):
        m = REGEX_UPLOAD_PATTERN.match(name)
        if not m or not self.isattachment:
            raise TypeError('Can\'t retrieve %s file properties' % name)
        self_uploadfield = self.uploadfield
        if self.custom_retrieve_file_properties:
            return self.custom_retrieve_file_properties(name, path)
        if m.group('name'):
            try:
                filename = base64.b16decode(m.group('name'), True)
                filename = REGEX_CLEANUP_FN.sub('_', filename)
            except (TypeError, AttributeError):
                filename = name
        else:
            filename = name
        # ## if file is in DB
        if isinstance(self_uploadfield, (str, Field)):
            return dict(path=None,filename=filename)
        # ## if file is on filesystem
        if not path:
            if self.uploadfolder:
                path = self.uploadfolder
            else:
                path = pjoin(self.db._adapter.folder, '..', 'uploads')
        if self.uploadseparate:
            t = m.group('table')
            f = m.group('field')
            u = m.group('uuidkey')
            path = pjoin(path,"%s.%s" % (t,f),u[:2])
        return dict(path=path,filename=filename)


    def formatter(self, value):
        requires = self.requires
        if value is None or not requires:
            return value or self.map_none
        if not isinstance(requires, (list, tuple)):
            requires = [requires]
        elif isinstance(requires, tuple):
            requires = list(requires)
        else:
            requires = copy.copy(requires)
        requires.reverse()
        for item in requires:
            if hasattr(item, 'formatter'):
                value = item.formatter(value)
        return value

    def validate(self, value):
        if not self.requires or self.requires == DEFAULT:
            return ((value if value!=self.map_none else None), None)
        requires = self.requires
        if not isinstance(requires, (list, tuple)):
            requires = [requires]
        for validator in requires:
            (value, error) = validator(value)
            if error:
                return (value, error)
        return ((value if value!=self.map_none else None), None)

    def count(self, distinct=None):
        return Expression(self.db, self.db._adapter.COUNT, self, distinct, 'integer')

    def as_dict(self, flat=False, sanitize=True):
        attrs = ('name', 'authorize', 'represent', 'ondelete',
        'custom_store', 'autodelete', 'custom_retrieve',
        'filter_out', 'uploadseparate', 'widget', 'uploadfs',
        'update', 'custom_delete', 'uploadfield', 'uploadfolder',
        'custom_qualifier', 'unique', 'writable', 'compute',
        'map_none', 'default', 'type', 'required', 'readable',
        'requires', 'comment', 'label', 'length', 'notnull',
        'custom_retrieve_file_properties', 'filter_in')
        serializable = (int, long, basestring, float, tuple,
                        bool, type(None))

        def flatten(obj):
            if isinstance(obj, dict):
                return dict((flatten(k), flatten(v)) for k, v in
                             obj.items())
            elif isinstance(obj, (tuple, list, set)):
                return [flatten(v) for v in obj]
            elif isinstance(obj, serializable):
                return obj
            elif isinstance(obj, (datetime.datetime,
                                  datetime.date, datetime.time)):
                return str(obj)
            else:
                return None

        d = dict()
        if not (sanitize and not (self.readable or self.writable)):
            for attr in attrs:
               if flat:
                   d.update({attr: flatten(getattr(self, attr))})
               else:
                   d.update({attr: getattr(self, attr)})
            d["fieldname"] = d.pop("name")
        return d

    def as_xml(self, sanitize=True):
        if have_serializers:
            xml = serializers.xml
        else:
            raise ImportError("No xml serializers available")
        d = self.as_dict(flat=True, sanitize=sanitize)
        return xml(d)

    def as_json(self, sanitize=True):
        if have_serializers:
            json = serializers.json
        else:
            raise ImportError("No json serializers available")
        d = self.as_dict(flat=True, sanitize=sanitize)
        return json(d)

    def as_yaml(self, sanitize=True):
        if have_serializers:
            d = self.as_dict(flat=True, sanitize=sanitize)
            return serializers.yaml(d)
        else:
            raise ImportError("No YAML serializers available")

    def __nonzero__(self):
        return True

    def __str__(self):
        try:
            return '%s.%s' % (self.tablename, self.name)
        except:
            return '<no table>.%s' % self.name

    @property
    def sqlsafe(self):
        if self._table:
            return self._table.sqlsafe + '.' + (self._rname or self._db._adapter.sqlsafe_field(self.name))
        return '<no table>.%s' % self.name

    @property
    def sqlsafe_name(self):
        return self._rname or self._db._adapter.sqlsafe_field(self.name)
    

class Query(object):

    """
    a query object necessary to define a set.
    it can be stored or can be passed to DAL.__call__() to obtain a Set

    Example::

        query = db.users.name=='Max'
        set = db(query)
        records = set.select()

    """

    def __init__(
        self,
        db,
        op,
        first=None,
        second=None,
        ignore_common_filters = False,
        **optional_args
        ):
        self.db = self._db = db
        self.op = op
        self.first = first
        self.second = second
        self.ignore_common_filters = ignore_common_filters
        self.optional_args = optional_args

    def __repr__(self):
        return '<Query %s>' % BaseAdapter.expand(self.db._adapter,self)

    def __str__(self):
        return self.db._adapter.expand(self)

    def __and__(self, other):
        return Query(self.db,self.db._adapter.AND,self,other)

    __rand__ = __and__

    def __or__(self, other):
        return Query(self.db,self.db._adapter.OR,self,other)

    __ror__ = __or__

    def __invert__(self):
        if self.op==self.db._adapter.NOT:
            return self.first
        return Query(self.db,self.db._adapter.NOT,self)

    def __eq__(self, other):
        return repr(self) == repr(other)

    def __ne__(self, other):
        return not (self == other)

    def case(self,t=1,f=0):
        return self.db._adapter.CASE(self,t,f)

    def as_dict(self, flat=False, sanitize=True):
        """Experimental stuff

        This allows to return a plain dictionary with the basic
        query representation. Can be used with json/xml services
        for client-side db I/O

        Example:
        >>> q = db.auth_user.id != 0
        >>> q.as_dict(flat=True)
        {"op": "NE", "first":{"tablename": "auth_user",
                              "fieldname": "id"},
                     "second":0}
        """

        SERIALIZABLE_TYPES = (tuple, dict, set, list, int, long, float,
                              basestring, type(None), bool)
        def loop(d):
            newd = dict()
            for k, v in d.items():
                if k in ("first", "second"):
                    if isinstance(v, self.__class__):
                        newd[k] = loop(v.__dict__)
                    elif isinstance(v, Field):
                        newd[k] = {"tablename": v._tablename,
                                   "fieldname": v.name}
                    elif isinstance(v, Expression):
                        newd[k] = loop(v.__dict__)
                    elif isinstance(v, SERIALIZABLE_TYPES):
                        newd[k] = v
                    elif isinstance(v, (datetime.date,
                                        datetime.time,
                                        datetime.datetime)):
                        newd[k] = unicode(v)
                elif k == "op":
                    if callable(v):
                        newd[k] = v.__name__
                    elif isinstance(v, basestring):
                        newd[k] = v
                    else: pass # not callable or string
                elif isinstance(v, SERIALIZABLE_TYPES):
                    if isinstance(v, dict):
                        newd[k] = loop(v)
                    else: newd[k] = v
            return newd

        if flat:
            return loop(self.__dict__)
        else: return self.__dict__


    def as_xml(self, sanitize=True):
        if have_serializers:
            xml = serializers.xml
        else:
            raise ImportError("No xml serializers available")
        d = self.as_dict(flat=True, sanitize=sanitize)
        return xml(d)

    def as_json(self, sanitize=True):
        if have_serializers:
            json = serializers.json
        else:
            raise ImportError("No json serializers available")
        d = self.as_dict(flat=True, sanitize=sanitize)
        return json(d)

def xorify(orderby):
    if not orderby:
        return None
    orderby2 = orderby[0]
    for item in orderby[1:]:
        orderby2 = orderby2 | item
    return orderby2

def use_common_filters(query):
    return (query and hasattr(query,'ignore_common_filters') and \
                not query.ignore_common_filters)

class Set(object):

    """
    a Set represents a set of records in the database,
    the records are identified by the query=Query(...) object.
    normally the Set is generated by DAL.__call__(Query(...))

    given a set, for example
       set = db(db.users.name=='Max')
    you can:
       set.update(db.users.name='Massimo')
       set.delete() # all elements in the set
       set.select(orderby=db.users.id, groupby=db.users.name, limitby=(0,10))
    and take subsets:
       subset = set(db.users.id<5)
    """

    def __init__(self, db, query, ignore_common_filters = None):
        self.db = db
        self._db = db # for backward compatibility
        self.dquery = None

        # if query is a dict, parse it
        if isinstance(query, dict):
            query = self.parse(query)

        if not ignore_common_filters is None and \
                use_common_filters(query) == ignore_common_filters:
            query = copy.copy(query)
            query.ignore_common_filters = ignore_common_filters
        self.query = query

    def __repr__(self):
        return '<Set %s>' % BaseAdapter.expand(self.db._adapter,self.query)

    def __call__(self, query, ignore_common_filters=False):
        if query is None:
            return self
        elif isinstance(query,Table):
            query = self.db._adapter.id_query(query)
        elif isinstance(query,str):
            query = Expression(self.db,query)
        elif isinstance(query,Field):
            query = query!=None
        if self.query:
            return Set(self.db, self.query & query,
                       ignore_common_filters=ignore_common_filters)
        else:
            return Set(self.db, query,
                       ignore_common_filters=ignore_common_filters)

    def _count(self,distinct=None):
        return self.db._adapter._count(self.query,distinct)

    def _select(self, *fields, **attributes):
        adapter = self.db._adapter
        tablenames = adapter.tables(self.query,
                                    attributes.get('join',None),
                                    attributes.get('left',None),
                                    attributes.get('orderby',None),
                                    attributes.get('groupby',None))
        fields = adapter.expand_all(fields, tablenames)
        return adapter._select(self.query,fields,attributes)

    def _delete(self):
        db = self.db
        tablename = db._adapter.get_table(self.query)
        return db._adapter._delete(tablename,self.query)

    def _update(self, **update_fields):
        db = self.db
        tablename = db._adapter.get_table(self.query)
        fields = db[tablename]._listify(update_fields,update=True)
        return db._adapter._update(tablename,self.query,fields)

    def as_dict(self, flat=False, sanitize=True):
        if flat:
            uid = dbname = uri = None
            codec = self.db._db_codec
            if not sanitize:
                uri, dbname, uid = (self.db._dbname, str(self.db),
                                    self.db._db_uid)
            d = {"query": self.query.as_dict(flat=flat)}
            d["db"] = {"uid": uid, "codec": codec,
                       "name": dbname, "uri": uri}
            return d
        else: return self.__dict__

    def as_xml(self, sanitize=True):
        if have_serializers:
            xml = serializers.xml
        else:
            raise ImportError("No xml serializers available")
        d = self.as_dict(flat=True, sanitize=sanitize)
        return xml(d)

    def as_json(self, sanitize=True):
        if have_serializers:
            json = serializers.json
        else:
            raise ImportError("No json serializers available")
        d = self.as_dict(flat=True, sanitize=sanitize)
        return json(d)

    def parse(self, dquery):
        "Experimental: Turn a dictionary into a Query object"
        self.dquery = dquery
        return self.build(self.dquery)

    def build(self, d):
        "Experimental: see .parse()"
        op, first, second = (d["op"], d["first"],
                             d.get("second", None))
        left = right = built = None

        if op in ("AND", "OR"):
            if not (type(first), type(second)) == (dict, dict):
                raise SyntaxError("Invalid AND/OR query")
            if op == "AND":
                built = self.build(first) & self.build(second)
            else: built = self.build(first) | self.build(second)

        elif op == "NOT":
            if first is None:
                raise SyntaxError("Invalid NOT query")
            built = ~self.build(first)
        else:
            # normal operation (GT, EQ, LT, ...)
            for k, v in {"left": first, "right": second}.items():
                if isinstance(v, dict) and v.get("op"):
                    v = self.build(v)
                if isinstance(v, dict) and ("tablename" in v):
                    v = self.db[v["tablename"]][v["fieldname"]]
                if k == "left": left = v
                else: right = v

            if hasattr(self.db._adapter, op):
                opm = getattr(self.db._adapter, op)

            if op == "EQ": built = left == right
            elif op == "NE": built = left != right
            elif op == "GT": built = left > right
            elif op == "GE": built = left >= right
            elif op == "LT": built = left < right
            elif op == "LE": built = left <= right
            elif op in ("JOIN", "LEFT_JOIN", "RANDOM", "ALLOW_NULL"):
                built = Expression(self.db, opm)
            elif op in ("LOWER", "UPPER", "EPOCH", "PRIMARY_KEY",
                        "COALESCE_ZERO", "RAW", "INVERT"):
                built = Expression(self.db, opm, left)
            elif op in ("COUNT", "EXTRACT", "AGGREGATE", "SUBSTRING",
                        "REGEXP", "LIKE", "ILIKE", "STARTSWITH",
                        "ENDSWITH", "ADD", "SUB", "MUL", "DIV",
                        "MOD", "AS", "ON", "COMMA", "NOT_NULL",
                        "COALESCE", "CONTAINS", "BELONGS"):
                built = Expression(self.db, opm, left, right)
            # expression as string
            elif not (left or right): built = Expression(self.db, op)
            else:
                raise SyntaxError("Operator not supported: %s" % op)

        return built

    def isempty(self):
        return not self.select(limitby=(0,1), orderby_on_limitby=False)

    def count(self,distinct=None, cache=None):
        db = self.db
        if cache:
            cache_model, time_expire = cache
            sql = self._count(distinct=distinct)
            key = db._uri + '/' + sql
            if len(key)>200: key = hashlib_md5(key).hexdigest()
            return cache_model(
                key,
                (lambda self=self,distinct=distinct: \
                  db._adapter.count(self.query,distinct)),
                time_expire)
        return db._adapter.count(self.query,distinct)

    def select(self, *fields, **attributes):
        adapter = self.db._adapter
        tablenames = adapter.tables(self.query,
                                    attributes.get('join',None),
                                    attributes.get('left',None),
                                    attributes.get('orderby',None),
                                    attributes.get('groupby',None))
        fields = adapter.expand_all(fields, tablenames)
        return adapter.select(self.query,fields,attributes)

    def nested_select(self,*fields,**attributes):
        return Expression(self.db,self._select(*fields,**attributes))

    def delete(self):
        db = self.db
        tablename = db._adapter.get_table(self.query)
        table = db[tablename]
        if any(f(self) for f in table._before_delete): return 0
        ret = db._adapter.delete(tablename,self.query)
        ret and [f(self) for f in table._after_delete]
        return ret

    def update(self, **update_fields):
        db = self.db
        tablename = db._adapter.get_table(self.query)
        table = db[tablename]
        table._attempt_upload(update_fields)
        if any(f(self,update_fields) for f in table._before_update):
            return 0
        fields = table._listify(update_fields,update=True)
        if not fields:
            raise SyntaxError("No fields to update")
        ret = db._adapter.update("%s" % table._tablename,self.query,fields)
        ret and [f(self,update_fields) for f in table._after_update]
        return ret

    def update_naive(self, **update_fields):
        """
        same as update but does not call table._before_update and _after_update
        """
        tablename = self.db._adapter.get_table(self.query)
        table = self.db[tablename]
        fields = table._listify(update_fields,update=True)
        if not fields: raise SyntaxError("No fields to update")

        ret = self.db._adapter.update("%s" % table,self.query,fields)
        return ret

    def validate_and_update(self, **update_fields):
        tablename = self.db._adapter.get_table(self.query)
        response = Row()
        response.errors = Row()
        new_fields = copy.copy(update_fields)
        for key,value in update_fields.iteritems():
            value,error = self.db[tablename][key].validate(value)
            if error:
                response.errors[key] = error
            else:
                new_fields[key] = value
        table = self.db[tablename]
        if response.errors:
            response.updated = None
        else:
            if not any(f(self,new_fields) for f in table._before_update):
                fields = table._listify(new_fields,update=True)
                if not fields: raise SyntaxError("No fields to update")
                ret = self.db._adapter.update(tablename,self.query,fields)
                ret and [f(self,new_fields) for f in table._after_update]
            else:
                ret = 0
            response.updated = ret
        return response

    def delete_uploaded_files(self, upload_fields=None):
        table = self.db[self.db._adapter.tables(self.query)[0]]
        # ## mind uploadfield==True means file is not in DB
        if upload_fields:
            fields = upload_fields.keys()
        else:
            fields = table.fields
        fields = [f for f in fields if table[f].type == 'upload'
                   and table[f].uploadfield == True
                   and table[f].autodelete]
        if not fields:
            return False
        for record in self.select(*[table[f] for f in fields]):
            for fieldname in fields:
                field = table[fieldname]
                oldname = record.get(fieldname, None)
                if not oldname:
                    continue
                if upload_fields and oldname == upload_fields[fieldname]:
                    continue
                if field.custom_delete:
                    field.custom_delete(oldname)
                else:
                    uploadfolder = field.uploadfolder
                    if not uploadfolder:
                        uploadfolder = pjoin(
                            self.db._adapter.folder, '..', 'uploads')
                    if field.uploadseparate:
                        items = oldname.split('.')
                        uploadfolder = pjoin(
                            uploadfolder,
                            "%s.%s" % (items[0], items[1]),
                            items[2][:2])
                    oldpath = pjoin(uploadfolder, oldname)
                    if exists(oldpath):
                        os.unlink(oldpath)
        return False

class RecordUpdater(object):
    def __init__(self, colset, table, id):
        self.colset, self.db, self.tablename, self.id = \
            colset, table._db, table._tablename, id

    def __call__(self, **fields):
        colset, db, tablename, id = self.colset, self.db, self.tablename, self.id
        table = db[tablename]
        newfields = fields or dict(colset)
        for fieldname in newfields.keys():
            if not fieldname in table.fields or table[fieldname].type=='id':
                del newfields[fieldname]
        table._db(table._id==id,ignore_common_filters=True).update(**newfields)
        colset.update(newfields)
        return colset

class RecordDeleter(object):
    def __init__(self, table, id):
        self.db, self.tablename, self.id = table._db, table._tablename, id
    def __call__(self):
        return self.db(self.db[self.tablename]._id==self.id).delete()

class LazyReferenceGetter(object):
    def __init__(self, table, id):
        self.db, self.tablename, self.id = table._db, table._tablename, id
    def __call__(self, other_tablename):
        if self.db._lazy_tables is False:
            raise AttributeError()
        table = self.db[self.tablename]
        other_table = self.db[other_tablename]
        for rfield in table._referenced_by:
            if rfield.table == other_table:
                return LazySet(rfield, self.id)

        raise AttributeError()

class LazySet(object):
    def __init__(self, field, id):
        self.db, self.tablename, self.fieldname, self.id = \
            field.db, field._tablename, field.name, id
    def _getset(self):
        query = self.db[self.tablename][self.fieldname]==self.id
        return Set(self.db,query)
    def __repr__(self):
        return repr(self._getset())
    def __call__(self, query, ignore_common_filters=False):
        return self._getset()(query, ignore_common_filters)
    def _count(self,distinct=None):
        return self._getset()._count(distinct)
    def _select(self, *fields, **attributes):
        return self._getset()._select(*fields,**attributes)
    def _delete(self):
        return self._getset()._delete()
    def _update(self, **update_fields):
        return self._getset()._update(**update_fields)
    def isempty(self):
        return self._getset().isempty()
    def count(self,distinct=None, cache=None):
        return self._getset().count(distinct,cache)
    def select(self, *fields, **attributes):
        return self._getset().select(*fields,**attributes)
    def nested_select(self,*fields,**attributes):
        return self._getset().nested_select(*fields,**attributes)
    def delete(self):
        return self._getset().delete()
    def update(self, **update_fields):
        return self._getset().update(**update_fields)
    def update_naive(self, **update_fields):
        return self._getset().update_naive(**update_fields)
    def validate_and_update(self, **update_fields):
        return self._getset().validate_and_update(**update_fields)
    def delete_uploaded_files(self, upload_fields=None):
        return self._getset().delete_uploaded_files(upload_fields)

class VirtualCommand(object):
    def __init__(self,method,row):
        self.method=method
        self.row=row
    def __call__(self,*args,**kwargs):
        return self.method(self.row,*args,**kwargs)

def lazy_virtualfield(f):
    f.__lazy__ = True
    return f

class Rows(object):

    """
    A wrapper for the return value of a select. It basically represents a table.
    It has an iterator and each row is represented as a dictionary.
    """

    # ## TODO: this class still needs some work to care for ID/OID

    def __init__(
        self,
        db=None,
        records=[],
        colnames=[],
        compact=True,
        rawrows=None
        ):
        self.db = db
        self.records = records
        self.colnames = colnames
        self.compact = compact
        self.response = rawrows

    def __repr__(self):
        return '<Rows (%s)>' % len(self.records)

    def setvirtualfields(self,**keyed_virtualfields):
        """
        db.define_table('x',Field('number','integer'))
        if db(db.x).isempty(): [db.x.insert(number=i) for i in range(10)]

        from gluon.dal import lazy_virtualfield

        class MyVirtualFields(object):
            # normal virtual field (backward compatible, discouraged)
            def normal_shift(self): return self.x.number+1
            # lazy virtual field (because of @staticmethod)
            @lazy_virtualfield
            def lazy_shift(instance,row,delta=4): return row.x.number+delta
        db.x.virtualfields.append(MyVirtualFields())

        for row in db(db.x).select():
            print row.number, row.normal_shift, row.lazy_shift(delta=7)
        """
        if not keyed_virtualfields:
            return self
        for row in self.records:
            for (tablename,virtualfields) in keyed_virtualfields.iteritems():
                attributes = dir(virtualfields)
                if not tablename in row:
                    box = row[tablename] = Row()
                else:
                    box = row[tablename]
                updated = False
                for attribute in attributes:
                    if attribute[0] != '_':
                        method = getattr(virtualfields,attribute)
                        if hasattr(method,'__lazy__'):
                            box[attribute]=VirtualCommand(method,row)
                        elif type(method)==types.MethodType:
                            if not updated:
                                virtualfields.__dict__.update(row)
                                updated = True
                            box[attribute]=method()
        return self

    def __and__(self,other):
        if self.colnames!=other.colnames:
            raise Exception('Cannot & incompatible Rows objects')
        records = self.records+other.records
        return Rows(self.db,records,self.colnames)

    def __or__(self,other):
        if self.colnames!=other.colnames:
            raise Exception('Cannot | incompatible Rows objects')
        records = [record for record in other.records
                   if not record in self.records]
        records = self.records + records
        return Rows(self.db,records,self.colnames)

    def __nonzero__(self):
        if len(self.records):
            return 1
        return 0

    def __len__(self):
        return len(self.records)

    def __getslice__(self, a, b):
        return Rows(self.db,self.records[a:b],self.colnames,compact=self.compact)

    def __getitem__(self, i):
        row = self.records[i]
        keys = row.keys()
        if self.compact and len(keys) == 1 and keys[0] != '_extra':
            return row[row.keys()[0]]
        return row

    def __iter__(self):
        """
        iterator over records
        """

        for i in xrange(len(self)):
            yield self[i]

    def __str__(self):
        """
        serializes the table into a csv file
        """

        s = StringIO.StringIO()
        self.export_to_csv_file(s)
        return s.getvalue()

    def first(self):
        if not self.records:
            return None
        return self[0]

    def last(self):
        if not self.records:
            return None
        return self[-1]

    def find(self,f,limitby=None):
        """
        returns a new Rows object, a subset of the original object,
        filtered by the function f
        """
        if not self:
            return Rows(self.db, [], self.colnames)
        records = []
        if limitby:
            a,b = limitby
        else:
            a,b = 0,len(self)
        k = 0
        for row in self:
            if f(row):
                if a<=k: records.append(row)
                k += 1
                if k==b: break
        return Rows(self.db, records, self.colnames)

    def exclude(self, f):
        """
        removes elements from the calling Rows object, filtered by the function f,
        and returns a new Rows object containing the removed elements
        """
        if not self.records:
            return Rows(self.db, [], self.colnames)
        removed = []
        i=0
        while i<len(self):
            row = self[i]
            if f(row):
                removed.append(self.records[i])
                del self.records[i]
            else:
                i += 1
        return Rows(self.db, removed, self.colnames)

    def sort(self, f, reverse=False):
        """
        returns a list of sorted elements (not sorted in place)
        """
        rows = Rows(self.db,[],self.colnames,compact=False)
        rows.records = sorted(self,key=f,reverse=reverse)
        return rows

    def group_by_value(self, *fields, **args):
        """
        regroups the rows, by one of the fields
        """
        one_result = False
        if 'one_result' in args:
            one_result = args['one_result']

        def build_fields_struct(row, fields, num, groups):
            ''' helper function:
            '''
            if num > len(fields)-1:
                if one_result:
                    return row
                else:
                    return [row]

            key = fields[num]
            value = row[key]

            if value not in groups:
                groups[value] = build_fields_struct(row, fields, num+1, {})
            else:
                struct = build_fields_struct(row, fields, num+1, groups[ value ])

                # still have more grouping to do
                if type(struct) == type(dict()):
                    groups[value].update()
                # no more grouping, first only is off
                elif type(struct) == type(list()):
                    groups[value] += struct
                # no more grouping, first only on
                else:
                    groups[value] = struct

            return groups

        if len(fields) == 0:
            return self

        # if select returned no results
        if not self.records:
            return {}

        grouped_row_group = dict()

        # build the struct
        for row in self:
            build_fields_struct(row, fields, 0, grouped_row_group)

        return grouped_row_group

    def render(self, i=None, fields=None):
        """
        Takes an index and returns a copy of the indexed row with values
        transformed via the "represent" attributes of the associated fields.

        If no index is specified, a generator is returned for iteration
        over all the rows.

        fields -- a list of fields to transform (if None, all fields with
                  "represent" attributes will be transformed).
        """


        if i is None:
            return (self.render(i, fields=fields) for i in range(len(self)))
        import sqlhtml
        row = copy.deepcopy(self.records[i])
        keys = row.keys()
        tables = [f.tablename for f in fields] if fields \
            else [k for k in keys if k != '_extra']
        for table in tables:
            repr_fields = [f.name for f in fields if f.tablename == table] \
                if fields else [k for k in row[table].keys()
                                if (hasattr(self.db[table], k) and
                                    isinstance(self.db[table][k], Field)
                                    and self.db[table][k].represent)]
            for field in repr_fields:
                row[table][field] = sqlhtml.represent(
                    self.db[table][field], row[table][field], row[table])
        if self.compact and len(keys) == 1 and keys[0] != '_extra':
            return row[keys[0]]
        return row

    def as_list(self,
                compact=True,
                storage_to_dict=True,
                datetime_to_str=False,
                custom_types=None):
        """
        returns the data as a list or dictionary.
        :param storage_to_dict: when True returns a dict, otherwise a list(default True)
        :param datetime_to_str: convert datetime fields as strings (default False)
        """
        (oc, self.compact) = (self.compact, compact)
        if storage_to_dict:
            items = [item.as_dict(datetime_to_str, custom_types) for item in self]
        else:
            items = [item for item in self]
        self.compact = compact
        return items


    def as_dict(self,
                key='id',
                compact=True,
                storage_to_dict=True,
                datetime_to_str=False,
                custom_types=None):
        """
        returns the data as a dictionary of dictionaries (storage_to_dict=True) or records (False)

        :param key: the name of the field to be used as dict key, normally the id
        :param compact: ? (default True)
        :param storage_to_dict: when True returns a dict, otherwise a list(default True)
        :param datetime_to_str: convert datetime fields as strings (default False)
        """

        # test for multiple rows
        multi = False
        f = self.first()
        if f and isinstance(key, basestring):
            multi = any([isinstance(v, f.__class__) for v in f.values()])
            if (not "." in key) and multi:
                # No key provided, default to int indices
                def new_key():
                    i = 0
                    while True:
                        yield i
                        i += 1
                key_generator = new_key()
                key = lambda r: key_generator.next()

        rows = self.as_list(compact, storage_to_dict, datetime_to_str, custom_types)
        if isinstance(key,str) and key.count('.')==1:
            (table, field) = key.split('.')
            return dict([(r[table][field],r) for r in rows])
        elif isinstance(key,str):
            return dict([(r[key],r) for r in rows])
        else:
            return dict([(key(r),r) for r in rows])


    def as_trees(self, parent_name='parent_id', children_name='children'):
        roots = []
        drows = {}
        for row in self:
            drows[row.id] = row
            row[children_name] = []
        for row in self:
            parent = row[parent_name]
            if parent is None:
                roots.append(row)
            else:
                drows[parent][children_name].append(row)
        return roots

    def export_to_csv_file(self, ofile, null='<NULL>', *args, **kwargs):
        """
        export data to csv, the first line contains the column names

        :param ofile: where the csv must be exported to
        :param null: how null values must be represented (default '<NULL>')
        :param delimiter: delimiter to separate values (default ',')
        :param quotechar: character to use to quote string values (default '"')
        :param quoting: quote system, use csv.QUOTE_*** (default csv.QUOTE_MINIMAL)
        :param represent: use the fields .represent value (default False)
        :param colnames: list of column names to use (default self.colnames)
                         This will only work when exporting rows objects!!!!
                         DO NOT use this with db.export_to_csv()
        """
        delimiter = kwargs.get('delimiter', ',')
        quotechar = kwargs.get('quotechar', '"')
        quoting = kwargs.get('quoting', csv.QUOTE_MINIMAL)
        represent = kwargs.get('represent', False)
        writer = csv.writer(ofile, delimiter=delimiter,
                            quotechar=quotechar, quoting=quoting)
        def unquote_colnames(colnames):
            unq_colnames = []
            for col in colnames:
                m = self.db._adapter.REGEX_TABLE_DOT_FIELD.match(col)
                if not m:
                    unq_colnames.append(col)
                else:
                    unq_colnames.append('.'.join(m.groups()))
            return unq_colnames

        colnames = kwargs.get('colnames', self.colnames)
        write_colnames = kwargs.get('write_colnames',True)
        # a proper csv starting with the column names
        if write_colnames:
            writer.writerow(unquote_colnames(colnames))

        def none_exception(value):
            """
            returns a cleaned up value that can be used for csv export:
            - unicode text is encoded as such
            - None values are replaced with the given representation (default <NULL>)
            """
            if value is None:
                return null
            elif isinstance(value, unicode):
                return value.encode('utf8')
            elif isinstance(value,Reference):
                return long(value)
            elif hasattr(value, 'isoformat'):
                return value.isoformat()[:19].replace('T', ' ')
            elif isinstance(value, (list,tuple)): # for type='list:..'
                return bar_encode(value)
            return value

        for record in self:
            row = []
            for col in colnames:
                m = self.db._adapter.REGEX_TABLE_DOT_FIELD.match(col)
                if not m:
                    row.append(record._extra[col])
                else:
                    (t, f) = m.groups()
                    field = self.db[t][f]
                    if isinstance(record.get(t, None), (Row,dict)):
                        value = record[t][f]
                    else:
                        value = record[f]
                    if field.type=='blob' and not value is None:
                        value = base64.b64encode(value)
                    elif represent and field.represent:
                        value = field.represent(value)
                    row.append(none_exception(value))
            writer.writerow(row)

    def xml(self,strict=False,row_name='row',rows_name='rows'):
        """
        serializes the table using sqlhtml.SQLTABLE (if present)
        """

        if strict:
            ncols = len(self.colnames)
            return '<%s>\n%s\n</%s>' % (rows_name,
                '\n'.join(row.as_xml(row_name=row_name,
                                     colnames=self.colnames) for
                          row in self), rows_name)

        import sqlhtml
        return sqlhtml.SQLTABLE(self).xml()

    def as_xml(self,row_name='row',rows_name='rows'):
        return self.xml(strict=True, row_name=row_name, rows_name=rows_name)

    def as_json(self, mode='object', default=None):
        """
        serializes the rows to a JSON list or object with objects
        mode='object' is not implemented (should return a nested
        object structure)
        """

        items = [record.as_json(mode=mode, default=default,
                                serialize=False,
                                colnames=self.colnames) for
                 record in self]

        if have_serializers:
            return serializers.json(items,
                                    default=default or
                                    serializers.custom_json)
        elif simplejson:
            return simplejson.dumps(items)
        else:
            raise RuntimeError("missing simplejson")

    # for consistent naming yet backwards compatible
    as_csv = __str__
    json = as_json


################################################################################
# dummy function used to define some doctests
################################################################################

def test_all():
    """

    >>> if len(sys.argv)<2: db = DAL("sqlite://test.db")
    >>> if len(sys.argv)>1: db = DAL(sys.argv[1])
    >>> tmp = db.define_table('users',\
              Field('stringf', 'string', length=32, required=True),\
              Field('booleanf', 'boolean', default=False),\
              Field('passwordf', 'password', notnull=True),\
              Field('uploadf', 'upload'),\
              Field('blobf', 'blob'),\
              Field('integerf', 'integer', unique=True),\
              Field('doublef', 'double', unique=True,notnull=True),\
              Field('jsonf', 'json'),\
              Field('datef', 'date', default=datetime.date.today()),\
              Field('timef', 'time'),\
              Field('datetimef', 'datetime'),\
              migrate='test_user.table')

   Insert a field

    >>> db.users.insert(stringf='a', booleanf=True, passwordf='p', blobf='0A',\
                       uploadf=None, integerf=5, doublef=3.14,\
                       jsonf={"j": True},\
                       datef=datetime.date(2001, 1, 1),\
                       timef=datetime.time(12, 30, 15),\
                       datetimef=datetime.datetime(2002, 2, 2, 12, 30, 15))
    1

    Drop the table

    >>> db.users.drop()

    Examples of insert, select, update, delete

    >>> tmp = db.define_table('person',\
              Field('name'),\
              Field('birth','date'),\
              migrate='test_person.table')
    >>> person_id = db.person.insert(name='Marco',birth='2005-06-22')
    >>> person_id = db.person.insert(name='Massimo',birth='1971-12-21')

    commented len(db().select(db.person.ALL))
    commented 2

    >>> me = db(db.person.id==person_id).select()[0] # test select
    >>> me.name
    'Massimo'
    >>> db.person[2].name
    'Massimo'
    >>> db.person(2).name
    'Massimo'
    >>> db.person(name='Massimo').name
    'Massimo'
    >>> db.person(db.person.name=='Massimo').name
    'Massimo'
    >>> row = db.person[2]
    >>> row.name == row['name'] == row['person.name'] == row('person.name')
    True
    >>> db(db.person.name=='Massimo').update(name='massimo') # test update
    1
    >>> db(db.person.name=='Marco').select().first().delete_record() # test delete
    1

    Update a single record

    >>> me.update_record(name="Max")
    <Row {'name': 'Max', 'birth': datetime.date(1971, 12, 21), 'id': 2}>
    >>> me.name
    'Max'

    Examples of complex search conditions

    >>> len(db((db.person.name=='Max')&(db.person.birth<'2003-01-01')).select())
    1
    >>> len(db((db.person.name=='Max')&(db.person.birth<datetime.date(2003,01,01))).select())
    1
    >>> len(db((db.person.name=='Max')|(db.person.birth<'2003-01-01')).select())
    1
    >>> me = db(db.person.id==person_id).select(db.person.name)[0]
    >>> me.name
    'Max'

    Examples of search conditions using extract from date/datetime/time

    >>> len(db(db.person.birth.month()==12).select())
    1
    >>> len(db(db.person.birth.year()>1900).select())
    1

    Example of usage of NULL

    >>> len(db(db.person.birth==None).select()) ### test NULL
    0
    >>> len(db(db.person.birth!=None).select()) ### test NULL
    1

    Examples of search conditions using lower, upper, and like

    >>> len(db(db.person.name.upper()=='MAX').select())
    1
    >>> len(db(db.person.name.like('%ax')).select())
    1
    >>> len(db(db.person.name.upper().like('%AX')).select())
    1
    >>> len(db(~db.person.name.upper().like('%AX')).select())
    0

    orderby, groupby and limitby

    >>> people = db().select(db.person.name, orderby=db.person.name)
    >>> order = db.person.name|~db.person.birth
    >>> people = db().select(db.person.name, orderby=order)

    >>> people = db().select(db.person.name, orderby=db.person.name, groupby=db.person.name)

    >>> people = db().select(db.person.name, orderby=order, limitby=(0,100))

    Example of one 2 many relation

    >>> tmp = db.define_table('dog',\
               Field('name'),\
               Field('birth','date'),\
               Field('owner',db.person),\
               migrate='test_dog.table')
    >>> db.dog.insert(name='Snoopy', birth=None, owner=person_id)
    1

    A simple JOIN

    >>> len(db(db.dog.owner==db.person.id).select())
    1

    >>> len(db().select(db.person.ALL, db.dog.name,left=db.dog.on(db.dog.owner==db.person.id)))
    1

    Drop tables

    >>> db.dog.drop()
    >>> db.person.drop()

    Example of many 2 many relation and Set

    >>> tmp = db.define_table('author', Field('name'),\
                            migrate='test_author.table')
    >>> tmp = db.define_table('paper', Field('title'),\
                            migrate='test_paper.table')
    >>> tmp = db.define_table('authorship',\
            Field('author_id', db.author),\
            Field('paper_id', db.paper),\
            migrate='test_authorship.table')
    >>> aid = db.author.insert(name='Massimo')
    >>> pid = db.paper.insert(title='QCD')
    >>> tmp = db.authorship.insert(author_id=aid, paper_id=pid)

    Define a Set

    >>> authored_papers = db((db.author.id==db.authorship.author_id)&(db.paper.id==db.authorship.paper_id))
    >>> rows = authored_papers.select(db.author.name, db.paper.title)
    >>> for row in rows: print row.author.name, row.paper.title
    Massimo QCD

    Example of search condition using  belongs

    >>> set = (1, 2, 3)
    >>> rows = db(db.paper.id.belongs(set)).select(db.paper.ALL)
    >>> print rows[0].title
    QCD

    Example of search condition using nested select

    >>> nested_select = db()._select(db.authorship.paper_id)
    >>> rows = db(db.paper.id.belongs(nested_select)).select(db.paper.ALL)
    >>> print rows[0].title
    QCD

    Example of expressions

    >>> mynumber = db.define_table('mynumber', Field('x', 'integer'))
    >>> db(mynumber).delete()
    0
    >>> for i in range(10): tmp = mynumber.insert(x=i)
    >>> db(mynumber).select(mynumber.x.sum())[0](mynumber.x.sum())
    45

    >>> db(mynumber.x+2==5).select(mynumber.x + 2)[0](mynumber.x + 2)
    5

    Output in csv

    >>> print str(authored_papers.select(db.author.name, db.paper.title)).strip()
    author.name,paper.title\r
    Massimo,QCD

    Delete all leftover tables

    >>> DAL.distributed_transaction_commit(db)

    >>> db.mynumber.drop()
    >>> db.authorship.drop()
    >>> db.author.drop()
    >>> db.paper.drop()
    """
################################################################################
# deprecated since the new DAL; here only for backward compatibility
################################################################################

SQLField = Field
SQLTable = Table
SQLXorable = Expression
SQLQuery = Query
SQLSet = Set
SQLRows = Rows
SQLStorage = Row
SQLDB = DAL
GQLDB = DAL
DAL.Field = Field  # was necessary in gluon/globals.py session.connect
DAL.Table = Table  # was necessary in gluon/globals.py session.connect

################################################################################
# Geodal utils
################################################################################

def geoPoint(x,y):
    return "POINT (%f %f)" % (x,y)

def geoLine(*line):
    return "LINESTRING (%s)" % ','.join("%f %f" % item for item in line)

def geoPolygon(*line):
    return "POLYGON ((%s))" % ','.join("%f %f" % item for item in line)

################################################################################
# run tests
################################################################################

if __name__ == '__main__':
    import doctest
    doctest.testmod()<|MERGE_RESOLUTION|>--- conflicted
+++ resolved
@@ -710,7 +710,6 @@
     T_SEP = ' '
     QUOTE_TEMPLATE = '"%s"'
 
-
     types = {
         'boolean': 'CHAR(1)',
         'string': 'CHAR(%(length)s)',
@@ -851,7 +850,6 @@
                 return lambda *a, **b: []
         self.connection = Dummy()
         self.cursor = Dummy()
-
 
     def sequence_name(self,tablename):
         return self.QUOTE_TEMPLATE % ('%s_sequence' % tablename)
@@ -929,20 +927,12 @@
                         #references to tablenames without rname to make
                         #migrations and model relationship work also if tables
                         #are not defined in order
-<<<<<<< HEAD
                         if referenced == tablename:
                             real_referenced = db[referenced].sqlsafe
                         else:
                             real_referenced = (referenced in db
                                                and db[referenced].sqlsafe
                                                or referenced)
-=======
-                        real_referenced = (
-                            (db[referenced]._rname or db[referenced])
-                            if referenced == tablename or referenced in db
-                            else referenced)
-                            
->>>>>>> f8f91c6a
                         ftype = types[field_type[:9]] % dict(
                             index_name = self.QUOTE_TEMPLATE % (field_name+'__idx'),
                             field_name = field.sqlsafe_name,
@@ -1923,7 +1913,6 @@
 
     def create_sequence_and_triggers(self, query, table, **args):
         self.execute(query)
-        
 
     def log_execute(self, *a, **b):
         if not self.connection: raise ValueError(a[0])
