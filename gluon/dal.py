--- conflicted
+++ resolved
@@ -6360,16 +6360,8 @@
     this is only used to store a Row
     """
 
-<<<<<<< HEAD
-    __slots__=()
-    
-    __setattr__ = dict.__setitem__
-    __getattr__ = dict.__getitem__
-    __delattr__ = dict.__delitem__
-=======
     def __init__(self,*args,**kwargs):
         self.__dict__.update(*args,**kwargs)
->>>>>>> 77198818
 
     def __getitem__(self, key):
         key=str(key)
@@ -6602,10 +6594,6 @@
        db.define_table('tablename', Field('fieldname1'),
                                     Field('fieldname2'))
     """
-<<<<<<< HEAD
-    __slots__ = ()
-=======
->>>>>>> 77198818
     
     @staticmethod
     def set_folder(folder):
@@ -7331,10 +7319,6 @@
         db.users.insert(name='me') # print db.users._insert(...) to see SQL
         db.users.drop()
     """
-<<<<<<< HEAD
-    __slots__ = ()
-=======
->>>>>>> 77198818
     
     def __init__(
         self,
