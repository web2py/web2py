#!/bin/env python
# -*- coding: utf-8 -*-

"""
| This file is part of the web2py Web Framework
| Copyrighted by Massimo Di Pierro <mdipierro@cs.depaul.edu>
| License: LGPLv3 (http://www.gnu.org/licenses/lgpl.html)
|

Thanks to

  - Niall Sweeny <niall.sweeny@fonjax.com> for MS SQL support
  - Marcel Leuthi <mluethi@mlsystems.ch> for Oracle support
  - Denes
  - Chris Clark
  - clach05
  - Denes Lengyel

and many others who have contributed to current and previous versions

This file contains the DAL support for many relational databases, including:

  - SQLite & SpatiaLite
  - MySQL
  - Postgres
  - Firebird
  - Oracle
  - MS SQL
  - DB2
  - Interbase
  - Ingres
  - Informix (9+ and SE)
  - SapDB (experimental)
  - Cubrid (experimental)
  - CouchDB (experimental)
  - MongoDB (in progress)
  - Google:nosql
  - Google:sql
  - Teradata
  - IMAP (experimental)

Example of usage::

    >>> # from dal import DAL, Field

    ### create DAL connection (and create DB if it doesn't exist)
    >>> db = DAL(('sqlite://storage.sqlite', 'mysql://a:b@localhost/x'),
    ... folder=None)

    ### define a table 'person' (create/alter as necessary)
    >>> person = db.define_table('person', Field('name', 'string'))

    ### insert a record
    >>> id = person.insert(name='James')

    ### retrieve it by id
    >>> james = person(id)

    ### retrieve it by name
    >>> james = person(name='James')

    ### retrieve it by arbitrary query
    >>> query = (person.name == 'James') & (person.name.startswith('J'))
    >>> james = db(query).select(person.ALL)[0]

    ### update one record
    >>> james.update_record(name='Jim')
    <Row {'id': 1, 'name': 'Jim'}>

    ### update multiple records by query
    >>> db(person.name.like('J%')).update(name='James')
    1

    ### delete records by query
    >>> db(person.name.lower() == 'jim').delete()
    0

    ### retrieve multiple records (rows)
    >>> people = db(person).select(orderby=person.name,
    ... groupby=person.name, limitby=(0, 100))

    ### further filter them
    >>> james = people.find(lambda row: row.name == 'James').first()
    >>> print james.id, james.name
    1 James

    ### check aggregates
    >>> counter = person.id.count()
    >>> print db(person).select(counter).first()(counter)
    1

    ### delete one record
    >>> james.delete_record()
    1

    ### delete (drop) entire database table
    >>> person.drop()


Supported DAL URI strings::

    'sqlite://test.db'
    'spatialite://test.db'
    'sqlite:memory'
    'spatialite:memory'
    'jdbc:sqlite://test.db'
    'mysql://root:none@localhost/test'
    'postgres://mdipierro:password@localhost/test'
    'postgres:psycopg2://mdipierro:password@localhost/test'
    'postgres:pg8000://mdipierro:password@localhost/test'
    'jdbc:postgres://mdipierro:none@localhost/test'
    'mssql://web2py:none@A64X2/web2py_test'
    'mssql2://web2py:none@A64X2/web2py_test' # alternate mappings
    'mssql3://web2py:none@A64X2/web2py_test' # better pagination (requires >= 2005)
    'mssql4://web2py:none@A64X2/web2py_test' # best pagination (requires >= 2012)
    'oracle://username:password@database'
    'firebird://user:password@server:3050/database'
    'db2://DSN=dsn;UID=user;PWD=pass'
    'firebird://username:password@hostname/database'
    'firebird_embedded://username:password@c://path'
    'informix://user:password@server:3050/database'
    'informixu://user:password@server:3050/database' # unicode informix
    'ingres://database'  # or use an ODBC connection string, e.g. 'ingres://dsn=dsn_name'
    'google:datastore' # for google app engine datastore
    'google:datastore+ndb' # for google app engine datastore + ndb
    'google:sql' # for google app engine with sql (mysql compatible)
    'teradata://DSN=dsn;UID=user;PWD=pass; DATABASE=database' # experimental
    'imap://user:password@server:port' # experimental
    'mongodb://user:password@server:port/database' # experimental

For more info::

    help(DAL)
    help(Field)

"""

###################################################################################
# this file only exposes DAL and Field
###################################################################################

__all__ = ['DAL', 'Field']

DEFAULTLENGTH = {'string':512,
                 'password':512,
                 'upload':512,
                 'text':2**15,
                 'blob':2**31}
TIMINGSSIZE = 100
SPATIALLIBS = {'Windows':'libspatialite',
               'Linux':'libspatialite.so',
               'Darwin':'libspatialite.dylib'
               }
DEFAULT_URI = 'sqlite://dummy.db'

import re
import sys
import locale
import os
import types
import datetime
import threading
import time
import csv
import cgi
import copy
import socket
import logging
import base64
import shutil
import marshal
import decimal
import struct
import urllib
import hashlib
import uuid
import glob
import traceback
import platform

PYTHON_VERSION = sys.version_info[:3]
if PYTHON_VERSION[0] == 2:
    import cPickle as pickle
    import cStringIO as StringIO
    import copy_reg as copyreg
    hashlib_md5 = hashlib.md5
    bytes, unicode = str, unicode
else:
    import pickle
    from io import StringIO as StringIO
    import copyreg
    long = int
    hashlib_md5 = lambda s: hashlib.md5(bytes(s, 'utf8'))
    bytes, unicode = bytes, str

if PYTHON_VERSION[:2] < (2, 7):
    from gluon.contrib.ordereddict import OrderedDict
else:
    from collections import OrderedDict


CALLABLETYPES = (types.LambdaType, types.FunctionType,
                 types.BuiltinFunctionType,
                 types.MethodType, types.BuiltinMethodType)

TABLE_ARGS = set(('migrate', 'primarykey', 'fake_migrate', 'format', 'redefine',
                  'singular', 'plural', 'trigger_name', 'sequence_name', 'fields',
                  'common_filter', 'polymodel', 'table_class', 'on_define', 'rname'))

SELECT_ARGS = set(('orderby', 'groupby', 'limitby', 'required', 'cache', 'left',
                   'distinct', 'having', 'join', 'for_update', 'processor',
                   'cacheable', 'orderby_on_limitby'))

ogetattr = object.__getattribute__
osetattr = object.__setattr__
exists = os.path.exists
pjoin = os.path.join

###################################################################################
# following checks allow the use of dal without web2py, as a standalone module
###################################################################################
try:
    from gluon.utils import web2py_uuid
except (ImportError, SystemError):
    import uuid

    def web2py_uuid(): return str(uuid.uuid4())

try:
    import portalocker
    have_portalocker = True
except ImportError:
    have_portalocker = False

try:
    from gluon import serializers
    have_serializers = True
except ImportError:
    have_serializers = False
    try:
        import json as simplejson
    except ImportError:
        try:
            import gluon.contrib.simplejson as simplejson
        except ImportError:
            simplejson = None

LOGGER = logging.getLogger("web2py.dal")
DEFAULT = lambda: 0

GLOBAL_LOCKER = threading.RLock()
THREAD_LOCAL = threading.local()

# internal representation of tables with field
#  <table>.<field>, tables and fields may only be [a-zA-Z0-9_]

REGEX_TYPE = re.compile('^([\w\_\:]+)')
REGEX_DBNAME = re.compile('^(\w+)(\:\w+)*')
REGEX_W = re.compile('^\w+$')
REGEX_TABLE_DOT_FIELD = re.compile('^(\w+)\.([^.]+)$')
REGEX_NO_GREEDY_ENTITY_NAME = r'(.+?)'
REGEX_UPLOAD_PATTERN = re.compile('(?P<table>[\w\-]+)\.(?P<field>[\w\-]+)\.(?P<uuidkey>[\w\-]+)(\.(?P<name>\w+))?\.\w+$')
REGEX_CLEANUP_FN = re.compile('[\'"\s;]+')
REGEX_UNPACK = re.compile('(?<!\|)\|(?!\|)')
REGEX_PYTHON_KEYWORDS = re.compile('^(and|del|from|not|while|as|elif|global|or|with|assert|else|if|pass|yield|break|except|import|print|class|exec|in|raise|continue|finally|is|return|def|for|lambda|try)$')
REGEX_SELECT_AS_PARSER = re.compile("\s+AS\s+(\S+)")
REGEX_CONST_STRING = re.compile('(\"[^\"]*?\")|(\'[^\']*?\')')
REGEX_SEARCH_PATTERN = re.compile('^{[^\.]+\.[^\.]+(\.(lt|gt|le|ge|eq|ne|contains|startswith|year|month|day|hour|minute|second))?(\.not)?}$')
REGEX_SQUARE_BRACKETS = re.compile('^.+\[.+\]$')
REGEX_STORE_PATTERN = re.compile('\.(?P<e>\w{1,5})$')
REGEX_QUOTES = re.compile("'[^']*'")
REGEX_ALPHANUMERIC = re.compile('^[0-9a-zA-Z]\w*$')
REGEX_PASSWORD = re.compile('\://([^:@]*)\:')
REGEX_NOPASSWD = re.compile('\/\/[\w\.\-]+[\:\/](.+)(?=@)') # was '(?<=[\:\/])([^:@/]+)(?=@.+)'

# list of drivers will be built on the fly
# and lists only what is available
DRIVERS = []

try:
    from new import classobj
    from google.appengine.ext import db as gae
    from google.appengine.ext import ndb
    from google.appengine.api import namespace_manager, rdbms
    from google.appengine.api.datastore_types import Key  ### for belongs on ID
    from google.appengine.ext.db.polymodel import PolyModel
    from google.appengine.ext.ndb.polymodel import PolyModel as NDBPolyModel
    DRIVERS.append('google')
except ImportError:
    pass

if not 'google' in DRIVERS:

    try:
        from pysqlite2 import dbapi2 as sqlite2
        DRIVERS.append('SQLite(sqlite2)')
    except ImportError:
        LOGGER.debug('no SQLite drivers pysqlite2.dbapi2')

    try:
        from sqlite3 import dbapi2 as sqlite3
        DRIVERS.append('SQLite(sqlite3)')
    except ImportError:
        LOGGER.debug('no SQLite drivers sqlite3')

    try:
        # first try contrib driver, then from site-packages (if installed)
        try:
            import gluon.contrib.pymysql as pymysql
            # monkeypatch pymysql because they havent fixed the bug:
            # https://github.com/petehunt/PyMySQL/issues/86
            pymysql.ESCAPE_REGEX = re.compile("'")
            pymysql.ESCAPE_MAP = {"'": "''"}
            # end monkeypatch
        except ImportError:
            import pymysql
        DRIVERS.append('MySQL(pymysql)')
    except ImportError:
        LOGGER.debug('no MySQL driver pymysql')

    try:
        import MySQLdb
        DRIVERS.append('MySQL(MySQLdb)')
    except ImportError:
        LOGGER.debug('no MySQL driver MySQLDB')

    try:
        import mysql.connector as mysqlconnector
        DRIVERS.append("MySQL(mysqlconnector)")
    except ImportError:
        LOGGER.debug("no driver mysql.connector")

    try:
        import psycopg2
        from psycopg2.extensions import adapt as psycopg2_adapt
        DRIVERS.append('PostgreSQL(psycopg2)')
    except ImportError:
        LOGGER.debug('no PostgreSQL driver psycopg2')

    try:
        # first try contrib driver, then from site-packages (if installed)
        try:
            import gluon.contrib.pg8000.dbapi as pg8000
        except ImportError:
            import pg8000.dbapi as pg8000
        DRIVERS.append('PostgreSQL(pg8000)')
    except ImportError:
        LOGGER.debug('no PostgreSQL driver pg8000')

    try:
        import cx_Oracle
        DRIVERS.append('Oracle(cx_Oracle)')
    except ImportError:
        LOGGER.debug('no Oracle driver cx_Oracle')

    try:
        try:
            import pyodbc
        except ImportError:
            try:
                import gluon.contrib.pypyodbc as pyodbc
            except Exception, e:
                raise ImportError(str(e))
        DRIVERS.append('MSSQL(pyodbc)')
        DRIVERS.append('DB2(pyodbc)')
        DRIVERS.append('Teradata(pyodbc)')
        DRIVERS.append('Ingres(pyodbc)')
    except ImportError:
        LOGGER.debug('no MSSQL/DB2/Teradata/Ingres driver pyodbc')

    try:
        import Sybase
        DRIVERS.append('Sybase(Sybase)')
    except ImportError:
        LOGGER.debug('no Sybase driver')

    try:
        import kinterbasdb
        DRIVERS.append('Interbase(kinterbasdb)')
        DRIVERS.append('Firebird(kinterbasdb)')
    except ImportError:
        LOGGER.debug('no Firebird/Interbase driver kinterbasdb')

    try:
        import fdb
        DRIVERS.append('Firebird(fdb)')
    except ImportError:
        LOGGER.debug('no Firebird driver fdb')

    try:
        import firebirdsql
        DRIVERS.append('Firebird(firebirdsql)')
    except ImportError:
        LOGGER.debug('no Firebird driver firebirdsql')

    try:
        import informixdb
        DRIVERS.append('Informix(informixdb)')
        LOGGER.warning('Informix support is experimental')
    except ImportError:
        LOGGER.debug('no Informix driver informixdb')

    try:
        import sapdb
        DRIVERS.append('SQL(sapdb)')
        LOGGER.warning('SAPDB support is experimental')
    except ImportError:
        LOGGER.debug('no SAP driver sapdb')

    try:
        import cubriddb
        DRIVERS.append('Cubrid(cubriddb)')
        LOGGER.warning('Cubrid support is experimental')
    except ImportError:
        LOGGER.debug('no Cubrid driver cubriddb')

    try:
        from com.ziclix.python.sql import zxJDBC
        import java.sql
        # Try sqlite jdbc driver from http://www.zentus.com/sqlitejdbc/
        from org.sqlite import JDBC # required by java.sql; ensure we have it
        zxJDBC_sqlite = java.sql.DriverManager
        DRIVERS.append('PostgreSQL(zxJDBC)')
        DRIVERS.append('SQLite(zxJDBC)')
        LOGGER.warning('zxJDBC support is experimental')
        is_jdbc = True
    except ImportError:
        LOGGER.debug('no SQLite/PostgreSQL driver zxJDBC')
        is_jdbc = False

    try:
        import couchdb
        DRIVERS.append('CouchDB(couchdb)')
    except ImportError:
        LOGGER.debug('no Couchdb driver couchdb')

    try:
        import pymongo
        DRIVERS.append('MongoDB(pymongo)')
    except:
        LOGGER.debug('no MongoDB driver pymongo')

    try:
        import imaplib
        DRIVERS.append('IMAP(imaplib)')
    except:
        LOGGER.debug('no IMAP driver imaplib')

PLURALIZE_RULES = [(re.compile('child$'), re.compile('child$'), 'children'),
                   (re.compile('oot$'), re.compile('oot$'), 'eet'),
                   (re.compile('ooth$'), re.compile('ooth$'), 'eeth'),
                   (re.compile('l[eo]af$'), re.compile('l([eo])af$'), 'l\\1aves'),
                   (re.compile('sis$'), re.compile('sis$'), 'ses'),
                   (re.compile('man$'), re.compile('man$'), 'men'),
                   (re.compile('ife$'), re.compile('ife$'), 'ives'),
                   (re.compile('eau$'), re.compile('eau$'), 'eaux'),
                   (re.compile('lf$'), re.compile('lf$'), 'lves'),
                   (re.compile('[sxz]$'), re.compile('$'), 'es'),
                   (re.compile('[^aeioudgkprt]h$'), re.compile('$'), 'es'),
                   (re.compile('(qu|[^aeiou])y$'), re.compile('y$'), 'ies'),
                   (re.compile('$'), re.compile('$'), 's'),
                   ]


def pluralize(singular, rules=PLURALIZE_RULES):
    for line in rules:
        re_search, re_sub, replace = line
        plural = re_search.search(singular) and re_sub.sub(replace, singular)
        if plural: return plural


def hide_password(uri):
    if isinstance(uri, (list, tuple)):
        return [hide_password(item) for item in uri]
    return REGEX_NOPASSWD.sub('******', uri)


def OR(a, b):
    return a|b


def AND(a, b):
    return a&b


def IDENTITY(x): return x


def varquote_aux(name, quotestr='%s'):
    return name if REGEX_W.match(name) else quotestr % name


def quote_keyword(a, keyword='timestamp'):
    regex = re.compile('\.keyword(?=\w)')
    a = regex.sub('."%s"' % keyword, a)
    return a

if 'google' in DRIVERS:

    is_jdbc = False

    class GAEDecimalProperty(gae.Property):
        """
        GAE decimal implementation
        """
        data_type = decimal.Decimal

        def __init__(self, precision, scale, **kwargs):
            super(GAEDecimalProperty, self).__init__(self, **kwargs)
            d = '1.'
            for x in range(scale):
                d += '0'
            self.round = decimal.Decimal(d)

        def get_value_for_datastore(self, model_instance):
            value = super(GAEDecimalProperty, self)\
                .get_value_for_datastore(model_instance)
            if value is None or value == '':
                return None
            else:
                return str(value)

        def make_value_from_datastore(self, value):
            if value is None or value == '':
                return None
            else:
                return decimal.Decimal(value).quantize(self.round)

        def validate(self, value):
            value = super(GAEDecimalProperty, self).validate(value)
            if value is None or isinstance(value, decimal.Decimal):
                return value
            elif isinstance(value, basestring):
                return decimal.Decimal(value)
            raise gae.BadValueError("Property %s must be a Decimal or string."
                                    % self.name)

    # TODO Needs more testing
    class NDBDecimalProperty(ndb.StringProperty):
        """
        NDB decimal implementation
        """
        data_type = decimal.Decimal

        def __init__(self, precision, scale, **kwargs):
            d = '1.'
            for x in range(scale):
                d += '0'
            self.round = decimal.Decimal(d)

        def _to_base_type(self, value):
            if value is None or value == '':
                return None
            else:
                return str(value)

        def _from_base_type(self, value):
            if value is None or value == '':
                return None
            else:
                return decimal.Decimal(value).quantize(self.round)

        def _validate(self, value):
            if value is None or isinstance(value, decimal.Decimal):
                return value
            elif isinstance(value, basestring):
                return decimal.Decimal(value)
            raise TypeError("Property %s must be a Decimal or string."
                            % self._name)


###################################################################################
# class that handles connection pooling (all adapters are derived from this one)
###################################################################################

class ConnectionPool(object):

    POOLS = {}
    check_active_connection = True

    @staticmethod
    def set_folder(folder):
        THREAD_LOCAL.folder = folder

    # ## this allows gluon to commit/rollback all dbs in this thread

    def close(self, action='commit', really=True):
        if action:
            if callable(action):
                action(self)
            else:
                getattr(self, action)()
        # ## if you want pools, recycle this connection
        if self.pool_size:
            GLOBAL_LOCKER.acquire()
            pool = ConnectionPool.POOLS[self.uri]
            if len(pool) < self.pool_size:
                pool.append(self.connection)
                really = False
            GLOBAL_LOCKER.release()
        if really:
            self.close_connection()
        self.connection = None

    @staticmethod
    def close_all_instances(action):
        """ to close cleanly databases in a multithreaded environment """
        dbs = getattr(THREAD_LOCAL, 'db_instances', {}).items()
        for db_uid, db_group in dbs:
            for db in db_group:
                if hasattr(db, '_adapter'):
                    db._adapter.close(action)
        getattr(THREAD_LOCAL, 'db_instances', {}).clear()
        getattr(THREAD_LOCAL, 'db_instances_zombie', {}).clear()
        if callable(action):
            action(None)
        return

    def find_or_make_work_folder(self):
        #this actually does not make the folder. it has to be there
        self.folder = getattr(THREAD_LOCAL, 'folder', '')

        if (os.path.isabs(self.folder) and
            isinstance(self, UseDatabaseStoredFile) and
            self.folder.startswith(os.getcwd())):
            self.folder = os.path.relpath(self.folder, os.getcwd())

        # Creating the folder if it does not exist
        if False and self.folder and not exists(self.folder):
            os.mkdir(self.folder)

    def after_connection_hook(self):
        """Hook for the after_connection parameter"""
        if callable(self._after_connection):
            self._after_connection(self)
        self.after_connection()

    def after_connection(self):
        #this it is supposed to be overloaded by adapters
        pass

    def reconnect(self, f=None, cursor=True):
        """
        Defines: `self.connection` and `self.cursor`
        (if cursor is True)
        if `self.pool_size>0` it will try pull the connection from the pool
        if the connection is not active (closed by db server) it will loop
        if not `self.pool_size` or no active connections in pool makes a new one
        """
        if getattr(self, 'connection', None) is not None:
            return
        if f is None:
            f = self.connector

        # if not hasattr(self, "driver") or self.driver is None:
        #     LOGGER.debug("Skipping connection since there's no driver")
        #     return

        if not self.pool_size:
            self.connection = f()
            self.cursor = cursor and self.connection.cursor()
        else:
            uri = self.uri
            POOLS = ConnectionPool.POOLS
            while True:
                GLOBAL_LOCKER.acquire()
                if not uri in POOLS:
                    POOLS[uri] = []
                if POOLS[uri]:
                    self.connection = POOLS[uri].pop()
                    GLOBAL_LOCKER.release()
                    self.cursor = cursor and self.connection.cursor()
                    try:
                        if self.cursor and self.check_active_connection:
                            self.execute('SELECT 1;')
                        break
                    except:
                        pass
                else:
                    GLOBAL_LOCKER.release()
                    self.connection = f()
                    self.cursor = cursor and self.connection.cursor()
                    break
        self.after_connection_hook()


###################################################################################
# metaclass to prepare adapter classes static values
###################################################################################
class AdapterMeta(type):
    """Metaclass to support manipulation of adapter classes.

    At the moment is used to intercept `entity_quoting` argument passed to DAL.
    """

    def __call__(cls, *args, **kwargs):
        entity_quoting = kwargs.get('entity_quoting', False)
        if 'entity_quoting' in kwargs:
             del kwargs['entity_quoting']

        obj = super(AdapterMeta, cls).__call__(*args, **kwargs)
        if not entity_quoting:
            quot = obj.QUOTE_TEMPLATE = '%s'
            regex_ent = r'(\w+)'
        else:
            quot = obj.QUOTE_TEMPLATE
            regex_ent = REGEX_NO_GREEDY_ENTITY_NAME
        obj.REGEX_TABLE_DOT_FIELD = re.compile(r'^' + \
                                                    quot % regex_ent + \
                                                    r'\.' + \
                                                    quot % regex_ent + \
                                                    r'$')

        return obj


###############################################################################
# this is a generic adapter that does nothing; all others are derived from this
###############################################################################
class BaseAdapter(ConnectionPool):

    __metaclass__ = AdapterMeta

    native_json = False
    driver = None
    driver_name = None
    drivers = ()  # list of drivers from which to pick
    connection = None
    commit_on_alter_table = False
    support_distributed_transaction = False
    uploads_in_blob = False
    can_select_for_update = True
    dbpath = None
    folder = None
    connector = lambda *args, **kwargs: None  # __init__ should override this

    TRUE = 'T'
    FALSE = 'F'
    T_SEP = ' '
    QUOTE_TEMPLATE = '"%s"'

    types = {'boolean': 'CHAR(1)',
             'string': 'CHAR(%(length)s)',
             'text': 'TEXT',
             'json': 'TEXT',
             'password': 'CHAR(%(length)s)',
             'blob': 'BLOB',
             'upload': 'CHAR(%(length)s)',
             'integer': 'INTEGER',
             'bigint': 'INTEGER',
             'float': 'DOUBLE',
             'double': 'DOUBLE',
             'decimal': 'DOUBLE',
             'date': 'DATE',
             'time': 'TIME',
             'datetime': 'TIMESTAMP',
             'id': 'INTEGER PRIMARY KEY AUTOINCREMENT',
             'reference': 'INTEGER REFERENCES %(foreign_key)s ON DELETE %(on_delete_action)s',
             'list:integer': 'TEXT',
             'list:string': 'TEXT',
             'list:reference': 'TEXT',
             # the two below are only used when DAL(...bigint_id=True) and replace 'id','reference'
             'big-id': 'BIGINT PRIMARY KEY AUTOINCREMENT',
             'big-reference': 'BIGINT REFERENCES %(foreign_key)s ON DELETE %(on_delete_action)s',
             'reference FK': ', CONSTRAINT  "FK_%(constraint_name)s" FOREIGN KEY (%(field_name)s) REFERENCES %(foreign_key)s ON DELETE %(on_delete_action)s',
             }

    def isOperationalError(self, exception):
        if not hasattr(self.driver, "OperationalError"):
            return None
        return isinstance(exception, self.driver.OperationalError)

    def isProgrammingError(self, exception):
        if not hasattr(self.driver, "ProgrammingError"):
            return None
        return isinstance(exception, self.driver.ProgrammingError)

    def id_query(self, table):
        pkeys = getattr(table, '_primarykey', None)
        if pkeys:
            return table[pkeys[0]] != None
        else:
            return table._id != None

    def adapt(self, obj):
        return "'%s'" % obj.replace("'", "''")

    def smart_adapt(self, obj):
        if isinstance(obj, (int, float)):
            return str(obj)
        return self.adapt(str(obj))

    def file_exists(self, filename):
        # to be used ONLY for files that on GAE may not be on filesystem
        return exists(filename)

    def file_open(self, filename, mode='rb', lock=True):
        # to be used ONLY for files that on GAE may not be on filesystem
        if have_portalocker and lock:
            fileobj = portalocker.LockedFile(filename, mode)
        else:
            fileobj = open(filename, mode)
        return fileobj

    def file_close(self, fileobj):
        #to be used ONLY for files that on GAE may not be on filesystem
        if fileobj:
            fileobj.close()

    def file_delete(self, filename):
        os.unlink(filename)

    def find_driver(self, adapter_args, uri=None):
        self.adapter_args = adapter_args
        if getattr(self, 'driver', None) != None:
            return
        drivers_available = [driver for driver in self.drivers
                             if driver in globals()]
        if uri:
            items = uri.split('://', 1)[0].split(':')
            request_driver = items[1] if len(items) > 1 else None
        else:
            request_driver = None
        request_driver = request_driver or adapter_args.get('driver')
        if request_driver:
            if request_driver in drivers_available:
                self.driver_name = request_driver
                self.driver = globals().get(request_driver)
            else:
                raise RuntimeError("driver %s not available" % request_driver)
        elif drivers_available:
            self.driver_name = drivers_available[0]
            self.driver = globals().get(self.driver_name)
        else:
            raise RuntimeError("no driver available %s" % str(self.drivers))

    def log(self, message, table=None):
        """ Logs migrations

        It will not log changes if logfile is not specified. Defaults
        to sql.log
        """

        isabs = None
        logfilename = self.adapter_args.get('logfile', 'sql.log')
        writelog = bool(logfilename)
        if writelog:
            isabs = os.path.isabs(logfilename)

        if table and table._dbt and writelog and self.folder:
            if isabs:
                table._loggername = logfilename
            else:
                table._loggername = pjoin(self.folder, logfilename)
            logfile = self.file_open(table._loggername, 'a')
            logfile.write(message)
            self.file_close(logfile)

    def __init__(self, db, uri, pool_size=0, folder=None, db_codec='UTF-8',
                 credential_decoder=IDENTITY, driver_args={},
                 adapter_args={}, do_connect=True, after_connection=None):
        self.db = db
        self.dbengine = "None"
        self.uri = uri
        self.pool_size = pool_size
        self.folder = folder
        self.db_codec = db_codec
        self._after_connection = after_connection

        class Dummy(object):
            lastrowid = 1

            def __getattr__(self, value):
                return lambda *a, **b: []
        self.connection = Dummy()
        self.cursor = Dummy()

    def sequence_name(self, tablename):
        return self.QUOTE_TEMPLATE % ('%s_sequence' % tablename)

    def trigger_name(self, tablename):
        return '%s_sequence' % tablename

    def varquote(self, name):
        return name

    def create_table(self, table,
                     migrate=True,
                     fake_migrate=False,
                     polymodel=None):
        db = table._db
        fields = []
        # PostGIS geo fields are added after the table has been created
        postcreation_fields = []
        sql_fields = {}
        sql_fields_aux = {}
        TFK = {}
        tablename = table._tablename
        sortable = 0
        types = self.types
        for field in table:
            sortable += 1
            field_name = field.name
            field_type = field.type
            if isinstance(field_type, SQLCustomType):
                ftype = field_type.native or field_type.type
            elif field_type.startswith('reference'):
                referenced = field_type[10:].strip()
                if referenced == '.':
                    referenced = tablename
                constraint_name = self.constraint_name(tablename, field_name)
                # if not '.' in referenced \
                #         and referenced != tablename \
                #         and hasattr(table, '_primarykey'):
                #     ftype = types['integer']
                # else:
                try:
                    rtable = db[referenced]
                    rfield = rtable._id
                    rfieldname = rfield.name
                    rtablename = referenced
                except (KeyError, ValueError, AttributeError), e:
                    LOGGER.debug('Error: %s' % e)
                    try:
                        rtablename, rfieldname = referenced.split('.')
                        rtable = db[rtablename]
                        rfield = rtable[rfieldname]
                    except Exception, e:
                        LOGGER.debug('Error: %s' %e)
                        raise KeyError('Cannot resolve reference %s in %s definition' % (referenced, table._tablename))

                # must be PK reference or unique
                if getattr(rtable, '_primarykey', None) and rfieldname in rtable._primarykey or \
                        rfield.unique:
                    ftype = types[rfield.type[:9]] % \
                        dict(length=rfield.length)
                    # multicolumn primary key reference?
                    if not rfield.unique and len(rtable._primarykey)>1:
                        # then it has to be a table level FK
                        if rtablename not in TFK:
                            TFK[rtablename] = {}
                        TFK[rtablename][rfieldname] = field_name
                    else:
                        ftype = ftype + \
                            types['reference FK'] % dict(
                                constraint_name = constraint_name,  # should be quoted
                                foreign_key = rtable.sqlsafe + ' (' + rfield.sqlsafe_name + ')',
                                table_name = table.sqlsafe,
                                field_name = field.sqlsafe_name,
                                on_delete_action=field.ondelete)
                else:
                    # make a guess here for circular references
                    if referenced in db:
                        id_fieldname = db[referenced]._id.sqlsafe_name
                    elif referenced == tablename:
                        id_fieldname = table._id.sqlsafe_name
                    else: #make a guess
                        id_fieldname = self.QUOTE_TEMPLATE % 'id'
                    # gotcha: the referenced table must be defined before
                    # the referencing one to be able to create the table
                    # Also if it's not recommended, we can still support
                    # references to tablenames without rname to make
                    # migrations and model relationship work also if tables
                    # are not defined in order
                    if referenced == tablename:
                        real_referenced = db[referenced].sqlsafe
                    else:
                        real_referenced = (referenced in db
                                           and db[referenced].sqlsafe
                                           or referenced)
                    rfield = db[referenced]._id
                    ftype = types[field_type[:9]] % dict(
                        index_name=self.QUOTE_TEMPLATE % (field_name+'__idx'),
                        field_name=field.sqlsafe_name,
                        constraint_name=self.QUOTE_TEMPLATE % constraint_name,
                        foreign_key='%s (%s)' % (real_referenced, rfield.sqlsafe_name),
                        on_delete_action=field.ondelete)
            elif field_type.startswith('list:reference'):
                ftype = types[field_type[:14]]
            elif field_type.startswith('decimal'):
                precision, scale = map(int, field_type[8:-1].split(','))
                ftype = types[field_type[:7]] % \
                    dict(precision=precision, scale=scale)
            elif field_type.startswith('geo'):
                if not hasattr(self, 'srid'):
                    raise RuntimeError('Adapter does not support geometry')
                srid = self.srid
                geotype, parms = field_type[:-1].split('(')
                if not geotype in types:
                    raise SyntaxError('Field: unknown field type: %s for %s'
                                      % (field_type, field_name))
                ftype = types[geotype]
                if self.dbengine == 'postgres' and geotype == 'geometry':
                    # parameters: schema, srid, dimension
                    dimension = 2  # GIS.dimension ???
                    parms = parms.split(',')
                    if len(parms) == 3:
                        schema, srid, dimension = parms
                    elif len(parms) == 2:
                        schema, srid = parms
                    else:
                        schema = parms[0]
                    ftype = "SELECT AddGeometryColumn ('%%(schema)s', '%%(tablename)s', '%%(fieldname)s', %%(srid)s, '%s', %%(dimension)s);" % types[geotype]
                    ftype = ftype % dict(schema=schema,
                                         tablename=tablename,
                                         fieldname=field_name, srid=srid,
                                         dimension=dimension)
                    postcreation_fields.append(ftype)
            elif not field_type in types:
                raise SyntaxError('Field: unknown field type: %s for %s'
                                  % (field_type, field_name))
            else:
                ftype = types[field_type]\
                     % dict(length=field.length)
            if not field_type.startswith('id') and \
                    not field_type.startswith('reference'):
                if field.notnull:
                    ftype += ' NOT NULL'
                else:
                    ftype += self.ALLOW_NULL()
                if field.unique:
                    ftype += ' UNIQUE'
                if field.custom_qualifier:
                    ftype += ' %s' % field.custom_qualifier

            # add to list of fields
            sql_fields[field_name] = dict(
                length=field.length,
                unique=field.unique,
                notnull=field.notnull,
                sortable=sortable,
                type=str(field_type),
                sql=ftype)

            if field.notnull and not field.default is None:
                # Caveat: sql_fields and sql_fields_aux
                # differ for default values.
                # sql_fields is used to trigger migrations and sql_fields_aux
                # is used for create tables.
                # The reason is that we do not want to trigger
                # a migration simply because a default value changes.
                not_null = self.NOT_NULL(field.default, field_type)
                ftype = ftype.replace('NOT NULL', not_null)
            sql_fields_aux[field_name] = dict(sql=ftype)
            # Postgres - PostGIS:
            # geometry fields are added after the table has been created, not now
            if not (self.dbengine == 'postgres'
                    and field_type.startswith('geom')):
                fields.append('%s %s' % (field.sqlsafe_name, ftype))
        other = ';'

        # backend-specific extensions to fields
        if self.dbengine == 'mysql':
            if not hasattr(table, "_primarykey"):
                fields.append('PRIMARY KEY (%s)' % (self.QUOTE_TEMPLATE % table._id.name))
            engine = self.adapter_args.get('engine', 'InnoDB')
            other = ' ENGINE=%s CHARACTER SET utf8;' % engine

        fields = ',\n    '.join(fields)
        for rtablename in TFK:
            rfields = TFK[rtablename]
            pkeys = [self.QUOTE_TEMPLATE % pk for pk in db[rtablename]._primarykey]
            fkeys = [self.QUOTE_TEMPLATE % rfields[k].name for k in pkeys]
            fields = fields + ',\n    ' + \
                types['reference TFK'] % dict(
                table_name = table.sqlsafe,
                field_name=', '.join(fkeys),
                foreign_table = table.sqlsafe,
                foreign_key = ', '.join(pkeys),
                on_delete_action = field.ondelete)

        table_rname = table.sqlsafe

        if getattr(table, '_primarykey', None):
            query = "CREATE TABLE %s(\n    %s,\n    %s) %s" % \
                (table.sqlsafe, fields,
                 self.PRIMARY_KEY(', '.join([self.QUOTE_TEMPLATE % pk for pk in table._primarykey])), other)
        else:
            query = "CREATE TABLE %s(\n    %s\n)%s" % \
                (table.sqlsafe, fields, other)

        if self.uri.startswith('sqlite:///') \
                or self.uri.startswith('spatialite:///'):
            path_encoding = sys.getfilesystemencoding() \
                or locale.getdefaultlocale()[1] or 'utf8'
            dbpath = self.uri[9:self.uri.rfind('/')]\
                .decode('utf8').encode(path_encoding)
        else:
            dbpath = self.folder

        if not migrate:
            return query
        elif self.uri.startswith('sqlite:memory')\
                or self.uri.startswith('spatialite:memory'):
            table._dbt = None
        elif isinstance(migrate, str):
            table._dbt = pjoin(dbpath, migrate)
        else:
            table._dbt = pjoin(
                dbpath, '%s_%s.table' % (table._db._uri_hash, tablename))

        if not table._dbt or not self.file_exists(table._dbt):
            if table._dbt:
                self.log('timestamp: %s\n%s\n'
                         % (datetime.datetime.today().isoformat(),
                            query), table)
            if not fake_migrate:
                self.create_sequence_and_triggers(query, table)
                table._db.commit()
                # Postgres geom fields are added now,
                # after the table has been created
                for query in postcreation_fields:
                    self.execute(query)
                    table._db.commit()
            if table._dbt:
                tfile = self.file_open(table._dbt, 'w')
                pickle.dump(sql_fields, tfile)
                self.file_close(tfile)
                if fake_migrate:
                    self.log('faked!\n', table)
                else:
                    self.log('success!\n', table)
        else:
            tfile = self.file_open(table._dbt, 'r')
            try:
                sql_fields_old = pickle.load(tfile)
            except EOFError:
                self.file_close(tfile)
                raise RuntimeError('File %s appears corrupted' % table._dbt)
            self.file_close(tfile)
            if sql_fields != sql_fields_old:
                self.migrate_table(table,
                                   sql_fields, sql_fields_old,
                                   sql_fields_aux, None,
                                   fake_migrate=fake_migrate
                                   )
        return query

    def migrate_table(self,
                      table,
                      sql_fields,
                      sql_fields_old,
                      sql_fields_aux,
                      logfile,
                      fake_migrate=False,
                      ):

        # logfile is deprecated (moved to adapter.log method)
        db = table._db
        db._migrated.append(table._tablename)
        tablename = table._tablename

        def fix(item):
            k, v = item
            if not isinstance(v, dict):
                v = dict(type='unknown', sql=v)
            if self.ignore_field_case is not True: return k, v
            return k.lower(), v
        # make sure all field names are lower case to avoid
        # migrations because of case cahnge
        sql_fields = dict(map(fix, sql_fields.iteritems()))
        sql_fields_old = dict(map(fix, sql_fields_old.iteritems()))
        sql_fields_aux = dict(map(fix, sql_fields_aux.iteritems()))
        if db._debug:
            logging.debug('migrating %s to %s' % (sql_fields_old, sql_fields))

        keys = sql_fields.keys()
        for key in sql_fields_old:
            if not key in keys:
                keys.append(key)
        new_add = self.concat_add(tablename)

        metadata_change = False
        sql_fields_current = copy.copy(sql_fields_old)
        for key in keys:
            query = None
            if not key in sql_fields_old:
                sql_fields_current[key] = sql_fields[key]
                if self.dbengine in ('postgres',) and \
                   sql_fields[key]['type'].startswith('geometry'):
                    # 'sql' == ftype in sql
                    query = [sql_fields[key]['sql']]
                else:
                    query = ['ALTER TABLE %s ADD %s %s;' % (table.sqlsafe, key,
                             sql_fields_aux[key]['sql'].replace(', ', new_add))]
                metadata_change = True
            elif self.dbengine in ('sqlite', 'spatialite'):
                if key in sql_fields:
                    sql_fields_current[key] = sql_fields[key]
                metadata_change = True
            elif not key in sql_fields:
                del sql_fields_current[key]
                ftype = sql_fields_old[key]['type']
                if (self.dbengine in ('postgres',) and
                    ftype.startswith('geometry')):
                    geotype, parms = ftype[:-1].split('(')
                    schema = parms.split(',')[0]
                    query = ["SELECT DropGeometryColumn ('%(schema)s', "+
                              "'%(table)s', '%(field)s');" %
                              dict(schema=schema, table=tablename, field=key)]
                elif self.dbengine in ('firebird',):
                    query = ['ALTER TABLE %s DROP %s;' %
                             (self.QUOTE_TEMPLATE % tablename, self.QUOTE_TEMPLATE % key)]
                else:
                    query = ['ALTER TABLE %s DROP COLUMN %s;' %
                             (self.QUOTE_TEMPLATE % tablename, self.QUOTE_TEMPLATE % key)]
                metadata_change = True
            elif sql_fields[key]['sql'] != sql_fields_old[key]['sql'] \
                  and not (key in table.fields and
                           isinstance(table[key].type, SQLCustomType)) \
                  and not sql_fields[key]['type'].startswith('reference')\
                  and not sql_fields[key]['type'].startswith('double')\
                  and not sql_fields[key]['type'].startswith('id'):
                sql_fields_current[key] = sql_fields[key]
                t = tablename
                tt = sql_fields_aux[key]['sql'].replace(', ', new_add)
                if self.dbengine in ('firebird',):
                    drop_expr = 'ALTER TABLE %s DROP %s;'
                else:
                    drop_expr = 'ALTER TABLE %s DROP COLUMN %s;'
                key_tmp = key + '__tmp'
                query = ['ALTER TABLE %s ADD %s %s;' % (self.QUOTE_TEMPLATE % t, self.QUOTE_TEMPLATE % key_tmp, tt),
                         'UPDATE %s SET %s=%s;' %
                         (self.QUOTE_TEMPLATE % t, self.QUOTE_TEMPLATE % key_tmp, self.QUOTE_TEMPLATE % key),
                         drop_expr % (self.QUOTE_TEMPLATE % t, self.QUOTE_TEMPLATE % key),
                         'ALTER TABLE %s ADD %s %s;' %
                         (self.QUOTE_TEMPLATE % t, self.QUOTE_TEMPLATE % key, tt),
                         'UPDATE %s SET %s=%s;' %
                         (self.QUOTE_TEMPLATE % t, self.QUOTE_TEMPLATE % key, self.QUOTE_TEMPLATE % key_tmp),
                         drop_expr % (self.QUOTE_TEMPLATE % t, self.QUOTE_TEMPLATE % key_tmp)]
                metadata_change = True
            elif sql_fields[key]['type'] != sql_fields_old[key]['type']:
                sql_fields_current[key] = sql_fields[key]
                metadata_change = True

            if query:
                self.log('timestamp: %s\n'
                    % datetime.datetime.today().isoformat(), table)
                db['_lastsql'] = '\n'.join(query)
                for sub_query in query:
                    self.log(sub_query + '\n', table)
                    if fake_migrate:
                        if db._adapter.commit_on_alter_table:
                            self.save_dbt(table, sql_fields_current)
                        self.log('faked!\n', table)
                    else:
                        self.execute(sub_query)
                        # Caveat: mysql, oracle and firebird
                        # do not allow multiple alter table
                        # in one transaction so we must commit
                        # partial transactions and
                        # update table._dbt after alter table.
                        if db._adapter.commit_on_alter_table:
                            db.commit()
                            self.save_dbt(table, sql_fields_current)
                            self.log('success!\n', table)

            elif metadata_change:
                self.save_dbt(table, sql_fields_current)

        if metadata_change and not (query and db._adapter.commit_on_alter_table):
            db.commit()
            self.save_dbt(table, sql_fields_current)
            self.log('success!\n', table)

    def save_dbt(self, table, sql_fields_current):
        tfile = self.file_open(table._dbt, 'w')
        pickle.dump(sql_fields_current, tfile)
        self.file_close(tfile)

    def LOWER(self, first):
        return 'LOWER(%s)' % self.expand(first)

    def UPPER(self, first):
        return 'UPPER(%s)' % self.expand(first)

    def COUNT(self, first, distinct=None):
        return ('COUNT(%s)' if not distinct else 'COUNT(DISTINCT %s)') \
            % self.expand(first)

    def EXTRACT(self, first, what):
        return "EXTRACT(%s FROM %s)" % (what, self.expand(first))

    def EPOCH(self, first):
        return self.EXTRACT(first, 'epoch')

    def LENGTH(self, first):
        return "LENGTH(%s)" % self.expand(first)

    def AGGREGATE(self, first, what):
        return "%s(%s)" % (what, self.expand(first))

    def JOIN(self):
        return 'JOIN'

    def LEFT_JOIN(self):
        return 'LEFT JOIN'

    def RANDOM(self):
        return 'Random()'

    def NOT_NULL(self, default, field_type):
        return 'NOT NULL DEFAULT %s' % self.represent(default, field_type)

    def COALESCE(self, first, second):
        expressions = [self.expand(first)]+[self.expand(e) for e in second]
        return 'COALESCE(%s)' % ','.join(expressions)

    def COALESCE_ZERO(self, first):
        return 'COALESCE(%s,0)' % self.expand(first)

    def RAW(self, first):
        return first

    def ALLOW_NULL(self):
        return ''

    def SUBSTRING(self, field, parameters):
        return 'SUBSTR(%s,%s,%s)' % (self.expand(field), parameters[0], parameters[1])

    def PRIMARY_KEY(self, key):
        return 'PRIMARY KEY(%s)' % key

    def _drop(self, table, mode):
        return ['DROP TABLE %s;' % table.sqlsafe]

    def drop(self, table, mode=''):
        db = table._db
        queries = self._drop(table, mode)
        for query in queries:
            if table._dbt:
                self.log(query + '\n', table)
            self.execute(query)
        db.commit()
        del db[table._tablename]
        del db.tables[db.tables.index(table._tablename)]
        db._remove_references_to(table)
        if table._dbt:
            self.file_delete(table._dbt)
            self.log('success!\n', table)

    def _insert(self, table, fields):
        table_rname = table.sqlsafe
        if fields:
            keys = ','.join(f.sqlsafe_name for f, v in fields)
            values = ','.join(self.expand(v, f.type) for f, v in fields)
            return 'INSERT INTO %s(%s) VALUES (%s);' % (table_rname, keys, values)
        else:
            return self._insert_empty(table)

    def _insert_empty(self, table):
        return 'INSERT INTO %s DEFAULT VALUES;' % (table.sqlsafe)

    def insert(self, table, fields):
        query = self._insert(table, fields)
        try:
            self.execute(query)
        except Exception:
            e = sys.exc_info()[1]
            if hasattr(table, '_on_insert_error'):
                return table._on_insert_error(table, fields, e)
            raise e
        if hasattr(table, '_primarykey'):
            mydict = dict([(k[0].name, k[1]) for k in fields if k[0].name in table._primarykey])
            if mydict != {}:
                return mydict
        id = self.lastrowid(table)
        if hasattr(table, '_primarykey') and len(table._primarykey) == 1:
            id = {table._primarykey[0]: id}
        if not isinstance(id, (int, long)):
            return id
        rid = Reference(id)
        (rid._table, rid._record) = (table, None)
        return rid

    def bulk_insert(self, table, items):
        return [self.insert(table, item) for item in items]

    def NOT(self, first):
        return '(NOT %s)' % self.expand(first)

    def AND(self, first, second):
        return '(%s AND %s)' % (self.expand(first), self.expand(second))

    def OR(self, first, second):
        return '(%s OR %s)' % (self.expand(first), self.expand(second))

    def BELONGS(self, first, second):
        if isinstance(second, str):
            return '(%s IN (%s))' % (self.expand(first), second[:-1])
        if not second:
            return '(1=0)'
        items = ','.join(self.expand(item, first.type) for item in second)
        return '(%s IN (%s))' % (self.expand(first), items)

    def REGEXP(self, first, second):
        """Regular expression operator"""
        raise NotImplementedError

    def LIKE(self, first, second):
        """Case sensitive like operator"""
        raise NotImplementedError

    def ILIKE(self, first, second):
        """Case insensitive like operator"""
        return '(%s LIKE %s)' % (self.expand(first),
                                 self.expand(second, 'string'))

    def STARTSWITH(self, first, second):
        return '(%s LIKE %s)' % (self.expand(first),
                                 self.expand(second+'%', 'string'))

    def ENDSWITH(self, first, second):
        return '(%s LIKE %s)' % (self.expand(first),
                                 self.expand('%'+second, 'string'))

    def CONTAINS(self, first, second, case_sensitive=False):
        if first.type in ('string', 'text', 'json'):
            if isinstance(second, Expression):
                second = Expression(None, self.CONCAT('%', Expression(
                            None, self.REPLACE(second, ('%', '%%'))), '%'))
            else:
                second = '%'+str(second).replace('%', '%%')+'%'
        elif first.type.startswith('list:'):
            if isinstance(second, Expression):
                second = Expression(None, self.CONCAT(
                        '%|', Expression(None, self.REPLACE(
                                Expression(None, self.REPLACE(
                                        second, ('%', '%%'))), ('|', '||'))), '|%'))
            else:
                second = '%|'+str(second).replace('%', '%%')\
                    .replace('|', '||')+'|%'
        op = case_sensitive and self.LIKE or self.ILIKE
        return op(first, second)

    def EQ(self, first, second=None):
        if second is None:
            return '(%s IS NULL)' % self.expand(first)
        return '(%s = %s)' % (self.expand(first),
                              self.expand(second, first.type))

    def NE(self, first, second=None):
        if second is None:
            return '(%s IS NOT NULL)' % self.expand(first)
        return '(%s <> %s)' % (self.expand(first),
                               self.expand(second, first.type))

    def LT(self, first, second=None):
        if second is None:
            raise RuntimeError("Cannot compare %s < None" % first)
        return '(%s < %s)' % (self.expand(first),
                              self.expand(second, first.type))

    def LE(self, first, second=None):
        if second is None:
            raise RuntimeError("Cannot compare %s <= None" % first)
        return '(%s <= %s)' % (self.expand(first),
                               self.expand(second, first.type))

    def GT(self, first, second=None):
        if second is None:
            raise RuntimeError("Cannot compare %s > None" % first)
        return '(%s > %s)' % (self.expand(first),
                              self.expand(second, first.type))

    def GE(self, first, second=None):
        if second is None:
            raise RuntimeError("Cannot compare %s >= None" % first)
        return '(%s >= %s)' % (self.expand(first),
                               self.expand(second, first.type))

    def is_numerical_type(self, ftype):
        return ftype in ('integer', 'boolean', 'double', 'bigint') or \
            ftype.startswith('decimal')

    def REPLACE(self, first, (second, third)):
        return 'REPLACE(%s,%s,%s)' % (self.expand(first, 'string'),
                                      self.expand(second, 'string'),
                                      self.expand(third, 'string'))

    def CONCAT(self, *items):
        return '(%s)' % ' || '.join(self.expand(x, 'string') for x in items)

    def ADD(self, first, second):
        if self.is_numerical_type(first.type) or isinstance(first.type, Field):
            return '(%s + %s)' % (self.expand(first),
                                  self.expand(second, first.type))
        else:
            return self.CONCAT(first, second)

    def SUB(self, first, second):
        return '(%s - %s)' % (self.expand(first),
                              self.expand(second, first.type))

    def MUL(self, first, second):
        return '(%s * %s)' % (self.expand(first),
                              self.expand(second, first.type))

    def DIV(self, first, second):
        return '(%s / %s)' % (self.expand(first),
                              self.expand(second, first.type))

    def MOD(self, first, second):
        return '(%s %% %s)' % (self.expand(first),
                               self.expand(second, first.type))

    def AS(self, first, second):
        return '%s AS %s' % (self.expand(first), second)

    def ON(self, first, second):
        table_rname = self.table_alias(first)
        if use_common_filters(second):
            second = self.common_filter(second, [first._tablename])
        return ('%s ON %s') % (self.expand(table_rname), self.expand(second))

    def INVERT(self, first):
        return '%s DESC' % self.expand(first)

    def COMMA(self, first, second):
        return '%s, %s' % (self.expand(first), self.expand(second))

    def CAST(self, first, second):
        return 'CAST(%s AS %s)' % (first, second)

    def expand(self, expression, field_type=None, colnames=False):
        if isinstance(expression, Field):
            et = expression.table
            if not colnames:
                table_rname = et._ot and self.QUOTE_TEMPLATE % et._tablename or et._rname or self.QUOTE_TEMPLATE % et._tablename
                out = '%s.%s' % (table_rname, expression._rname or (self.QUOTE_TEMPLATE % (expression.name)))
            else:
                out = '%s.%s' % (self.QUOTE_TEMPLATE % et._tablename, self.QUOTE_TEMPLATE % expression.name)
            if field_type == 'string' \
                    and not expression.type in ('string', 'text', 'json',
                                                'password'):
                out = self.CAST(out, self.types['text'])
            return out
        elif isinstance(expression, (Expression, Query)):
            first = expression.first
            second = expression.second
            op = expression.op
            optional_args = expression.optional_args or {}
            if not second is None:
                out = op(first, second, **optional_args)
            elif not first is None:
                out = op(first, **optional_args)
            elif isinstance(op, str):
                if op.endswith(';'):
                    op = op[:-1]
                out = '(%s)' % op
            else:
                out = op()
            return out
        elif field_type:
            return str(self.represent(expression, field_type))
        elif isinstance(expression, (list, tuple)):
            return ','.join(self.represent(item, field_type) \
                                for item in expression)
        elif isinstance(expression, bool):
            return '1' if expression else '0'
        else:
            return str(expression)

    def table_alias(self, tbl):
        if not isinstance(tbl, Table):
            tbl = self.db[tbl]
        return tbl.sqlsafe_alias

    def alias(self, table, alias):
        """
        Given a table object, makes a new table object
        with alias name.
        """
        other = copy.copy(table)
        other['_ot'] = other._ot or other.sqlsafe
        other['ALL'] = SQLALL(other)
        other['_tablename'] = alias
        for fieldname in other.fields:
            other[fieldname] = copy.copy(other[fieldname])
            other[fieldname]._tablename = alias
            other[fieldname].tablename = alias
            other[fieldname].table = other
        table._db[alias] = other
        return other

    def _truncate(self, table, mode=''):
        return ['TRUNCATE TABLE %s %s;' % (table.sqlsafe, mode or '')]

    def truncate(self, table, mode= ' '):
        # Prepare functions "write_to_logfile" and "close_logfile"
        try:
            queries = table._db._adapter._truncate(table, mode)
            for query in queries:
                self.log(query + '\n', table)
                self.execute(query)
            self.log('success!\n', table)
        finally:
            pass

    def _update(self, tablename, query, fields):
        if query:
            if use_common_filters(query):
                query = self.common_filter(query, [tablename])
            sql_w = ' WHERE ' + self.expand(query)
        else:
            sql_w = ''
        sql_v = ','.join(['%s=%s' % (field.sqlsafe_name,
                                     self.expand(value, field.type)) \
                              for (field, value) in fields])
        tablename = self.db[tablename].sqlsafe
        return 'UPDATE %s SET %s%s;' % (tablename, sql_v, sql_w)

    def update(self, tablename, query, fields):
        sql = self._update(tablename, query, fields)
        try:
            self.execute(sql)
        except Exception:
            e = sys.exc_info()[1]
            table = self.db[tablename]
            if hasattr(table, '_on_update_error'):
                return table._on_update_error(table, query, fields, e)
            raise e
        try:
            return self.cursor.rowcount
        except:
            return None

    def _delete(self, tablename, query):
        if query:
            if use_common_filters(query):
                query = self.common_filter(query, [tablename])
            sql_w = ' WHERE ' + self.expand(query)
        else:
            sql_w = ''
        tablename = self.db[tablename].sqlsafe
        return 'DELETE FROM %s%s;' % (tablename, sql_w)

    def delete(self, tablename, query):
        sql = self._delete(tablename, query)
        ### special code to handle CASCADE in SQLite & SpatiaLite
        db = self.db
        table = db[tablename]
        if self.dbengine in ('sqlite', 'spatialite') and table._referenced_by:
            deleted = [x[table._id.name] for x in db(query).select(table._id)]
        ### end special code to handle CASCADE in SQLite & SpatiaLite
        self.execute(sql)
        try:
            counter = self.cursor.rowcount
        except:
            counter = None
        ### special code to handle CASCADE in SQLite & SpatiaLite
        if self.dbengine in ('sqlite', 'spatialite') and counter:
            for field in table._referenced_by:
                if field.type == 'reference '+table._tablename \
                        and field.ondelete == 'CASCADE':
                    db(field.belongs(deleted)).delete()
        ### end special code to handle CASCADE in SQLite & SpatiaLite
        return counter

    def get_table(self, query):
        tablenames = self.tables(query)
        if len(tablenames) == 1:
            return tablenames[0]
        elif len(tablenames) < 1:
            raise RuntimeError("No table selected")
        else:
            raise RuntimeError("Too many tables selected")

    def expand_all(self, fields, tablenames):
        db = self.db
        new_fields = []
        append = new_fields.append
        for item in fields:
            if isinstance(item, SQLALL):
                new_fields += item._table
            elif isinstance(item, str):
                m = self.REGEX_TABLE_DOT_FIELD.match(item)
                if m:
                    tablename, fieldname = m.groups()
                    append(db[tablename][fieldname])
                else:
                    append(Expression(db, lambda item=item: item))
            else:
                append(item)
        # ## if no fields specified take them all from the requested tables
        if not new_fields:
            for table in tablenames:
                for field in db[table]:
                    append(field)
        return new_fields

    def _select(self, query, fields, attributes):
        tables = self.tables
        for key in set(attributes.keys())-SELECT_ARGS:
            raise SyntaxError('invalid select attribute: %s' % key)
        args_get = attributes.get
        tablenames = tables(query)
        tablenames_for_common_filters = tablenames
        for field in fields:
            if isinstance(field, basestring):
                m = self.REGEX_TABLE_DOT_FIELD.match(field)
                if m:
                    tn, fn = m.groups()
                    field = self.db[tn][fn]
            for tablename in tables(field):
                if not tablename in tablenames:
                    tablenames.append(tablename)

        if len(tablenames) < 1:
            raise SyntaxError('Set: no tables selected')

        def colexpand(field):
            return self.expand(field, colnames=True)

        self._colnames = map(colexpand, fields)

        def geoexpand(field):
            if isinstance(field.type, str) and field.type.startswith('geo') and isinstance(field, Field):
                field = field.st_astext()
            return self.expand(field)

        sql_f = ', '.join(map(geoexpand, fields))
        sql_o = ''
        sql_s = ''
        left = args_get('left', False)
        inner_join = args_get('join', False)
        distinct = args_get('distinct', False)
        groupby = args_get('groupby', False)
        orderby = args_get('orderby', False)
        having = args_get('having', False)
        limitby = args_get('limitby', False)
        orderby_on_limitby = args_get('orderby_on_limitby', True)
        for_update = args_get('for_update', False)
        if self.can_select_for_update is False and for_update is True:
            raise SyntaxError('invalid select attribute: for_update')
        if distinct is True:
            sql_s += 'DISTINCT'
        elif distinct:
            sql_s += 'DISTINCT ON (%s)' % distinct
        if inner_join:
            icommand = self.JOIN()
            if not isinstance(inner_join, (tuple, list)):
                inner_join = [inner_join]
            ijoint = [t._tablename for t in inner_join
                      if not isinstance(t, Expression)]
            ijoinon = [t for t in inner_join if isinstance(t, Expression)]
            itables_to_merge={} #issue 490
            [itables_to_merge.update(
                    dict.fromkeys(tables(t))) for t in ijoinon]
            ijoinont = [t.first._tablename for t in ijoinon]
            [itables_to_merge.pop(t) for t in ijoinont
             if t in itables_to_merge] #issue 490
            iimportant_tablenames = ijoint + ijoinont + itables_to_merge.keys()
            iexcluded = [t for t in tablenames
                         if not t in iimportant_tablenames]
        if left:
            join = attributes['left']
            command = self.LEFT_JOIN()
            if not isinstance(join, (tuple, list)):
                join = [join]
            joint = [t._tablename for t in join
                     if not isinstance(t, Expression)]
            joinon = [t for t in join if isinstance(t, Expression)]
            #patch join+left patch (solves problem with ordering in left joins)
            tables_to_merge={}
            [tables_to_merge.update(
                    dict.fromkeys(tables(t))) for t in joinon]
            joinont = [t.first._tablename for t in joinon]
            [tables_to_merge.pop(t) for t in joinont if t in tables_to_merge]
            tablenames_for_common_filters = [t for t in tablenames
                        if not t in joinont ]
            important_tablenames = joint + joinont + tables_to_merge.keys()
            excluded = [t for t in tablenames
                        if not t in important_tablenames ]
        else:
            excluded = tablenames

        if use_common_filters(query):
            query = self.common_filter(query, tablenames_for_common_filters)
        sql_w = ' WHERE ' + self.expand(query) if query else ''

        if inner_join and not left:
            sql_t = ', '.join([self.table_alias(t)
                               for t in iexcluded + itables_to_merge.keys()])
            for t in ijoinon:
                sql_t += ' %s %s' % (icommand, t)
        elif not inner_join and left:
            sql_t = ', '.join([self.table_alias(t)
                               for t in excluded + tables_to_merge.keys()])
            if joint:
                sql_t += ' %s %s' % (command,
                                     ','.join([t for t in joint]))
            for t in joinon:
                sql_t += ' %s %s' % (command, t)
        elif inner_join and left:
            all_tables_in_query = set(important_tablenames +
                                      iimportant_tablenames + tablenames)
            tables_in_joinon = set(joinont + ijoinont)
            tables_not_in_joinon = \
                all_tables_in_query.difference(tables_in_joinon)
            sql_t = ','.join([self.table_alias(t) for t in tables_not_in_joinon])
            for t in ijoinon:
                sql_t += ' %s %s' % (icommand, t)
            if joint:
                sql_t += ' %s %s' % (command,
                                     ','.join([t for t in joint]))
            for t in joinon:
                sql_t += ' %s %s' % (command, t)
        else:
            sql_t = ', '.join(self.table_alias(t) for t in tablenames)
        if groupby:
            if isinstance(groupby, (list, tuple)):
                groupby = xorify(groupby)
            sql_o += ' GROUP BY %s' % self.expand(groupby)
            if having:
                sql_o += ' HAVING %s' % attributes['having']
        if orderby:
            if isinstance(orderby, (list, tuple)):
                orderby = xorify(orderby)
            if str(orderby) == '<random>':
                sql_o += ' ORDER BY %s' % self.RANDOM()
            else:
                sql_o += ' ORDER BY %s' % self.expand(orderby)
        if (limitby and not groupby and tablenames and orderby_on_limitby and not orderby):
            sql_o += ' ORDER BY %s' % ', '.join(
                [self.db[t].sqlsafe + '.' + self.db[t][x].sqlsafe_name for t in tablenames for x in (
                    hasattr(self.db[t], '_primarykey') and self.db[t]._primarykey
                    or ['_id']
                    )
                 ]
                )
        # oracle does not support limitby
        sql = self.select_limitby(sql_s, sql_f, sql_t, sql_w, sql_o, limitby)
        if for_update and self.can_select_for_update is True:
            sql = sql.rstrip(';') + ' FOR UPDATE;'
        return sql

    def select_limitby(self, sql_s, sql_f, sql_t, sql_w, sql_o, limitby):
        if limitby:
            (lmin, lmax) = limitby
            sql_o += ' LIMIT %i OFFSET %i' % (lmax - lmin, lmin)
        return 'SELECT %s %s FROM %s%s%s;' % \
            (sql_s, sql_f, sql_t, sql_w, sql_o)

    def _fetchall(self):
        return self.cursor.fetchall()

    def _select_aux(self, sql, fields, attributes):
        args_get = attributes.get
        cache = args_get('cache',None)
        if not cache:
            self.execute(sql)
            rows = self._fetchall()
        else:
            (cache_model, time_expire) = cache
            key = self.uri + '/' + sql + '/rows'
            if len(key)>200: key = hashlib_md5(key).hexdigest()
            def _select_aux2():
                self.execute(sql)
                return self._fetchall()
            rows = cache_model(key, _select_aux2, time_expire)
        if isinstance(rows, tuple):
            rows = list(rows)
        limitby = args_get('limitby', None) or (0, )
        rows = self.rowslice(rows, limitby[0], None)
        processor = args_get('processor', self.parse)
        cacheable = args_get('cacheable', False)
        return processor(rows, fields, self._colnames, cacheable=cacheable)

    def select(self, query, fields, attributes):
        """
        Always returns a Rows object, possibly empty.
        """
        sql = self._select(query, fields, attributes)
        cache = attributes.get('cache', None)
        if cache and attributes.get('cacheable', False):
            del attributes['cache']
            (cache_model, time_expire) = cache
            key = self.uri + '/' + sql
            if len(key) > 200: key = hashlib_md5(key).hexdigest()
            args = (sql, fields, attributes)
            return cache_model(
                key,
                lambda self=self, args=args: self._select_aux(*args),
                time_expire)
        else:
            return self._select_aux(sql, fields, attributes)

    def _count(self, query, distinct=None):
        tablenames = self.tables(query)
        if query:
            if use_common_filters(query):
                query = self.common_filter(query, tablenames)
            sql_w = ' WHERE ' + self.expand(query)
        else:
            sql_w = ''
        sql_t = ','.join(self.table_alias(t) for t in tablenames)
        if distinct:
            if isinstance(distinct, (list, tuple)):
                distinct = xorify(distinct)
            sql_d = self.expand(distinct)
            return 'SELECT count(DISTINCT %s) FROM %s%s;' % \
                (sql_d, sql_t, sql_w)
        return 'SELECT count(*) FROM %s%s;' % (sql_t, sql_w)

    def count(self, query, distinct=None):
        self.execute(self._count(query, distinct))
        return self.cursor.fetchone()[0]

    def tables(self, *queries):
        tables = set()
        for query in queries:
            if isinstance(query, Field):
                tables.add(query.tablename)
            elif isinstance(query, (Expression, Query)):
                if not query.first is None:
                    tables = tables.union(self.tables(query.first))
                if not query.second is None:
                    tables = tables.union(self.tables(query.second))
        return list(tables)

    def commit(self):
        if self.connection:
            return self.connection.commit()

    def rollback(self):
        if self.connection:
            return self.connection.rollback()

    def close_connection(self):
        if self.connection:
            r = self.connection.close()
            self.connection = None
            return r

    def distributed_transaction_begin(self, key):
        return

    def prepare(self, key):
        if self.connection: self.connection.prepare()

    def commit_prepared(self, key):
        if self.connection: self.connection.commit()

    def rollback_prepared(self, key):
        if self.connection: self.connection.rollback()

    def concat_add(self, tablename):
        return ', ADD '

    def constraint_name(self, table, fieldname):
        return '%s_%s__constraint' % (table, fieldname)

    def create_sequence_and_triggers(self, query, table, **args):
        self.execute(query)

    def log_execute(self, *a, **b):
        if not self.connection: raise ValueError(a[0])
        if not self.connection: return None
        command = a[0]
        if hasattr(self, 'filter_sql_command'):
            command = self.filter_sql_command(command)
        if self.db._debug:
            LOGGER.debug('SQL: %s' % command)
        self.db._lastsql = command
        t0 = time.time()
        ret = self.cursor.execute(command, *a[1:], **b)
        self.db._timings.append((command, time.time()-t0))
        del self.db._timings[:-TIMINGSSIZE]
        return ret

    def execute(self, *a, **b):
        return self.log_execute(*a, **b)

    def represent(self, obj, fieldtype):
        field_is_type = fieldtype.startswith
        if isinstance(obj, CALLABLETYPES):
            obj = obj()
        if isinstance(fieldtype, SQLCustomType):
            value = fieldtype.encoder(obj)
            if fieldtype.type in ('string', 'text', 'json'):
                return self.adapt(value)
            return value
        if isinstance(obj, (Expression, Field)):
            return str(obj)
        if field_is_type('list:'):
            if not obj:
                obj = []
            elif not isinstance(obj, (list, tuple)):
                obj = [obj]
            if field_is_type('list:string'):
                obj = map(str, obj)
            else:
                obj = map(int, [o for o in obj if o != ''])
        # we don't want to bar_encode json objects
        if isinstance(obj, (list, tuple)) and (not fieldtype == "json"):
            obj = bar_encode(obj)
        if obj is None:
            return 'NULL'
        if obj == '' and not fieldtype[:2] in ['st', 'te', 'js', 'pa', 'up']:
            return 'NULL'
        r = self.represent_exceptions(obj, fieldtype)
        if not r is None:
            return r
        if fieldtype == 'boolean':
            if obj and not str(obj)[:1].upper() in '0F':
                return self.smart_adapt(self.TRUE)
            else:
                return self.smart_adapt(self.FALSE)
        if fieldtype == 'id' or fieldtype == 'integer':
            return str(long(obj))
        if field_is_type('decimal'):
            return str(obj)
        elif field_is_type('reference'): # reference
            # check for tablename first
            referenced = fieldtype[9:].strip()
            if referenced in self.db.tables:
                return str(long(obj))
            p = referenced.partition('.')
            if p[2] != '':
                try:
                    ftype = self.db[p[0]][p[2]].type
                    return self.represent(obj, ftype)
                except (ValueError, KeyError):
                    return repr(obj)
            elif isinstance(obj, (Row, Reference)):
                return str(obj['id'])
            return str(long(obj))
        elif fieldtype == 'double':
            return repr(float(obj))
        if isinstance(obj, unicode):
            obj = obj.encode(self.db_codec)
        if fieldtype == 'blob':
            obj = base64.b64encode(str(obj))
        elif fieldtype == 'date':
            if isinstance(obj, (datetime.date, datetime.datetime)):
                obj = obj.isoformat()[:10]
            else:
                obj = str(obj)
        elif fieldtype == 'datetime':
            if isinstance(obj, datetime.datetime):
                obj = obj.isoformat(self.T_SEP)[:19]
            elif isinstance(obj, datetime.date):
                obj = obj.isoformat()[:10]+self.T_SEP+'00:00:00'
            else:
                obj = str(obj)
        elif fieldtype == 'time':
            if isinstance(obj, datetime.time):
                obj = obj.isoformat()[:10]
            else:
                obj = str(obj)
        elif fieldtype == 'json':
            if not self.native_json:
                if have_serializers:
                    obj = serializers.json(obj)
                elif simplejson:
                    obj = simplejson.dumps(obj)
                else:
                    raise RuntimeError("missing simplejson")
        if not isinstance(obj, bytes):
            obj = bytes(obj)
        try:
            obj.decode(self.db_codec)
        except:
            obj = obj.decode('latin1').encode(self.db_codec)
        return self.adapt(obj)

    def represent_exceptions(self, obj, fieldtype):
        return None

    def lastrowid(self, table):
        return None

    def rowslice(self, rows, minimum=0, maximum=None):
        """
        By default this function does nothing;
        overload when db does not do slicing.
        """
        return rows

    def parse_value(self, value, field_type, blob_decode=True):
        if field_type != 'blob' and isinstance(value, str):
            try:
                value = value.decode(self.db._db_codec)
            except Exception:
                pass
        if isinstance(value, unicode):
            value = value.encode('utf-8')
        if isinstance(field_type, SQLCustomType):
            value = field_type.decoder(value)
        if not isinstance(field_type, str) or value is None:
            return value
        elif field_type in ('string', 'text', 'password', 'upload', 'dict'):
            return value
        elif field_type.startswith('geo'):
            return value
        elif field_type == 'blob' and not blob_decode:
            return value
        else:
            key = REGEX_TYPE.match(field_type).group(0)
            return self.parsemap[key](value, field_type)

    def parse_reference(self, value, field_type):
        referee = field_type[10:].strip()
        if not '.' in referee:
            value = Reference(value)
            value._table, value._record = self.db[referee], None
        return value

    def parse_boolean(self, value, field_type):
        return value == self.TRUE or str(value)[:1].lower() == 't'

    def parse_date(self, value, field_type):
        if isinstance(value, datetime.datetime):
            return value.date()
        if not isinstance(value, (datetime.date, datetime.datetime)):
            (y, m, d) = map(int, str(value)[:10].strip().split('-'))
            value = datetime.date(y, m, d)
        return value

    def parse_time(self, value, field_type):
        if not isinstance(value, datetime.time):
            time_items = map(int, str(value)[:8].strip().split(':')[:3])
            if len(time_items) == 3:
                (h, mi, s) = time_items
            else:
                (h, mi, s) = time_items + [0]
            value = datetime.time(h, mi, s)
        return value

    def parse_datetime(self, value, field_type):
        if not isinstance(value, datetime.datetime):
            value = str(value)
            date_part, time_part, timezone = value[:10], value[11:19], value[19:]
            if '+' in timezone:
                ms, tz = timezone.split('+')
                h, m = tz.split(':')
                dt = datetime.timedelta(seconds=3600*int(h)+60*int(m))
            elif '-' in timezone:
                ms, tz = timezone.split('-')
                h, m = tz.split(':')
                dt = -datetime.timedelta(seconds=3600*int(h)+60*int(m))
            else:
                dt = None
            (y, m, d) = map(int, date_part.split('-'))
            time_parts = time_part and time_part.split(':')[:3] or (0, 0, 0)
            while len(time_parts)<3: time_parts.append(0)
            time_items = map(int, time_parts)
            (h, mi, s) = time_items
            value = datetime.datetime(y, m, d, h, mi, s)
            if dt:
                value = value + dt
        return value

    def parse_blob(self, value, field_type):
        return base64.b64decode(str(value))

    def parse_decimal(self, value, field_type):
        decimals = int(field_type[8:-1].split(',')[-1])
        if self.dbengine in ('sqlite', 'spatialite'):
            value = ('%.' + str(decimals) + 'f') % value
        if not isinstance(value, decimal.Decimal):
            value = decimal.Decimal(str(value))
        return value

    def parse_list_integers(self, value, field_type):
        if not isinstance(self, NoSQLAdapter):
            value = bar_decode_integer(value)
        return value

    def parse_list_references(self, value, field_type):
        if not isinstance(self, NoSQLAdapter):
            value = bar_decode_integer(value)
        return [self.parse_reference(r, field_type[5:]) for r in value]

    def parse_list_strings(self, value, field_type):
        if not isinstance(self, NoSQLAdapter):
            value = bar_decode_string(value)
        return value

    def parse_id(self, value, field_type):
        return long(value)

    def parse_integer(self, value, field_type):
        return long(value)

    def parse_double(self, value, field_type):
        return float(value)

    def parse_json(self, value, field_type):
        if not self.native_json:
            if not isinstance(value, basestring):
                raise RuntimeError('json data not a string')
            if isinstance(value, unicode):
                value = value.encode('utf-8')
            if have_serializers:
                value = serializers.loads_json(value)
            elif simplejson:
                value = simplejson.loads(value)
            else:
                raise RuntimeError("missing simplejson")
        return value

    def build_parsemap(self):
        self.parsemap = {'id': self.parse_id,
                         'integer': self.parse_integer,
                         'bigint': self.parse_integer,
                         'float': self.parse_double,
                         'double': self.parse_double,
                         'reference': self.parse_reference,
                         'boolean': self.parse_boolean,
                         'date': self.parse_date,
                         'time': self.parse_time,
                         'datetime': self.parse_datetime,
                         'blob': self.parse_blob,
                         'decimal': self.parse_decimal,
                         'json': self.parse_json,
                         'list:integer': self.parse_list_integers,
                         'list:reference': self.parse_list_references,
                         'list:string': self.parse_list_strings,
                         }

    def parse(self, rows, fields, colnames, blob_decode=True,
              cacheable=False):
        db = self.db
        virtualtables = []
        new_rows = []
        tmps = []
        for colname in colnames:
            col_m = self.REGEX_TABLE_DOT_FIELD.match(colname)
            if not col_m:
                tmps.append(None)
            else:
                tablename, fieldname = col_m.groups()
                table = db[tablename]
                field = table[fieldname]
                ft = field.type
                tmps.append((tablename, fieldname, table, field, ft))
        for (i, row) in enumerate(rows):
            new_row = Row()
            for (j, colname) in enumerate(colnames):
                value = row[j]
                tmp = tmps[j]
                if tmp:
                    (tablename, fieldname, table, field, ft) = tmp
                    colset = new_row.get(tablename, None)
                    if colset is None:
                        colset = new_row[tablename] = Row()
                        if tablename not in virtualtables:
                            virtualtables.append(tablename)
                    value = self.parse_value(value, ft, blob_decode)
                    if field.filter_out:
                        value = field.filter_out(value)
                    colset[fieldname] = value

                    # for backward compatibility
                    if ft == 'id' and fieldname != 'id' \
                            and not 'id' in table.fields:
                        colset['id'] = value

                    if ft == 'id' and not cacheable:
                        # temporary hack to deal with
                        # GoogleDatastoreAdapter
                        # references
                        if isinstance(self, GoogleDatastoreAdapter):
                            id = value.key.id() if self.use_ndb else value.key().id_or_name()
                            colset[fieldname] = id
                            colset.gae_item = value
                        else:
                            id = value
                        colset.update_record = RecordUpdater(colset, table, id)
                        colset.delete_record = RecordDeleter(table, id)
                        if table._db._lazy_tables:
                            colset['__get_lazy_reference__'] = LazyReferenceGetter(table, id)
                        for rfield in table._referenced_by:
                            referee_link = db._referee_name and \
                                db._referee_name % dict(
                                table=rfield.tablename, field=rfield.name)
                            if referee_link and not referee_link in colset:
                                colset[referee_link] = LazySet(rfield, id)
                else:
                    if not '_extra' in new_row:
                        new_row['_extra'] = Row()
                    new_row['_extra'][colname] = \
                        self.parse_value(value,
                                         fields[j].type, blob_decode)
                    new_column_name = \
                        REGEX_SELECT_AS_PARSER.search(colname)
                    if not new_column_name is None:
                        column_name = new_column_name.groups(0)
                        setattr(new_row, column_name[0], value)
            new_rows.append(new_row)
        rowsobj = Rows(db, new_rows, colnames, rawrows=rows)

        for tablename in virtualtables:
            table = db[tablename]
            fields_virtual = [(f, v) for (f, v) in table.iteritems()
                              if isinstance(v, FieldVirtual)]
            fields_lazy = [(f, v) for (f, v) in table.iteritems()
                           if isinstance(v, FieldMethod)]
            if fields_virtual or fields_lazy:
                for row in rowsobj.records:
                    box = row[tablename]
                    for f, v in fields_virtual:
                        try:
                            box[f] = v.f(row)
                        except AttributeError:
                            pass  # not enough fields to define virtual field
                    for f, v in fields_lazy:
                        try:
                            box[f] = (v.handler or VirtualCommand)(v.f, row)
                        except AttributeError:
                            pass  # not enough fields to define virtual field

            ### old style virtual fields
            for item in table.virtualfields:
                try:
                    rowsobj = rowsobj.setvirtualfields(**{tablename:item})
                except (KeyError, AttributeError):
                    # to avoid breaking virtualfields when partial select
                    pass
        return rowsobj

    def common_filter(self, query, tablenames):
        tenant_fieldname = self.db._request_tenant

        for tablename in tablenames:
            table = self.db[tablename]

            # deal with user provided filters
            if table._common_filter != None:
                query = query & table._common_filter(query)

            # deal with multi_tenant filters
            if tenant_fieldname in table:
                default = table[tenant_fieldname].default
                if not default is None:
                    newquery = table[tenant_fieldname] == default
                    if query is None:
                        query = newquery
                    else:
                        query = query & newquery
        return query

    def CASE(self, query, t, f):
        def represent(x):
            types = {type(True):'boolean', type(0):'integer', type(1.0):'double'}
            if x is None: return 'NULL'
            elif isinstance(x, Expression): return str(x)
            else: return self.represent(x, types.get(type(x), 'string'))
        return Expression(self.db, 'CASE WHEN %s THEN %s ELSE %s END' % \
                              (self.expand(query), represent(t), represent(f)))

    def sqlsafe_table(self, tablename, ot=None):
        if ot is not None:
            return ('%s AS ' + self.QUOTE_TEMPLATE) % (ot, tablename)
        return self.QUOTE_TEMPLATE % tablename

    def sqlsafe_field(self, fieldname):
        return self.QUOTE_TEMPLATE % fieldname


###################################################################################
# List of all the available adapters; they all extend BaseAdapter.
###################################################################################
class SQLiteAdapter(BaseAdapter):
    drivers = ('sqlite2', 'sqlite3')

    can_select_for_update = None    # support ourselves with BEGIN TRANSACTION

    def EXTRACT(self, field, what):
        return "web2py_extract('%s',%s)" % (what, self.expand(field))

    @staticmethod
    def web2py_extract(lookup, s):
        table = {'year': (0, 4),
                 'month': (5, 7),
                 'day': (8, 10),
                 'hour': (11, 13),
                 'minute': (14, 16),
                 'second': (17, 19),
                 }
        try:
            if lookup != 'epoch':
                (i, j) = table[lookup]
                return int(s[i:j])
            else:
                return time.mktime(datetime.datetime.strptime(s, '%Y-%m-%d %H:%M:%S').timetuple())
        except:
            return None

    @staticmethod
    def web2py_regexp(expression, item):
        return re.compile(expression).search(item) is not None

    def __init__(self, db, uri, pool_size=0, folder=None, db_codec='UTF-8',
                 credential_decoder=IDENTITY, driver_args={},
                 adapter_args={}, do_connect=True, after_connection=None):
        self.db = db
        self.dbengine = "sqlite"
        self.uri = uri
        self.adapter_args = adapter_args
        if do_connect: self.find_driver(adapter_args)
        self.pool_size = 0
        self.folder = folder
        self.db_codec = db_codec
        self._after_connection = after_connection
        self.find_or_make_work_folder()
        path_encoding = sys.getfilesystemencoding() \
            or locale.getdefaultlocale()[1] or 'utf8'
        if uri.startswith('sqlite:memory'):
            self.dbpath = ':memory:'
        else:
            self.dbpath = uri.split('://', 1)[1]
            if self.dbpath[0] != '/':
                if PYTHON_VERSION[0] == 2:
                    self.dbpath = pjoin(
                        self.folder.decode(path_encoding).encode('utf8'), self.dbpath)
                else:
                    self.dbpath = pjoin(self.folder, self.dbpath)
        if not 'check_same_thread' in driver_args:
            driver_args['check_same_thread'] = False
        if not 'detect_types' in driver_args and do_connect:
            driver_args['detect_types'] = self.driver.PARSE_DECLTYPES

        def connector(dbpath=self.dbpath, driver_args=driver_args):
            return self.driver.Connection(dbpath, **driver_args)

        self.connector = connector
        if do_connect: self.reconnect()

    def after_connection(self):
        self.connection.create_function('web2py_extract', 2,
                                        SQLiteAdapter.web2py_extract)
        self.connection.create_function("REGEXP", 2,
                                        SQLiteAdapter.web2py_regexp)

        if self.adapter_args.get('foreign_keys', True):
            self.execute('PRAGMA foreign_keys=ON;')

    def _truncate(self, table, mode=''):
        tablename = table._tablename
        return ['DELETE FROM %s;' % tablename,
                "DELETE FROM sqlite_sequence WHERE name='%s';" % tablename]

    def lastrowid(self, table):
        return self.cursor.lastrowid

    def REGEXP(self, first, second):
        return '(%s REGEXP %s)' % (self.expand(first),
                                   self.expand(second, 'string'))

    def select(self, query, fields, attributes):
        """
        Simulate `SELECT ... FOR UPDATE` with `BEGIN IMMEDIATE TRANSACTION`.
        Note that the entire database, rather than one record, is locked
        (it will be locked eventually anyway by the following UPDATE).
        """
        if attributes.get('for_update', False) and not 'cache' in attributes:
            self.execute('BEGIN IMMEDIATE TRANSACTION;')
        return super(SQLiteAdapter, self).select(query, fields, attributes)


class SpatiaLiteAdapter(SQLiteAdapter):
    drivers = ('sqlite3', 'sqlite2')

    types = copy.copy(BaseAdapter.types)
    types.update(geometry='GEOMETRY')

    def __init__(self, db, uri, pool_size=0, folder=None, db_codec='UTF-8',
                 credential_decoder=IDENTITY, driver_args={},
                 adapter_args={}, do_connect=True, srid=4326, after_connection=None):
        self.db = db
        self.dbengine = "spatialite"
        self.uri = uri
        if do_connect: self.find_driver(adapter_args)
        self.pool_size = 0
        self.folder = folder
        self.db_codec = db_codec
        self._after_connection = after_connection
        self.find_or_make_work_folder()
        self.srid = srid
        path_encoding = sys.getfilesystemencoding() \
            or locale.getdefaultlocale()[1] or 'utf8'
        if uri.startswith('spatialite:memory'):
            self.dbpath = ':memory:'
        else:
            self.dbpath = uri.split('://', 1)[1]
            if self.dbpath[0] != '/':
                self.dbpath = pjoin(
                    self.folder.decode(path_encoding).encode('utf8'), self.dbpath)
        if not 'check_same_thread' in driver_args:
            driver_args['check_same_thread'] = False
        if not 'detect_types' in driver_args and do_connect:
            driver_args['detect_types'] = self.driver.PARSE_DECLTYPES

        def connector(dbpath=self.dbpath, driver_args=driver_args):
            return self.driver.Connection(dbpath, **driver_args)

        self.connector = connector
        if do_connect: self.reconnect()

    def after_connection(self):
        self.connection.enable_load_extension(True)
        # for Windows, rename libspatialite-2.dll to libspatialite.dll
        # Linux uses libspatialite.so
        # Mac OS X uses libspatialite.dylib
        libspatialite = SPATIALLIBS[platform.system()]
        self.execute(r'SELECT load_extension("%s");' % libspatialite)

        self.connection.create_function('web2py_extract', 2,
                                        SQLiteAdapter.web2py_extract)
        self.connection.create_function("REGEXP", 2,
                                        SQLiteAdapter.web2py_regexp)

    # GIS functions

    def ST_ASGEOJSON(self, first, second):
        return 'AsGeoJSON(%s,%s,%s)' %(self.expand(first),
            second['precision'], second['options'])

    def ST_ASTEXT(self, first):
        return 'AsText(%s)' % (self.expand(first))

    def ST_CONTAINS(self, first, second):
        return 'Contains(%s,%s)' % (self.expand(first),
                                   self.expand(second, first.type))

    def ST_DISTANCE(self, first, second):
        return 'Distance(%s,%s)' % (self.expand(first),
                                   self.expand(second, first.type))

    def ST_EQUALS(self, first, second):
        return 'Equals(%s,%s)' % (self.expand(first),
                                 self.expand(second, first.type))

    def ST_INTERSECTS(self, first, second):
        return 'Intersects(%s,%s)' % (self.expand(first),
                                     self.expand(second, first.type))

    def ST_OVERLAPS(self, first, second):
        return 'Overlaps(%s,%s)' % (self.expand(first),
                                   self.expand(second, first.type))

    def ST_SIMPLIFY(self, first, second):
        return 'Simplify(%s,%s)' % (self.expand(first),
                                   self.expand(second, 'double'))

    def ST_TOUCHES(self, first, second):
        return 'Touches(%s,%s)' % (self.expand(first),
                                  self.expand(second, first.type))

    def ST_WITHIN(self, first, second):
        return 'Within(%s,%s)' % (self.expand(first),
                                 self.expand(second, first.type))

    def represent(self, obj, fieldtype):
        field_is_type = fieldtype.startswith
        if field_is_type('geo'):
            srid = 4326  # Spatialite default srid for geometry
            geotype, parms = fieldtype[:-1].split('(')
            parms = parms.split(',')
            if len(parms) >= 2:
                schema, srid = parms[:2]
            # if field_is_type('geometry'):
            value = "ST_GeomFromText('%s',%s)" % (obj, srid)
            # elif field_is_type('geography'):
            #    value = "ST_GeogFromText('SRID=%s;%s')" %(srid, obj)
            # else:
            #    raise SyntaxError, 'Invalid field type %s' %fieldtype
            return value
        return BaseAdapter.represent(self, obj, fieldtype)


class JDBCSQLiteAdapter(SQLiteAdapter):
    drivers = ('zxJDBC_sqlite', )

    def __init__(self, db, uri, pool_size=0, folder=None, db_codec='UTF-8',
                 credential_decoder=IDENTITY, driver_args={},
                 adapter_args={}, do_connect=True, after_connection=None):
        self.db = db
        self.dbengine = "sqlite"
        self.uri = uri
        if do_connect: self.find_driver(adapter_args)
        self.pool_size = pool_size
        self.folder = folder
        self.db_codec = db_codec
        self._after_connection = after_connection
        self.find_or_make_work_folder()
        path_encoding = sys.getfilesystemencoding() \
            or locale.getdefaultlocale()[1] or 'utf8'
        if uri.startswith('sqlite:memory'):
            self.dbpath = ':memory:'
        else:
            self.dbpath = uri.split('://', 1)[1]
            if self.dbpath[0] != '/':
                self.dbpath = pjoin(
                    self.folder.decode(path_encoding).encode('utf8'), self.dbpath)

        def connector(dbpath=self.dbpath, driver_args=driver_args):
            return self.driver.connect(
                self.driver.getConnection('jdbc:sqlite:'+dbpath),
                **driver_args)

        self.connector = connector
        if do_connect: self.reconnect()

    def after_connection(self):
        # FIXME http://www.zentus.com/sqlitejdbc/custom_functions.html for UDFs
        self.connection.create_function('web2py_extract', 2,
                                        SQLiteAdapter.web2py_extract)

    def execute(self, a):
        return self.log_execute(a)


class MySQLAdapter(BaseAdapter):
    drivers = ('MySQLdb', 'pymysql', 'mysqlconnector')

    commit_on_alter_table = True
    support_distributed_transaction = True
    types = {'boolean': 'CHAR(1)',
             'string': 'VARCHAR(%(length)s)',
             'text': 'LONGTEXT',
             'json': 'LONGTEXT',
             'password': 'VARCHAR(%(length)s)',
             'blob': 'LONGBLOB',
             'upload': 'VARCHAR(%(length)s)',
             'integer': 'INT',
             'bigint': 'BIGINT',
             'float': 'FLOAT',
             'double': 'DOUBLE',
             'decimal': 'NUMERIC(%(precision)s,%(scale)s)',
             'date': 'DATE',
             'time': 'TIME',
             'datetime': 'DATETIME',
             'id': 'INT AUTO_INCREMENT NOT NULL',
             'reference': 'INT, INDEX %(index_name)s (%(field_name)s), FOREIGN KEY (%(field_name)s) REFERENCES %(foreign_key)s ON DELETE %(on_delete_action)s',
             'list:integer': 'LONGTEXT',
             'list:string': 'LONGTEXT',
             'list:reference': 'LONGTEXT',
             'big-id': 'BIGINT AUTO_INCREMENT NOT NULL',
             'big-reference': 'BIGINT, INDEX %(index_name)s (%(field_name)s), FOREIGN KEY (%(field_name)s) REFERENCES %(foreign_key)s ON DELETE %(on_delete_action)s',
             'reference FK': ', CONSTRAINT  `FK_%(constraint_name)s` FOREIGN KEY (%(field_name)s) REFERENCES %(foreign_key)s ON DELETE %(on_delete_action)s',
             }

    QUOTE_TEMPLATE = "`%s`"

    def varquote(self, name):
        return varquote_aux(name, '`%s`')

    def RANDOM(self):
        return 'RAND()'

    def SUBSTRING(self, field, parameters):
        return 'SUBSTRING(%s,%s,%s)' % (self.expand(field),
                                        parameters[0], parameters[1])

    def EPOCH(self, first):
        return "UNIX_TIMESTAMP(%s)" % self.expand(first)

    def CONCAT(self, *items):
        return 'CONCAT(%s)' % ','.join(self.expand(x, 'string') for x in items)

    def REGEXP(self, first, second):
        return '(%s REGEXP %s)' % (self.expand(first),
                                   self.expand(second, 'string'))

    def _drop(self, table, mode):
        # breaks db integrity but without this mysql does not drop table
        table_rname = table.sqlsafe
        return ['SET FOREIGN_KEY_CHECKS=0;','DROP TABLE %s;' % table_rname,
                'SET FOREIGN_KEY_CHECKS=1;']

    def _insert_empty(self, table):
        return 'INSERT INTO %s VALUES (DEFAULT);' % (table.sqlsafe)

    def distributed_transaction_begin(self, key):
        self.execute('XA START;')

    def prepare(self, key):
        self.execute("XA END;")
        self.execute("XA PREPARE;")

<<<<<<< HEAD
    def commit_prepared(self, ley):
=======
    def commit_prepared(self,key):
>>>>>>> 32ef767e
        self.execute("XA COMMIT;")

    def rollback_prepared(self,key):
        self.execute("XA ROLLBACK;")

    REGEX_URI = re.compile('^(?P<user>[^:@]+)(\:(?P<password>[^@]*))?@(?P<host>[^\:/]+)(\:(?P<port>[0-9]+))?/(?P<db>[^?]+)(\?set_encoding=(?P<charset>\w+))?$')

    def __init__(self, db, uri, pool_size=0, folder=None, db_codec='UTF-8',
                 credential_decoder=IDENTITY, driver_args={},
                 adapter_args={}, do_connect=True, after_connection=None):
        self.db = db
        self.dbengine = "mysql"
        self.uri = uri
        if do_connect: self.find_driver(adapter_args, uri)
        self.pool_size = pool_size
        self.folder = folder
        self.db_codec = db_codec
        self._after_connection = after_connection
        self.find_or_make_work_folder()
        ruri = uri.split('://', 1)[1]
        m = self.REGEX_URI.match(ruri)
        if not m:
            raise SyntaxError(
                "Invalid URI string in DAL: %s" % self.uri)
        user = credential_decoder(m.group('user'))
        if not user:
            raise SyntaxError('User required')
        password = credential_decoder(m.group('password'))
        if not password:
            password = ''
        host = m.group('host')
        if not host:
            raise SyntaxError('Host name required')
        db = m.group('db')
        if not db:
            raise SyntaxError('Database name required')
        port = int(m.group('port') or '3306')
        charset = m.group('charset') or 'utf8'
        driver_args.update(db=db,
                           user=credential_decoder(user),
                           passwd=credential_decoder(password),
                           host=host,
                           port=port,
                           charset=charset)

        def connector(driver_args=driver_args):
            return self.driver.connect(**driver_args)
        self.connector = connector
        if do_connect: self.reconnect()

    def after_connection(self):
        self.execute('SET FOREIGN_KEY_CHECKS=1;')
        self.execute("SET sql_mode='NO_BACKSLASH_ESCAPES';")

    def lastrowid(self, table):
        self.execute('select last_insert_id();')
        return int(self.cursor.fetchone()[0])


class PostgreSQLAdapter(BaseAdapter):
    drivers = ('psycopg2', 'pg8000')

    QUOTE_TEMPLATE = '"%s"'

    support_distributed_transaction = True
    types = {'boolean': 'CHAR(1)',
             'string': 'VARCHAR(%(length)s)',
             'text': 'TEXT',
             'json': 'TEXT',
             'password': 'VARCHAR(%(length)s)',
             'blob': 'BYTEA',
             'upload': 'VARCHAR(%(length)s)',
             'integer': 'INTEGER',
             'bigint': 'BIGINT',
             'float': 'FLOAT',
             'double': 'FLOAT8',
             'decimal': 'NUMERIC(%(precision)s,%(scale)s)',
             'date': 'DATE',
             'time': 'TIME',
             'datetime': 'TIMESTAMP',
             'id': 'SERIAL PRIMARY KEY',
             'reference': 'INTEGER REFERENCES %(foreign_key)s ON DELETE %(on_delete_action)s',
             'list:integer': 'TEXT',
             'list:string': 'TEXT',
             'list:reference': 'TEXT',
             'geometry': 'GEOMETRY',
             'geography': 'GEOGRAPHY',
             'big-id': 'BIGSERIAL PRIMARY KEY',
             'big-reference': 'BIGINT REFERENCES %(foreign_key)s ON DELETE %(on_delete_action)s',
             'reference FK': ', CONSTRAINT  "FK_%(constraint_name)s" FOREIGN KEY (%(field_name)s) REFERENCES %(foreign_key)s ON DELETE %(on_delete_action)s',
             'reference TFK': ' CONSTRAINT  "FK_%(foreign_table)s_PK" FOREIGN KEY (%(field_name)s) REFERENCES %(foreign_table)s (%(foreign_key)s) ON DELETE %(on_delete_action)s',
             }

    def varquote(self, name):
        return varquote_aux(name, '"%s"')

    def adapt(self, obj):
        if self.driver_name == 'psycopg2':
            return psycopg2_adapt(obj).getquoted()
        elif self.driver_name == 'pg8000':
            return "'%s'" % str(obj).replace("%", "%%").replace("'", "''")
        else:
            return "'%s'" % str(obj).replace("'", "''")

    def sequence_name(self, table):
        return self.QUOTE_TEMPLATE % (table + '_id_seq')

    def RANDOM(self):
        return 'RANDOM()'

    def ADD(self, first, second):
        t = first.type
        if t in ('text', 'string', 'password', 'json', 'upload', 'blob'):
            return '(%s || %s)' % (self.expand(first), self.expand(second, t))
        else:
            return '(%s + %s)' % (self.expand(first), self.expand(second, t))

    def distributed_transaction_begin(self, key):
        return

    def prepare(self, key):
        self.execute("PREPARE TRANSACTION '%s';" % key)

    def commit_prepared(self, key):
        self.execute("COMMIT PREPARED '%s';" % key)

    def rollback_prepared(self, key):
        self.execute("ROLLBACK PREPARED '%s';" % key)

    def create_sequence_and_triggers(self, query, table, **args):
        # following lines should only be executed if table._sequence_name does not exist
        # self.execute('CREATE SEQUENCE %s;' % table._sequence_name)
        # self.execute("ALTER TABLE %s ALTER COLUMN %s SET DEFAULT NEXTVAL('%s');" \
        #              % (table._tablename, table._fieldname, table._sequence_name))
        self.execute(query)

    REGEX_URI = re.compile('^(?P<user>[^:@]+)(\:(?P<password>[^@]*))?@(?P<host>[^\:@]+)(\:(?P<port>[0-9]+))?/(?P<db>[^\?]+)(\?sslmode=(?P<sslmode>.+))?$')

    def __init__(self, db, uri, pool_size=0, folder=None, db_codec='UTF-8',
                 credential_decoder=IDENTITY, driver_args={},
                 adapter_args={}, do_connect=True, srid=4326,
                 after_connection=None):
        self.db = db
        self.dbengine = "postgres"
        self.uri = uri
        if do_connect: self.find_driver(adapter_args, uri)
        self.pool_size = pool_size
        self.folder = folder
        self.db_codec = db_codec
        self._after_connection = after_connection
        self.srid = srid
        self.find_or_make_work_folder()
        ruri = uri.split('://', 1)[1]
        m = self.REGEX_URI.match(ruri)
        if not m:
            raise SyntaxError("Invalid URI string in DAL")
        user = credential_decoder(m.group('user'))
        if not user:
            raise SyntaxError('User required')
        password = credential_decoder(m.group('password'))
        if not password:
            password = ''
        host = m.group('host')
        if not host:
            raise SyntaxError('Host name required')
        db = m.group('db')
        if not db:
            raise SyntaxError('Database name required')
        port = m.group('port') or '5432'
        sslmode = m.group('sslmode')
        if sslmode:
            msg = ("dbname='%s' user='%s' host='%s' "
                   "port=%s password='%s' sslmode='%s'") \
                   % (db, user, host, port, password, sslmode)
        else:
            msg = ("dbname='%s' user='%s' host='%s' "
                   "port=%s password='%s'") \
                   % (db, user, host, port, password)
        # choose diver according uri
        if self.driver:
            self.__version__ = "%s %s" % (self.driver.__name__,
                                          self.driver.__version__)
        else:
            self.__version__ = None

        def connector(msg=msg, driver_args=driver_args):
            return self.driver.connect(msg, **driver_args)

        self.connector = connector
        if do_connect: self.reconnect()

    def after_connection(self):
        self.connection.set_client_encoding('UTF8')
        self.execute("SET standard_conforming_strings=on;")
        self.try_json()

    def lastrowid(self, table=None):
        self.execute("select lastval()")
        return int(self.cursor.fetchone()[0])

    def try_json(self):
        # check JSON data type support
        # (to be added to after_connection)
        if self.driver_name == "pg8000":
            supports_json = self.connection.server_version >= "9.2.0"
        elif (self.driver_name == "psycopg2") and \
             (self.driver.__version__ >= "2.0.12"):
            supports_json = self.connection.server_version >= 90200
        elif self.driver_name == "zxJDBC":
            supports_json = self.connection.dbversion >= "9.2.0"
        else: supports_json = None
        if supports_json:
            self.types["json"] = "JSON"
            self.native_json = True
        else: LOGGER.debug("Your database version does not support the JSON data type (using TEXT instead)")

    def LIKE(self, first, second):
        args = (self.expand(first), self.expand(second, 'string'))
        if not first.type in ('string', 'text', 'json'):
            return '(%s LIKE %s)' % (
                self.CAST(args[0], 'CHAR(%s)' % first.length), args[1])
        else:
            return '(%s LIKE %s)' % args

    def ILIKE(self, first, second):
        args = (self.expand(first), self.expand(second, 'string'))
        if not first.type in ('string', 'text', 'json'):
            return '(%s LIKE %s)' % (
                self.CAST(args[0], 'CHAR(%s)' % first.length), args[1])
        else:
            return '(%s ILIKE %s)' % args

    def REGEXP(self, first, second):
        return '(%s ~ %s)' % (self.expand(first),
                              self.expand(second, 'string'))

    def STARTSWITH(self, first, second):
        return '(%s ILIKE %s)' % (self.expand(first),
                                  self.expand(second+'%', 'string'))

    def ENDSWITH(self, first, second):
        return '(%s ILIKE %s)' % (self.expand(first),
                                  self.expand('%'+second, 'string'))

    # GIS functions

    def ST_ASGEOJSON(self, first, second):
        """
        http://postgis.org/docs/ST_AsGeoJSON.html
        """
        return 'ST_AsGeoJSON(%s,%s,%s,%s)' % (second['version'],
                                              self.expand(first),
                                              second['precision'],
                                              second['options'])

    def ST_ASTEXT(self, first):
        """
        http://postgis.org/docs/ST_AsText.html
        """
        return 'ST_AsText(%s)' % (self.expand(first))

    def ST_X(self, first):
        """
        http://postgis.org/docs/ST_X.html
        """
        return 'ST_X(%s)' % (self.expand(first))

    def ST_Y(self, first):
        """
        http://postgis.org/docs/ST_Y.html
        """
        return 'ST_Y(%s)' % (self.expand(first))

    def ST_CONTAINS(self, first, second):
        """
        http://postgis.org/docs/ST_Contains.html
        """
        return 'ST_Contains(%s,%s)' % (self.expand(first),
                                       self.expand(second, first.type))

    def ST_DISTANCE(self, first, second):
        """
        http://postgis.org/docs/ST_Distance.html
        """
        return 'ST_Distance(%s,%s)' % (self.expand(first),
                                       self.expand(second, first.type))

    def ST_EQUALS(self, first, second):
        """
        http://postgis.org/docs/ST_Equals.html
        """
        return 'ST_Equals(%s,%s)' % (self.expand(first),
                                     self.expand(second, first.type))

    def ST_INTERSECTS(self, first, second):
        """
        http://postgis.org/docs/ST_Intersects.html
        """
        return 'ST_Intersects(%s,%s)' % (self.expand(first),
                                         self.expand(second, first.type))

    def ST_OVERLAPS(self, first, second):
        """
        http://postgis.org/docs/ST_Overlaps.html
        """
        return 'ST_Overlaps(%s,%s)' % (self.expand(first),
                                       self.expand(second, first.type))

    def ST_SIMPLIFY(self, first, second):
        """
        http://postgis.org/docs/ST_Simplify.html
        """
        return 'ST_Simplify(%s,%s)' % (self.expand(first),
                                       self.expand(second, 'double'))

    def ST_TOUCHES(self, first, second):
        """
        http://postgis.org/docs/ST_Touches.html
        """
        return 'ST_Touches(%s,%s)' % (self.expand(first),
                                      self.expand(second, first.type))

    def ST_WITHIN(self, first, second):
        """
        http://postgis.org/docs/ST_Within.html
        """
        return 'ST_Within(%s,%s)' % (self.expand(first),
                                     self.expand(second, first.type))

    def ST_DWITHIN(self, first, (second, third)):
        """
        http://postgis.org/docs/ST_DWithin.html
        """
        return 'ST_DWithin(%s,%s,%s)' % (self.expand(first),
                                         self.expand(second, first.type),
                                         self.expand(third, 'double'))

    def represent(self, obj, fieldtype):
        field_is_type = fieldtype.startswith
        if field_is_type('geo'):
            srid = 4326 # postGIS default srid for geometry
            geotype, parms = fieldtype[:-1].split('(')
            parms = parms.split(',')
            if len(parms) >= 2:
                schema, srid = parms[:2]
            if field_is_type('geometry'):
                value = "ST_GeomFromText('%s',%s)" % (obj, srid)
            elif field_is_type('geography'):
                value = "ST_GeogFromText('SRID=%s;%s')" % (srid, obj)
#             else:
#                 raise SyntaxError('Invalid field type %s' %fieldtype)
            return value
        return BaseAdapter.represent(self, obj, fieldtype)

    def _drop(self, table, mode='restrict'):
        if mode not in ['restrict', 'cascade', '']:
            raise ValueError('Invalid mode: %s' % mode)
        return ['DROP TABLE ' + table.sqlsafe + ' ' + str(mode) + ';']


class NewPostgreSQLAdapter(PostgreSQLAdapter):
    drivers = ('psycopg2', 'pg8000')

    types = {'boolean': 'CHAR(1)',
             'string': 'VARCHAR(%(length)s)',
             'text': 'TEXT',
             'json': 'TEXT',
             'password': 'VARCHAR(%(length)s)',
             'blob': 'BYTEA',
             'upload': 'VARCHAR(%(length)s)',
             'integer': 'INTEGER',
             'bigint': 'BIGINT',
             'float': 'FLOAT',
             'double': 'FLOAT8',
             'decimal': 'NUMERIC(%(precision)s,%(scale)s)',
             'date': 'DATE',
             'time': 'TIME',
             'datetime': 'TIMESTAMP',
             'id': 'SERIAL PRIMARY KEY',
             'reference': 'INTEGER REFERENCES %(foreign_key)s ON DELETE %(on_delete_action)s',
             'list:integer': 'BIGINT[]',
             'list:string': 'TEXT[]',
             'list:reference': 'BIGINT[]',
             'geometry': 'GEOMETRY',
             'geography': 'GEOGRAPHY',
             'big-id': 'BIGSERIAL PRIMARY KEY',
             'big-reference': 'BIGINT REFERENCES %(foreign_key)s ON DELETE %(on_delete_action)s',
             }

    def parse_list_integers(self, value, field_type):
        return value

    def parse_list_references(self, value, field_type):
        return [self.parse_reference(r, field_type[5:]) for r in value]

    def parse_list_strings(self, value, field_type):
        return value

    def represent(self, obj, fieldtype):
        field_is_type = fieldtype.startswith
        if field_is_type('list:'):
            if not obj:
                obj = []
            elif not isinstance(obj, (list, tuple)):
                obj = [obj]
            if field_is_type('list:string'):
                obj = map(str, obj)
            else:
                obj = map(int, obj)
            return 'ARRAY[%s]' % ','.join(repr(item) for item in obj)
        return BaseAdapter.represent(self, obj, fieldtype)


class JDBCPostgreSQLAdapter(PostgreSQLAdapter):
    drivers = ('zxJDBC', )

    REGEX_URI = re.compile('^(?P<user>[^:@]+)(\:(?P<password>[^@]*))?@(?P<host>[^\:/]+)(\:(?P<port>[0-9]+))?/(?P<db>.+)$')

    def __init__(self, db, uri, pool_size=0, folder=None, db_codec='UTF-8',
                 credential_decoder=IDENTITY, driver_args={},
                 adapter_args={}, do_connect=True, after_connection=None):
        self.db = db
        self.dbengine = "postgres"
        self.uri = uri
        if do_connect: self.find_driver(adapter_args, uri)
        self.pool_size = pool_size
        self.folder = folder
        self.db_codec = db_codec
        self._after_connection = after_connection
        self.find_or_make_work_folder()
        ruri = uri.split('://', 1)[1]
        m = self.REGEX_URI.match(ruri)
        if not m:
            raise SyntaxError("Invalid URI string in DAL")
        user = credential_decoder(m.group('user'))
        if not user:
            raise SyntaxError('User required')
        password = credential_decoder(m.group('password'))
        if not password:
            password = ''
        host = m.group('host')
        if not host:
            raise SyntaxError('Host name required')
        db = m.group('db')
        if not db:
            raise SyntaxError('Database name required')
        port = m.group('port') or '5432'
        msg = ('jdbc:postgresql://%s:%s/%s' % (host, port, db), user, password)

        def connector(msg=msg, driver_args=driver_args):
            return self.driver.connect(*msg, **driver_args)

        self.connector = connector
        if do_connect: self.reconnect()

    def after_connection(self):
        self.connection.set_client_encoding('UTF8')
        self.execute('BEGIN;')
        self.execute("SET CLIENT_ENCODING TO 'UNICODE';")
        self.try_json()


class OracleAdapter(BaseAdapter):
    drivers = ('cx_Oracle', )

    commit_on_alter_table = False
    types = {'boolean': 'CHAR(1)',
             'string': 'VARCHAR2(%(length)s)',
             'text': 'CLOB',
             'json': 'CLOB',
             'password': 'VARCHAR2(%(length)s)',
             'blob': 'CLOB',
             'upload': 'VARCHAR2(%(length)s)',
             'integer': 'INT',
             'bigint': 'NUMBER',
             'float': 'FLOAT',
             'double': 'BINARY_DOUBLE',
             'decimal': 'NUMERIC(%(precision)s,%(scale)s)',
             'date': 'DATE',
             'time': 'CHAR(8)',
             'datetime': 'DATE',
             'id': 'NUMBER PRIMARY KEY',
             'reference': 'NUMBER, CONSTRAINT %(constraint_name)s FOREIGN KEY (%(field_name)s) REFERENCES %(foreign_key)s ON DELETE %(on_delete_action)s',
             'list:integer': 'CLOB',
             'list:string': 'CLOB',
             'list:reference': 'CLOB',
             'big-id': 'NUMBER PRIMARY KEY',
             'big-reference': 'NUMBER, CONSTRAINT %(constraint_name)s FOREIGN KEY (%(field_name)s) REFERENCES %(foreign_key)s ON DELETE %(on_delete_action)s',
             'reference FK': ', CONSTRAINT FK_%(constraint_name)s FOREIGN KEY (%(field_name)s) REFERENCES %(foreign_key)s ON DELETE %(on_delete_action)s',
             'reference TFK': ' CONSTRAINT FK_%(foreign_table)s_PK FOREIGN KEY (%(field_name)s) REFERENCES %(foreign_table)s (%(foreign_key)s) ON DELETE %(on_delete_action)s',
             }

    def trigger_name(self, tablename):
        return '%s_trigger' % tablename

    def LEFT_JOIN(self):
        return 'LEFT OUTER JOIN'

    def RANDOM(self):
        return 'dbms_random.value'

    def NOT_NULL(self, default, field_type):
        return 'DEFAULT %s NOT NULL' % self.represent(default, field_type)

    def _drop(self, table, mode):
        sequence_name = table._sequence_name
        return ['DROP TABLE %s %s;' % (table.sqlsafe, mode), 'DROP SEQUENCE %s;' % sequence_name]

    def select_limitby(self, sql_s, sql_f, sql_t, sql_w, sql_o, limitby):
        if limitby:
            (lmin, lmax) = limitby
            if len(sql_w) > 1:
                sql_w_row = sql_w + ' AND w_row > %i' % lmin
            else:
                sql_w_row = 'WHERE w_row > %i' % lmin
            return 'SELECT %s %s FROM (SELECT w_tmp.*, ROWNUM w_row FROM (SELECT %s FROM %s%s%s) w_tmp WHERE ROWNUM<=%i) %s %s %s;' % (sql_s, sql_f, sql_f, sql_t, sql_w, sql_o, lmax, sql_t, sql_w_row, sql_o)
        return 'SELECT %s %s FROM %s%s%s;' % (sql_s, sql_f, sql_t, sql_w, sql_o)

    def constraint_name(self, tablename, fieldname):
        constraint_name = BaseAdapter.constraint_name(self, tablename, fieldname)
        if len(constraint_name)>30:
            constraint_name = '%s_%s__constraint' % (tablename[:10], fieldname[:7])
        return constraint_name

    def represent_exceptions(self, obj, fieldtype):
        if fieldtype == 'blob':
            obj = base64.b64encode(str(obj))
            return ":CLOB('%s')" % obj
        elif fieldtype == 'date':
            if isinstance(obj, (datetime.date, datetime.datetime)):
                obj = obj.isoformat()[:10]
            else:
                obj = str(obj)
            return "to_date('%s','yyyy-mm-dd')" % obj
        elif fieldtype == 'datetime':
            if isinstance(obj, datetime.datetime):
                obj = obj.isoformat()[:19].replace('T', ' ')
            elif isinstance(obj, datetime.date):
                obj = obj.isoformat()[:10]+' 00:00:00'
            else:
                obj = str(obj)
            return "to_date('%s','yyyy-mm-dd hh24:mi:ss')" % obj
        return None

    def __init__(self, db, uri, pool_size=0, folder=None, db_codec='UTF-8',
                 credential_decoder=IDENTITY, driver_args={},
                 adapter_args={}, do_connect=True, after_connection=None):
        self.db = db
        self.dbengine = "oracle"
        self.uri = uri
        if do_connect: self.find_driver(adapter_args,uri)
        self.pool_size = pool_size
        self.folder = folder
        self.db_codec = db_codec
        self._after_connection = after_connection
        self.find_or_make_work_folder()
        ruri = uri.split('://', 1)[1]
        if not 'threaded' in driver_args:
            driver_args['threaded'] = True

        def connector(uri=ruri, driver_args=driver_args):
            return self.driver.connect(uri, **driver_args)

        self.connector = connector
        if do_connect: self.reconnect()

    def after_connection(self):
        self.execute("ALTER SESSION SET NLS_DATE_FORMAT = 'YYYY-MM-DD HH24:MI:SS';")
        self.execute("ALTER SESSION SET NLS_TIMESTAMP_FORMAT = 'YYYY-MM-DD HH24:MI:SS';")

    oracle_fix = re.compile("[^']*('[^']*'[^']*)*\:(?P<clob>CLOB\('([^']+|'')*'\))")

    def execute(self, command, args=None):
        args = args or []
        i = 1
        while True:
            m = self.oracle_fix.match(command)
            if not m:
                break
            command = command[:m.start('clob')] + str(i) + command[m.end('clob'):]
            args.append(m.group('clob')[6:-2].replace("''", "'"))
            i += 1
        if command[-1:] == ';':
            command = command[:-1]
        return self.log_execute(command, args)

    def create_sequence_and_triggers(self, query, table, **args):
        tablename = table._tablename
        id_name = table._id.name
        sequence_name = table._sequence_name
        trigger_name = table._trigger_name
        self.execute(query)
        self.execute('CREATE SEQUENCE %s START WITH 1 INCREMENT BY 1 NOMAXVALUE MINVALUE -1;' % sequence_name)
        self.execute("""
            CREATE OR REPLACE TRIGGER %(trigger_name)s BEFORE INSERT ON %(tablename)s FOR EACH ROW
            DECLARE
                curr_val NUMBER;
                diff_val NUMBER;
                PRAGMA autonomous_transaction;
            BEGIN
                IF :NEW.%(id)s IS NOT NULL THEN
                    EXECUTE IMMEDIATE 'SELECT %(sequence_name)s.nextval FROM dual' INTO curr_val;
                    diff_val := :NEW.%(id)s - curr_val - 1;
                    IF diff_val != 0 THEN
                      EXECUTE IMMEDIATE 'alter sequence %(sequence_name)s increment by '|| diff_val;
                      EXECUTE IMMEDIATE 'SELECT %(sequence_name)s.nextval FROM dual' INTO curr_val;
                      EXECUTE IMMEDIATE 'alter sequence %(sequence_name)s increment by 1';
                    END IF;
                END IF;
                SELECT %(sequence_name)s.nextval INTO :NEW.%(id)s FROM DUAL;
            END;
        """ % dict(trigger_name=trigger_name, tablename=tablename,
                   sequence_name=sequence_name, id=id_name))

    def lastrowid(self, table):
        sequence_name = table._sequence_name
        self.execute('SELECT %s.currval FROM dual;' % sequence_name)
        return long(self.cursor.fetchone()[0])

    # def parse_value(self, value, field_type, blob_decode=True):
    #    if blob_decode and isinstance(value, cx_Oracle.LOB):
    #        try:
    #            value = value.read()
    #        except self.driver.ProgrammingError:
    #            # After a subsequent fetch the LOB value is not valid anymore
    #            pass
    #    return BaseAdapter.parse_value(self, value, field_type, blob_decode)

    def _fetchall(self):
        if any(x[1] == cx_Oracle.CLOB for x in self.cursor.description):
            return [tuple([(c.read() if type(c) == cx_Oracle.LOB else c)
                           for c in r]) for r in self.cursor]
        else:
            return self.cursor.fetchall()

    def sqlsafe_table(self, tablename, ot=None):
        if ot is not None:
            return (self.QUOTE_TEMPLATE + ' ' + self.QUOTE_TEMPLATE) \
                % (ot, tablename)
        return self.QUOTE_TEMPLATE % tablename


class MSSQLAdapter(BaseAdapter):
    drivers = ('pyodbc', )
    T_SEP = 'T'

    QUOTE_TEMPLATE = '"%s"'

    types = {'boolean': 'BIT',
             'string': 'VARCHAR(%(length)s)',
             'text': 'TEXT',
             'json': 'TEXT',
             'password': 'VARCHAR(%(length)s)',
             'blob': 'IMAGE',
             'upload': 'VARCHAR(%(length)s)',
             'integer': 'INT',
             'bigint': 'BIGINT',
             'float': 'FLOAT',
             'double': 'FLOAT',
             'decimal': 'NUMERIC(%(precision)s,%(scale)s)',
             'date': 'DATETIME',
             'time': 'CHAR(8)',
             'datetime': 'DATETIME',
             'id': 'INT IDENTITY PRIMARY KEY',
             'reference': 'INT NULL, CONSTRAINT %(constraint_name)s FOREIGN KEY (%(field_name)s) REFERENCES %(foreign_key)s ON DELETE %(on_delete_action)s',
             'list:integer': 'TEXT',
             'list:string': 'TEXT',
             'list:reference': 'TEXT',
             'geometry': 'geometry',
             'geography': 'geography',
             'big-id': 'BIGINT IDENTITY PRIMARY KEY',
             'big-reference': 'BIGINT NULL, CONSTRAINT %(constraint_name)s FOREIGN KEY (%(field_name)s) REFERENCES %(foreign_key)s ON DELETE %(on_delete_action)s',
             'reference FK': ', CONSTRAINT FK_%(constraint_name)s FOREIGN KEY (%(field_name)s) REFERENCES %(foreign_key)s ON DELETE %(on_delete_action)s',
             'reference TFK': ' CONSTRAINT FK_%(foreign_table)s_PK FOREIGN KEY (%(field_name)s) REFERENCES %(foreign_table)s (%(foreign_key)s) ON DELETE %(on_delete_action)s',
             }

    def concat_add(self, tablename):
        return '; ALTER TABLE %s ADD ' % tablename

    def varquote(self, name):
        return varquote_aux(name, '[%s]')

    def EXTRACT(self, field, what):
        return "DATEPART(%s,%s)" % (what, self.expand(field))

    def LEFT_JOIN(self):
        return 'LEFT OUTER JOIN'

    def RANDOM(self):
        return 'NEWID()'

    def ALLOW_NULL(self):
        return ' NULL'

    def CAST(self, first, second):
        return first # apparently no cast necessary in MSSQL

    def SUBSTRING(self, field, parameters):
        return 'SUBSTRING(%s,%s,%s)' % (self.expand(field), parameters[0], parameters[1])

    def PRIMARY_KEY(self,key):
        return 'PRIMARY KEY CLUSTERED (%s)' % key

    def AGGREGATE(self, first, what):
        if what == 'LENGTH':
            what = 'LEN'
        return "%s(%s)" % (what, self.expand(first))


    def select_limitby(self, sql_s, sql_f, sql_t, sql_w, sql_o, limitby):
        if limitby:
            (lmin, lmax) = limitby
            sql_s += ' TOP %i' % lmax
        return 'SELECT %s %s FROM %s%s%s;' % (sql_s, sql_f, sql_t, sql_w, sql_o)

    TRUE = 1
    FALSE = 0

    REGEX_DSN = re.compile('^(?P<dsn>.+)$')
    REGEX_URI = re.compile('^(?P<user>[^:@]+)(\:(?P<password>[^@]*))?@(?P<host>[^\:/]+)(\:(?P<port>[0-9]+))?/(?P<db>[^\?]+)(\?(?P<urlargs>.*))?$')
    REGEX_ARGPATTERN = re.compile('(?P<argkey>[^=]+)=(?P<argvalue>[^&]*)')

    def __init__(self, db, uri, pool_size=0, folder=None, db_codec='UTF-8',
                 credential_decoder=IDENTITY, driver_args={},
                 adapter_args={}, do_connect=True, srid=4326,
                 after_connection=None):
        self.db = db
        self.dbengine = "mssql"
        self.uri = uri
        if do_connect: self.find_driver(adapter_args, uri)
        self.pool_size = pool_size
        self.folder = folder
        self.db_codec = db_codec
        self._after_connection = after_connection
        self.srid = srid
        self.find_or_make_work_folder()
        # ## read: http://bytes.com/groups/python/460325-cx_oracle-utf8
        ruri = uri.split('://', 1)[1]
        if '@' not in ruri:
            try:
                m = self.REGEX_DSN.match(ruri)
                if not m:
                    raise SyntaxError(
                        'Parsing uri string(%s) has no result' % self.uri)
                dsn = m.group('dsn')
                if not dsn:
                    raise SyntaxError('DSN required')
            except SyntaxError:
                e = sys.exc_info()[1]
                LOGGER.error('NdGpatch error')
                raise e
            # was cnxn = 'DSN=%s' % dsn
            cnxn = dsn
        else:
            m = self.REGEX_URI.match(ruri)
            if not m:
                raise SyntaxError(
                    "Invalid URI string in DAL: %s" % self.uri)
            user = credential_decoder(m.group('user'))
            if not user:
                raise SyntaxError('User required')
            password = credential_decoder(m.group('password'))
            if not password:
                password = ''
            host = m.group('host')
            if not host:
                raise SyntaxError('Host name required')
            db = m.group('db')
            if not db:
                raise SyntaxError('Database name required')
            port = m.group('port') or '1433'
            # Parse the optional url name-value arg pairs after the '?'
            # (in the form of arg1=value1&arg2=value2&...)
            # Default values (drivers like FreeTDS insist on uppercase parameter keys)
            argsdict = {'DRIVER':'{SQL Server}'}
            urlargs = m.group('urlargs') or ''
            for argmatch in self.REGEX_ARGPATTERN.finditer(urlargs):
                argsdict[str(argmatch.group('argkey')).upper()] = argmatch.group('argvalue')
            urlargs = ';'.join(['%s=%s' % (ak, av) for (ak, av) in argsdict.iteritems()])
            cnxn = 'SERVER=%s;PORT=%s;DATABASE=%s;UID=%s;PWD=%s;%s' \
                % (host, port, db, user, password, urlargs)

        def connector(cnxn=cnxn, driver_args=driver_args):
            return self.driver.connect(cnxn, **driver_args)

        self.connector = connector
        if do_connect: self.reconnect()

    def lastrowid(self, table):
        #self.execute('SELECT @@IDENTITY;')
        self.execute('SELECT SCOPE_IDENTITY();')
        return long(self.cursor.fetchone()[0])

    def rowslice(self, rows, minimum=0, maximum=None):
        if maximum is None:
            return rows[minimum:]
        return rows[minimum:maximum]

    def EPOCH(self, first):
        return "DATEDIFF(second, '1970-01-01 00:00:00', %s)" % self.expand(first)

    def CONCAT(self, *items):
        return '(%s)' % ' + '.join(self.expand(x, 'string') for x in items)

    # GIS Spatial Extensions

    # No STAsGeoJSON in MSSQL

    def ST_ASTEXT(self, first):
        return '%s.STAsText()' % (self.expand(first))

    def ST_CONTAINS(self, first, second):
        return '%s.STContains(%s)=1' % (self.expand(first),
                                        self.expand(second, first.type))

    def ST_DISTANCE(self, first, second):
        return '%s.STDistance(%s)' % (self.expand(first),
                                      self.expand(second, first.type))

    def ST_EQUALS(self, first, second):
        return '%s.STEquals(%s)=1' % (self.expand(first),
                                      self.expand(second, first.type))

    def ST_INTERSECTS(self, first, second):
        return '%s.STIntersects(%s)=1' % (self.expand(first),
                                          self.expand(second, first.type))

    def ST_OVERLAPS(self, first, second):
        return '%s.STOverlaps(%s)=1' % (self.expand(first),
                                        self.expand(second, first.type))

    # no STSimplify in MSSQL

    def ST_TOUCHES(self, first, second):
        return '%s.STTouches(%s)=1' % (self.expand(first),
                                       self.expand(second, first.type))

    def ST_WITHIN(self, first, second):
        return '%s.STWithin(%s)=1' % (self.expand(first),
                                      self.expand(second, first.type))

    def represent(self, obj, fieldtype):
        field_is_type = fieldtype.startswith
        if field_is_type('geometry'):
            srid = 0 # MS SQL default srid for geometry
            geotype, parms = fieldtype[:-1].split('(')
            if parms:
                srid = parms
            return "geometry::STGeomFromText('%s',%s)" % (obj, srid)
        elif fieldtype == 'geography':
            srid = 4326 # MS SQL default srid for geography
            geotype, parms = fieldtype[:-1].split('(')
            if parms:
                srid = parms
            return "geography::STGeomFromText('%s',%s)" % (obj, srid)
#             else:
#                 raise SyntaxError('Invalid field type %s' %fieldtype)
            return "geometry::STGeomFromText('%s',%s)" %(obj, srid)
        return BaseAdapter.represent(self, obj, fieldtype)


class MSSQL3Adapter(MSSQLAdapter):
    """Experimental support for pagination in MSSQL

    Requires MSSQL >= 2005, uses `ROW_NUMBER()`
    """
    def select_limitby(self, sql_s, sql_f, sql_t, sql_w, sql_o, limitby):
        if limitby:
            (lmin, lmax) = limitby
            if lmin == 0:
                sql_s += ' TOP %i' % lmax
                return 'SELECT %s %s FROM %s%s%s;' % (sql_s, sql_f, sql_t, sql_w, sql_o)
            lmin += 1
            sql_o_inner = sql_o[sql_o.find('ORDER BY ')+9:]
            sql_g_inner = sql_o[:sql_o.find('ORDER BY ')]
            sql_f_outer = ['f_%s' % f for f in range(len(sql_f.split(',')))]
            sql_f_inner = [f for f in sql_f.split(',')]
            sql_f_iproxy = ['%s AS %s' % (o, n) for (o, n) in zip(sql_f_inner, sql_f_outer)]
            sql_f_iproxy = ', '.join(sql_f_iproxy)
            sql_f_oproxy = ', '.join(sql_f_outer)
            return 'SELECT %s %s FROM (SELECT %s ROW_NUMBER() OVER (ORDER BY %s) AS w_row, %s FROM %s%s%s) TMP WHERE w_row BETWEEN %i AND %s;' % (sql_s, sql_f_oproxy, sql_s, sql_f, sql_f_iproxy, sql_t, sql_w, sql_g_inner, lmin, lmax)
        return 'SELECT %s %s FROM %s%s%s;' % (sql_s, sql_f, sql_t, sql_w, sql_o)

    def rowslice(self, rows, minimum=0, maximum=None):
        return rows


class MSSQL4Adapter(MSSQLAdapter):
    """Support for "native" pagination

    Requires MSSQL >= 2012, uses `OFFSET ... ROWS ... FETCH NEXT ... ROWS ONLY`
    """

    def select_limitby(self, sql_s, sql_f, sql_t, sql_w, sql_o, limitby):
        if limitby:
            (lmin, lmax) = limitby
            if lmin == 0:
                #top is still slightly faster, especially because
                #web2py's default to fetch references is to not specify
                #an orderby clause
                sql_s += ' TOP %i' % lmax
            else:
                if not sql_o:
                    #if there is no orderby, we can't use the brand new statements
                    #that being said, developer chose its own poison, so be it random
                    sql_o += ' ORDER BY %s' % self.RANDOM()
                sql_o += ' OFFSET %i ROWS FETCH NEXT %i ROWS ONLY' % (lmin, lmax - lmin)
        return 'SELECT %s %s FROM %s%s%s;' % \
                (sql_s, sql_f, sql_t, sql_w, sql_o)

    def rowslice(self, rows, minimum=0, maximum=None):
        return rows


class MSSQL2Adapter(MSSQLAdapter):
    drivers = ('pyodbc', )

    types = {'boolean': 'CHAR(1)',
             'string': 'NVARCHAR(%(length)s)',
             'text': 'NTEXT',
             'json': 'NTEXT',
             'password': 'NVARCHAR(%(length)s)',
             'blob': 'IMAGE',
             'upload': 'NVARCHAR(%(length)s)',
             'integer': 'INT',
             'bigint': 'BIGINT',
             'float': 'FLOAT',
             'double': 'FLOAT',
             'decimal': 'NUMERIC(%(precision)s,%(scale)s)',
             'date': 'DATETIME',
             'time': 'CHAR(8)',
             'datetime': 'DATETIME',
             'id': 'INT IDENTITY PRIMARY KEY',
             'reference': 'INT, CONSTRAINT %(constraint_name)s FOREIGN KEY (%(field_name)s) REFERENCES %(foreign_key)s ON DELETE %(on_delete_action)s',
             'list:integer': 'NTEXT',
             'list:string': 'NTEXT',
             'list:reference': 'NTEXT',
             'big-id': 'BIGINT IDENTITY PRIMARY KEY',
             'big-reference': 'BIGINT, CONSTRAINT %(constraint_name)s FOREIGN KEY (%(field_name)s) REFERENCES %(foreign_key)s ON DELETE %(on_delete_action)s',
             'reference FK': ', CONSTRAINT FK_%(constraint_name)s FOREIGN KEY (%(field_name)s) REFERENCES %(foreign_key)s ON DELETE %(on_delete_action)s',
             'reference TFK': ' CONSTRAINT FK_%(foreign_table)s_PK FOREIGN KEY (%(field_name)s) REFERENCES %(foreign_table)s (%(foreign_key)s) ON DELETE %(on_delete_action)s',
             }

    def represent(self, obj, fieldtype):
        value = BaseAdapter.represent(self, obj, fieldtype)
        if fieldtype in ('string', 'text', 'json') and value[:1] == "'":
            value = 'N'+value
        return value

    def execute(self, a):
        return self.log_execute(a.decode('utf8'))

class VerticaAdapter(MSSQLAdapter):
    drivers = ('pyodbc', )
    T_SEP = ' '

    types = {'boolean': 'BOOLEAN',
             'string': 'VARCHAR(%(length)s)',
             'text': 'BYTEA',
             'json': 'VARCHAR(%(length)s)',
             'password': 'VARCHAR(%(length)s)',
             'blob': 'BYTEA',
             'upload': 'VARCHAR(%(length)s)',
             'integer': 'INT',
             'bigint': 'BIGINT',
             'float': 'FLOAT',
             'double': 'DOUBLE PRECISION',
             'decimal': 'DECIMAL(%(precision)s,%(scale)s)',
             'date': 'DATE',
             'time': 'TIME',
             'datetime': 'DATETIME',
             'id': 'IDENTITY',
             'reference': 'INT REFERENCES %(foreign_key)s ON DELETE %(on_delete_action)s',
             'list:integer': 'BYTEA',
             'list:string': 'BYTEA',
             'list:reference': 'BYTEA',
             'big-reference': 'BIGINT REFERENCES %(foreign_key)s ON DELETE %(on_delete_action)s',
             }

    def EXTRACT(self, first, what):
        return "DATE_PART('%s', TIMESTAMP %s)" % (what, self.expand(first))

    def _truncate(self, table, mode=''):
        tablename = table._tablename
        return ['TRUNCATE %s %s;' % (tablename, mode or '')]

    def select_limitby(self, sql_s, sql_f, sql_t, sql_w, sql_o, limitby):
        if limitby:
            (lmin, lmax) = limitby
            sql_o += ' LIMIT %i OFFSET %i' % (lmax - lmin, lmin)
        return 'SELECT %s %s FROM %s%s%s;' % \
            (sql_s, sql_f, sql_t, sql_w, sql_o)

    def lastrowid(self, table):
        self.execute('SELECT LAST_INSERT_ID();')
        return long(self.cursor.fetchone()[0])

    def execute(self, a):
        return self.log_execute(a)


class SybaseAdapter(MSSQLAdapter):
    drivers = ('Sybase', )

    types = {'boolean': 'BIT',
             'string': 'CHAR VARYING(%(length)s)',
             'text': 'TEXT',
             'json': 'TEXT',
             'password': 'CHAR VARYING(%(length)s)',
             'blob': 'IMAGE',
             'upload': 'CHAR VARYING(%(length)s)',
             'integer': 'INT',
             'bigint': 'BIGINT',
             'float': 'FLOAT',
             'double': 'FLOAT',
             'decimal': 'NUMERIC(%(precision)s,%(scale)s)',
             'date': 'DATETIME',
             'time': 'CHAR(8)',
             'datetime': 'DATETIME',
             'id': 'INT IDENTITY PRIMARY KEY',
             'reference': 'INT NULL, CONSTRAINT %(constraint_name)s FOREIGN KEY (%(field_name)s) REFERENCES %(foreign_key)s ON DELETE %(on_delete_action)s',
             'list:integer': 'TEXT',
             'list:string': 'TEXT',
             'list:reference': 'TEXT',
             'geometry': 'geometry',
             'geography': 'geography',
             'big-id': 'BIGINT IDENTITY PRIMARY KEY',
             'big-reference': 'BIGINT NULL, CONSTRAINT %(constraint_name)s FOREIGN KEY (%(field_name)s) REFERENCES %(foreign_key)s ON DELETE %(on_delete_action)s',
             'reference FK': ', CONSTRAINT FK_%(constraint_name)s FOREIGN KEY (%(field_name)s) REFERENCES %(foreign_key)s ON DELETE %(on_delete_action)s',
             'reference TFK': ' CONSTRAINT FK_%(foreign_table)s_PK FOREIGN KEY (%(field_name)s) REFERENCES %(foreign_table)s (%(foreign_key)s) ON DELETE %(on_delete_action)s',
             }

    def __init__(self, db, uri, pool_size=0, folder=None, db_codec='UTF-8',
                 credential_decoder=IDENTITY, driver_args={},
                 adapter_args={}, do_connect=True, srid=4326,
                 after_connection=None):
        self.db = db
        self.dbengine = "sybase"
        self.uri = uri
        if do_connect: self.find_driver(adapter_args, uri)
        self.pool_size = pool_size
        self.folder = folder
        self.db_codec = db_codec
        self._after_connection = after_connection
        self.srid = srid
        self.find_or_make_work_folder()
        # ## read: http://bytes.com/groups/python/460325-cx_oracle-utf8
        ruri = uri.split('://', 1)[1]
        if '@' not in ruri:
            try:
                m = self.REGEX_DSN.match(ruri)
                if not m:
                    raise SyntaxError(
                        'Parsing uri string(%s) has no result' % self.uri)
                dsn = m.group('dsn')
                if not dsn:
                    raise SyntaxError('DSN required')
            except SyntaxError:
                e = sys.exc_info()[1]
                LOGGER.error('NdGpatch error')
                raise e
        else:
            m = self.REGEX_URI.match(uri)
            if not m:
                raise SyntaxError(
                    "Invalid URI string in DAL: %s" % self.uri)
            user = credential_decoder(m.group('user'))
            if not user:
                raise SyntaxError('User required')
            password = credential_decoder(m.group('password'))
            if not password:
                password = ''
            host = m.group('host')
            if not host:
                raise SyntaxError('Host name required')
            db = m.group('db')
            if not db:
                raise SyntaxError('Database name required')
            port = m.group('port') or '1433'

            dsn = 'sybase:host=%s:%s;dbname=%s' % (host, port, db)

            driver_args.update(user = credential_decoder(user),
                               password = credential_decoder(password))

        def connector(dsn=dsn, driver_args=driver_args):
            return self.driver.connect(dsn, **driver_args)

        self.connector = connector
        if do_connect: self.reconnect()


class FireBirdAdapter(BaseAdapter):
    drivers = ('kinterbasdb', 'firebirdsql', 'fdb', 'pyodbc')

    commit_on_alter_table = False
    support_distributed_transaction = True
    types = {'boolean': 'CHAR(1)',
             'string': 'VARCHAR(%(length)s)',
             'text': 'BLOB SUB_TYPE 1',
             'json': 'BLOB SUB_TYPE 1',
             'password': 'VARCHAR(%(length)s)',
             'blob': 'BLOB SUB_TYPE 0',
             'upload': 'VARCHAR(%(length)s)',
             'integer': 'INTEGER',
             'bigint': 'BIGINT',
             'float': 'FLOAT',
             'double': 'DOUBLE PRECISION',
             'decimal': 'DECIMAL(%(precision)s,%(scale)s)',
             'date': 'DATE',
             'time': 'TIME',
             'datetime': 'TIMESTAMP',
             'id': 'INTEGER PRIMARY KEY',
             'reference': 'INTEGER REFERENCES %(foreign_key)s ON DELETE %(on_delete_action)s',
             'list:integer': 'BLOB SUB_TYPE 1',
             'list:string': 'BLOB SUB_TYPE 1',
             'list:reference': 'BLOB SUB_TYPE 1',
             'big-id': 'BIGINT PRIMARY KEY',
             'big-reference': 'BIGINT REFERENCES %(foreign_key)s ON DELETE %(on_delete_action)s',
             }

    def sequence_name(self, tablename):
        return ('genid_' + self.QUOTE_TEMPLATE) % tablename

    def trigger_name(self, tablename):
        return 'trg_id_%s' % tablename

    def RANDOM(self):
        return 'RAND()'

    def EPOCH(self, first):
        return "DATEDIFF(second, '1970-01-01 00:00:00', %s)" % self.expand(first)

    def NOT_NULL(self, default, field_type):
        return 'DEFAULT %s NOT NULL' % self.represent(default, field_type)

    def SUBSTRING(self, field, parameters):
        return 'SUBSTRING(%s from %s for %s)' % (self.expand(field), parameters[0], parameters[1])

    def LENGTH(self, first):
        return "CHAR_LENGTH(%s)" % self.expand(first)

    def CONTAINS(self, first, second, case_sensitive=False):
        if first.type.startswith('list:'):
            second = Expression(None, self.CONCAT('|', Expression(
                                None, self.REPLACE(second, ('|', '||'))), '|'))
        return '(%s CONTAINING %s)' % (self.expand(first),
                                       self.expand(second, 'string'))

    def _drop(self, table, mode):
        sequence_name = table._sequence_name
        return ['DROP TABLE %s %s;' % (table.sqlsafe, mode), 'DROP GENERATOR %s;' % sequence_name]

    def select_limitby(self, sql_s, sql_f, sql_t, sql_w, sql_o, limitby):
        if limitby:
            (lmin, lmax) = limitby
            sql_s = ' FIRST %i SKIP %i %s' % (lmax - lmin, lmin, sql_s)
        return 'SELECT %s %s FROM %s%s%s;' % (sql_s, sql_f, sql_t, sql_w, sql_o)

    def _truncate(self,table,mode = ''):
        return ['DELETE FROM %s;' % table._tablename,
                'SET GENERATOR %s TO 0;' % table._sequence_name]

    REGEX_URI = re.compile('^(?P<user>[^:@]+)(\:(?P<password>[^@]*))?@(?P<host>[^\:/]+)(\:(?P<port>[0-9]+))?/(?P<db>.+?)(\?set_encoding=(?P<charset>\w+))?$')

    def __init__(self, db, uri, pool_size=0, folder=None, db_codec ='UTF-8',
                 credential_decoder=IDENTITY, driver_args={},
                 adapter_args={}, do_connect=True, after_connection=None):
        self.db = db
        self.dbengine = "firebird"
        self.uri = uri
        if do_connect: self.find_driver(adapter_args, uri)
        self.pool_size = pool_size
        self.folder = folder
        self.db_codec = db_codec
        self._after_connection = after_connection
        self.find_or_make_work_folder()
        ruri = uri.split('://', 1)[1]
        m = self.REGEX_URI.match(ruri)
        if not m:
            raise SyntaxError("Invalid URI string in DAL: %s" % self.uri)
        user = credential_decoder(m.group('user'))
        if not user:
            raise SyntaxError('User required')
        password = credential_decoder(m.group('password'))
        if not password:
            password = ''
        host = m.group('host')
        if not host:
            raise SyntaxError('Host name required')
        port = int(m.group('port') or 3050)
        db = m.group('db')
        if not db:
            raise SyntaxError('Database name required')
        charset = m.group('charset') or 'UTF8'
        driver_args.update(dsn='%s/%s:%s' % (host, port, db),
                           user=credential_decoder(user),
                           password=credential_decoder(password),
                           charset=charset)

        def connector(driver_args=driver_args):
            return self.driver.connect(**driver_args)

        self.connector = connector
        if do_connect: self.reconnect()

    def create_sequence_and_triggers(self, query, table, **args):
        tablename = table._tablename
        sequence_name = table._sequence_name
        trigger_name = table._trigger_name
        self.execute(query)
        self.execute('create generator %s;' % sequence_name)
        self.execute('set generator %s to 0;' % sequence_name)
        self.execute('create trigger %s for %s active before insert position 0 as\nbegin\nif(new.id is null) then\nbegin\nnew.id = gen_id(%s, 1);\nend\nend;' % (trigger_name, tablename, sequence_name))

    def lastrowid(self, table):
        sequence_name = table._sequence_name
        self.execute('SELECT gen_id(%s, 0) FROM rdb$database' % sequence_name)
        return long(self.cursor.fetchone()[0])


class FireBirdEmbeddedAdapter(FireBirdAdapter):
    drivers = ('kinterbasdb', 'firebirdsql', 'fdb', 'pyodbc')

    REGEX_URI = re.compile('^(?P<user>[^:@]+)(\:(?P<password>[^@]*))?@(?P<path>[^\?]+)(\?set_encoding=(?P<charset>\w+))?$')

    def __init__(self, db, uri, pool_size=0, folder=None, db_codec ='UTF-8',
                 credential_decoder=IDENTITY, driver_args={},
                 adapter_args={}, do_connect=True, after_connection=None):
        self.db = db
        self.dbengine = "firebird"
        self.uri = uri
        if do_connect: self.find_driver(adapter_args, uri)
        self.pool_size = pool_size
        self.folder = folder
        self.db_codec = db_codec
        self._after_connection = after_connection
        self.find_or_make_work_folder()
        ruri = uri.split('://', 1)[1]
        m = self.REGEX_URI.match(ruri)
        if not m:
            raise SyntaxError(
                "Invalid URI string in DAL: %s" % self.uri)
        user = credential_decoder(m.group('user'))
        if not user:
            raise SyntaxError('User required')
        password = credential_decoder(m.group('password'))
        if not password:
            password = ''
        pathdb = m.group('path')
        if not pathdb:
            raise SyntaxError('Path required')
        charset = m.group('charset')
        if not charset:
            charset = 'UTF8'
        host = ''
        driver_args.update(host=host,
                           database=pathdb,
                           user=credential_decoder(user),
                           password=credential_decoder(password),
                           charset=charset)

        def connector(driver_args=driver_args):
            return self.driver.connect(**driver_args)

        self.connector = connector
        if do_connect: self.reconnect()


class InformixAdapter(BaseAdapter):
    drivers = ('informixdb', )

    types = {'boolean': 'CHAR(1)',
             'string': 'VARCHAR(%(length)s)',
             'text': 'BLOB SUB_TYPE 1',
             'json': 'BLOB SUB_TYPE 1',
             'password': 'VARCHAR(%(length)s)',
             'blob': 'BLOB SUB_TYPE 0',
             'upload': 'VARCHAR(%(length)s)',
             'integer': 'INTEGER',
             'bigint': 'BIGINT',
             'float': 'FLOAT',
             'double': 'DOUBLE PRECISION',
             'decimal': 'NUMERIC(%(precision)s,%(scale)s)',
             'date': 'DATE',
             'time': 'CHAR(8)',
             'datetime': 'DATETIME',
             'id': 'SERIAL',
             'reference': 'INTEGER REFERENCES %(foreign_key)s ON DELETE %(on_delete_action)s',
             'list:integer': 'BLOB SUB_TYPE 1',
             'list:string': 'BLOB SUB_TYPE 1',
             'list:reference': 'BLOB SUB_TYPE 1',
             'big-id': 'BIGSERIAL',
             'big-reference': 'BIGINT REFERENCES %(foreign_key)s ON DELETE %(on_delete_action)s',
             'reference FK': 'REFERENCES %(foreign_key)s ON DELETE %(on_delete_action)s CONSTRAINT FK_%(table_name)s_%(field_name)s',
             'reference TFK': 'FOREIGN KEY (%(field_name)s) REFERENCES %(foreign_table)s (%(foreign_key)s) ON DELETE %(on_delete_action)s CONSTRAINT TFK_%(table_name)s_%(field_name)s',
             }

    def RANDOM(self):
        return 'Random()'

    def NOT_NULL(self, default, field_type):
        return 'DEFAULT %s NOT NULL' % self.represent(default, field_type)

    def select_limitby(self, sql_s, sql_f, sql_t, sql_w, sql_o, limitby):
        if limitby:
            (lmin, lmax) = limitby
            fetch_amt = lmax - lmin
            dbms_version = int(self.connection.dbms_version.split('.')[0])
            if lmin and (dbms_version >= 10):
                # Requires Informix 10.0+
                sql_s += ' SKIP %d' % (lmin, )
            if fetch_amt and (dbms_version >= 9):
                # Requires Informix 9.0+
                sql_s += ' FIRST %d' % (fetch_amt, )
        return 'SELECT %s %s FROM %s%s%s;' % (sql_s, sql_f, sql_t, sql_w, sql_o)

    def represent_exceptions(self, obj, fieldtype):
        if fieldtype == 'date':
            if isinstance(obj, (datetime.date, datetime.datetime)):
                obj = obj.isoformat()[:10]
            else:
                obj = str(obj)
            return "to_date('%s','%%Y-%%m-%%d')" % obj
        elif fieldtype == 'datetime':
            if isinstance(obj, datetime.datetime):
                obj = obj.isoformat()[:19].replace('T', ' ')
            elif isinstance(obj, datetime.date):
                obj = obj.isoformat()[:10]+' 00:00:00'
            else:
                obj = str(obj)
            return "to_date('%s','%%Y-%%m-%%d %%H:%%M:%%S')" % obj
        return None

    REGEX_URI = re.compile('^(?P<user>[^:@]+)(\:(?P<password>[^@]*))?@(?P<host>[^\:/]+)(\:(?P<port>[0-9]+))?/(?P<db>.+)$')

    def __init__(self, db, uri, pool_size=0, folder=None, db_codec='UTF-8',
                 credential_decoder=IDENTITY, driver_args={},
                 adapter_args={}, do_connect=True, after_connection=None):
        self.db = db
        self.dbengine = "informix"
        self.uri = uri
        if do_connect: self.find_driver(adapter_args,uri)
        self.pool_size = pool_size
        self.folder = folder
        self.db_codec = db_codec
        self._after_connection = after_connection
        self.find_or_make_work_folder()
        ruri = uri.split('://', 1)[1]
        m = self.REGEX_URI.match(ruri)
        if not m:
            raise SyntaxError(
                "Invalid URI string in DAL: %s" % self.uri)
        user = credential_decoder(m.group('user'))
        if not user:
            raise SyntaxError('User required')
        password = credential_decoder(m.group('password'))
        if not password:
            password = ''
        host = m.group('host')
        if not host:
            raise SyntaxError('Host name required')
        db = m.group('db')
        if not db:
            raise SyntaxError('Database name required')
        user = credential_decoder(user)
        password = credential_decoder(password)
        dsn = '%s@%s' % (db, host)
        driver_args.update(user=user, password=password, autocommit=True)

        def connector(dsn=dsn, driver_args=driver_args):
            return self.driver.connect(dsn, **driver_args)

        self.connector = connector
        if do_connect: self.reconnect()

    def execute(self, command):
        if command[-1:] == ';':
            command = command[:-1]
        return self.log_execute(command)

    def lastrowid(self, table):
        return self.cursor.sqlerrd[1]


class InformixSEAdapter(InformixAdapter):
    """ work in progress """

    def select_limitby(self, sql_s, sql_f, sql_t, sql_w, sql_o, limitby):
        return 'SELECT %s %s FROM %s%s%s;' % \
            (sql_s, sql_f, sql_t, sql_w, sql_o)

    def rowslice(self, rows, minimum=0, maximum=None):
        if maximum is None:
            return rows[minimum:]
        return rows[minimum:maximum]

class DB2Adapter(BaseAdapter):
    drivers = ('pyodbc', )

    types = {'boolean': 'CHAR(1)',
             'string': 'VARCHAR(%(length)s)',
             'text': 'CLOB',
             'json': 'CLOB',
             'password': 'VARCHAR(%(length)s)',
             'blob': 'BLOB',
             'upload': 'VARCHAR(%(length)s)',
             'integer': 'INT',
             'bigint': 'BIGINT',
             'float': 'REAL',
             'double': 'DOUBLE',
             'decimal': 'NUMERIC(%(precision)s,%(scale)s)',
             'date': 'DATE',
             'time': 'TIME',
             'datetime': 'TIMESTAMP',
             'id': 'INT GENERATED ALWAYS AS IDENTITY PRIMARY KEY NOT NULL',
             'reference': 'INT, FOREIGN KEY (%(field_name)s) REFERENCES %(foreign_key)s ON DELETE %(on_delete_action)s',
             'list:integer': 'CLOB',
             'list:string': 'CLOB',
             'list:reference': 'CLOB',
             'big-id': 'BIGINT GENERATED ALWAYS AS IDENTITY PRIMARY KEY NOT NULL',
             'big-reference': 'BIGINT, FOREIGN KEY (%(field_name)s) REFERENCES %(foreign_key)s ON DELETE %(on_delete_action)s',
             'reference FK': ', CONSTRAINT FK_%(constraint_name)s FOREIGN KEY (%(field_name)s) REFERENCES %(foreign_key)s ON DELETE %(on_delete_action)s',
             'reference TFK': ' CONSTRAINT FK_%(foreign_table)s_PK FOREIGN KEY (%(field_name)s) REFERENCES %(foreign_table)s (%(foreign_key)s) ON DELETE %(on_delete_action)s',
             }

    def LEFT_JOIN(self):
        return 'LEFT OUTER JOIN'

    def RANDOM(self):
        return 'RAND()'

    def select_limitby(self, sql_s, sql_f, sql_t, sql_w, sql_o, limitby):
        if limitby:
            (lmin, lmax) = limitby
            sql_o += ' FETCH FIRST %i ROWS ONLY' % lmax
        return 'SELECT %s %s FROM %s%s%s;' % (sql_s, sql_f, sql_t, sql_w, sql_o)

    def represent_exceptions(self, obj, fieldtype):
        if fieldtype == 'blob':
            obj = base64.b64encode(str(obj))
            return "BLOB('%s')" % obj
        elif fieldtype == 'datetime':
            if isinstance(obj, datetime.datetime):
                obj = obj.isoformat()[:19].replace('T', '-').replace(':', '.')
            elif isinstance(obj, datetime.date):
                obj = obj.isoformat()[:10]+'-00.00.00'
            return "'%s'" % obj
        return None

    def __init__(self, db, uri, pool_size=0, folder=None, db_codec='UTF-8',
                 credential_decoder=IDENTITY, driver_args={},
                 adapter_args={}, do_connect=True, after_connection=None):
        self.db = db
        self.dbengine = "db2"
        self.uri = uri
        if do_connect: self.find_driver(adapter_args, uri)
        self.pool_size = pool_size
        self.folder = folder
        self.db_codec = db_codec
        self._after_connection = after_connection
        self.find_or_make_work_folder()
        ruri = uri.split('://', 1)[1]

        def connector(cnxn=ruri, driver_args=driver_args):
            return self.driver.connect(cnxn, **driver_args)

        self.connector = connector
        if do_connect: self.reconnect()

    def execute(self, command):
        if command[-1:]==';':
            command = command[:-1]
        return self.log_execute(command)

    def lastrowid(self, table):
        self.execute('SELECT DISTINCT IDENTITY_VAL_LOCAL() FROM %s;' % table)
        return long(self.cursor.fetchone()[0])

    def rowslice(self, rows, minimum=0, maximum=None):
        if maximum is None:
            return rows[minimum:]
        return rows[minimum:maximum]


class TeradataAdapter(BaseAdapter):
    drivers = ('pyodbc', )

    types = {'boolean': 'CHAR(1)',
             'string': 'VARCHAR(%(length)s)',
             'text': 'VARCHAR(2000)',
             'json': 'VARCHAR(4000)',
             'password': 'VARCHAR(%(length)s)',
             'blob': 'BLOB',
             'upload': 'VARCHAR(%(length)s)',
             'integer': 'INT',
             'bigint': 'BIGINT',
             'float': 'REAL',
             'double': 'DOUBLE',
             'decimal': 'NUMERIC(%(precision)s,%(scale)s)',
             'date': 'DATE',
             'time': 'TIME',
             'datetime': 'TIMESTAMP',
             # Modified Constraint syntax for Teradata.
             # Teradata does not support ON DELETE.
             'id': 'INT GENERATED ALWAYS AS IDENTITY',  # Teradata Specific
             'reference': 'INT',
             'list:integer': 'VARCHAR(4000)',
             'list:string': 'VARCHAR(4000)',
             'list:reference': 'VARCHAR(4000)',
             'big-id': 'BIGINT GENERATED ALWAYS AS IDENTITY',  # Teradata Specific
             'big-reference': 'BIGINT',
             'reference FK': ' REFERENCES %(foreign_key)s',
             'reference TFK': ' FOREIGN KEY (%(field_name)s) REFERENCES %(foreign_table)s (%(foreign_key)s)',
             }

    def __init__(self, db, uri, pool_size=0, folder=None, db_codec='UTF-8',
                 credential_decoder=IDENTITY, driver_args={},
                 adapter_args={}, do_connect=True, after_connection=None):
        self.db = db
        self.dbengine = "teradata"
        self.uri = uri
        if do_connect: self.find_driver(adapter_args, uri)
        self.pool_size = pool_size
        self.folder = folder
        self.db_codec = db_codec
        self._after_connection = after_connection
        self.find_or_make_work_folder()
        ruri = uri.split('://', 1)[1]

        def connector(cnxn=ruri, driver_args=driver_args):
            return self.driver.connect(cnxn, **driver_args)

        self.connector = connector
        if do_connect: self.reconnect()

    def close(self, action='commit', really=True):
        # Teradata does not implicitly close off the cursor
        # leading to SQL_ACTIVE_STATEMENTS limit errors
        self.cursor.close()
        ConnectionPool.close(self, action, really)

    def LEFT_JOIN(self):
        return 'LEFT OUTER JOIN'

    # Similar to MSSQL, Teradata can't specify a range (for Pageby)
    def select_limitby(self, sql_s, sql_f, sql_t, sql_w, sql_o, limitby):
        if limitby:
            (lmin, lmax) = limitby
            sql_s += ' TOP %i' % lmax
        return 'SELECT %s %s FROM %s%s%s;' % (sql_s, sql_f, sql_t, sql_w, sql_o)

    def _truncate(self, table, mode=''):
        tablename = table._tablename
        return ['DELETE FROM %s ALL;' % (tablename)]

INGRES_SEQNAME='ii***lineitemsequence'  # NOTE invalid database object name
                                        # (ANSI-SQL wants this form of name
                                        # to be a delimited identifier)


class IngresAdapter(BaseAdapter):
    drivers = ('pyodbc', )

    types = {'boolean': 'CHAR(1)',
             'string': 'VARCHAR(%(length)s)',
             'text': 'CLOB',
             'json': 'CLOB',
             'password': 'VARCHAR(%(length)s)',  ## Not sure what this contains utf8 or nvarchar. Or even bytes?
             'blob': 'BLOB',
             'upload': 'VARCHAR(%(length)s)',  ## FIXME utf8 or nvarchar... or blob? what is this type?
             'integer': 'INTEGER4', # or int8...
             'bigint': 'BIGINT',
             'float': 'FLOAT',
             'double': 'FLOAT8',
             'decimal': 'NUMERIC(%(precision)s,%(scale)s)',
             'date': 'ANSIDATE',
             'time': 'TIME WITHOUT TIME ZONE',
             'datetime': 'TIMESTAMP WITHOUT TIME ZONE',
             'id': 'int not null unique with default next value for %s' % INGRES_SEQNAME,
             'reference': 'INT, FOREIGN KEY (%(field_name)s) REFERENCES %(foreign_key)s ON DELETE %(on_delete_action)s',
             'list:integer': 'CLOB',
             'list:string': 'CLOB',
             'list:reference': 'CLOB',
             'big-id': 'bigint not null unique with default next value for %s' % INGRES_SEQNAME,
             'big-reference': 'BIGINT, FOREIGN KEY (%(field_name)s) REFERENCES %(foreign_key)s ON DELETE %(on_delete_action)s',
             'reference FK': ', CONSTRAINT FK_%(constraint_name)s FOREIGN KEY (%(field_name)s) REFERENCES %(foreign_key)s ON DELETE %(on_delete_action)s',
             'reference TFK': ' CONSTRAINT FK_%(foreign_table)s_PK FOREIGN KEY (%(field_name)s) REFERENCES %(foreign_table)s (%(foreign_key)s) ON DELETE %(on_delete_action)s', ## FIXME TODO
             }

    def LEFT_JOIN(self):
        return 'LEFT OUTER JOIN'

    def RANDOM(self):
        return 'RANDOM()'

    def select_limitby(self, sql_s, sql_f, sql_t, sql_w, sql_o, limitby):
        if limitby:
            (lmin, lmax) = limitby
            fetch_amt = lmax - lmin
            if fetch_amt:
                sql_s += ' FIRST %d ' % (fetch_amt, )
            if lmin:
                # Requires Ingres 9.2+
                sql_o += ' OFFSET %d' % (lmin, )
        return 'SELECT %s %s FROM %s%s%s;' % (sql_s, sql_f, sql_t, sql_w, sql_o)

    def __init__(self, db, uri, pool_size=0, folder=None, db_codec='UTF-8',
                 credential_decoder=IDENTITY, driver_args={},
                 adapter_args={}, do_connect=True, after_connection=None):
        self.db = db
        self.dbengine = "ingres"
        self._driver = pyodbc
        self.uri = uri
        if do_connect: self.find_driver(adapter_args, uri)
        self.pool_size = pool_size
        self.folder = folder
        self.db_codec = db_codec
        self._after_connection = after_connection
        self.find_or_make_work_folder()
        connstr = uri.split(':', 1)[1]
        # Simple URI processing
        connstr = connstr.lstrip()
        while connstr.startswith('/'):
            connstr = connstr[1:]
        if '=' in connstr:
            # Assume we have a regular ODBC connection string and just use it
            ruri  = connstr
        else:
            # Assume only (local) dbname is passed in with OS auth
            database_name = connstr
            default_driver_name = 'Ingres'
            vnode = '(local)'
            servertype = 'ingres'
            ruri = 'Driver={%s};Server=%s;Database=%s' % (default_driver_name, vnode, database_name)

        def connector(cnxn=ruri, driver_args=driver_args):
            return self.driver.connect(cnxn, **driver_args)

        self.connector = connector

        # TODO if version is >= 10, set types['id'] to Identity column, see http://community.actian.com/wiki/Using_Ingres_Identity_Columns
        if do_connect: self.reconnect()

    def create_sequence_and_triggers(self, query, table, **args):
        # post create table auto inc code (if needed)
        # modify table to btree for performance....
        # Older Ingres releases could use rule/trigger like Oracle above.
        if hasattr(table, '_primarykey'):
            modify_tbl_sql = 'modify %s to btree unique on %s' % \
                (table._tablename,
                 ', '.join(["'%s'" % x for x in table.primarykey]))
            self.execute(modify_tbl_sql)
        else:
            tmp_seqname='%s_iisq' % table._tablename
            query=query.replace(INGRES_SEQNAME, tmp_seqname)
            self.execute('create sequence %s' % tmp_seqname)
            self.execute(query)
            self.execute('modify %s to btree unique on %s' % (table._tablename, 'id'))

    def lastrowid(self, table):
        tmp_seqname='%s_iisq' % table
        self.execute('select current value for %s' % tmp_seqname)
        return long(self.cursor.fetchone()[0]) # don't really need int type cast here...


class IngresUnicodeAdapter(IngresAdapter):

    drivers = ('pyodbc', )

    types = {'boolean': 'CHAR(1)',
             'string': 'NVARCHAR(%(length)s)',
             'text': 'NCLOB',
             'json': 'NCLOB',
             'password': 'NVARCHAR(%(length)s)',  # Not sure what this contains utf8 or nvarchar. Or even bytes?
             'blob': 'BLOB',
             'upload': 'VARCHAR(%(length)s)',  # FIXME utf8 or nvarchar... or blob? what is this type?
             'integer': 'INTEGER4',  # or int8...
             'bigint': 'BIGINT',
             'float': 'FLOAT',
             'double': 'FLOAT8',
             'decimal': 'NUMERIC(%(precision)s,%(scale)s)',
             'date': 'ANSIDATE',
             'time': 'TIME WITHOUT TIME ZONE',
             'datetime': 'TIMESTAMP WITHOUT TIME ZONE',
             'id': 'INTEGER4 not null unique with default next value for %s'% INGRES_SEQNAME,
             'reference': 'INTEGER4, FOREIGN KEY (%(field_name)s) REFERENCES %(foreign_key)s ON DELETE %(on_delete_action)s',
             'list:integer': 'NCLOB',
             'list:string': 'NCLOB',
             'list:reference': 'NCLOB',
             'big-id': 'BIGINT not null unique with default next value for %s'% INGRES_SEQNAME,
             'big-reference': 'BIGINT, FOREIGN KEY (%(field_name)s) REFERENCES %(foreign_key)s ON DELETE %(on_delete_action)s',
             'reference FK': ', CONSTRAINT FK_%(constraint_name)s FOREIGN KEY (%(field_name)s) REFERENCES %(foreign_key)s ON DELETE %(on_delete_action)s',
             'reference TFK': ' CONSTRAINT FK_%(foreign_table)s_PK FOREIGN KEY (%(field_name)s) REFERENCES %(foreign_table)s (%(foreign_key)s) ON DELETE %(on_delete_action)s', ## FIXME TODO
             }


class SAPDBAdapter(BaseAdapter):
    drivers = ('sapdb', )

    support_distributed_transaction = False
    types = {'boolean': 'CHAR(1)',
             'string': 'VARCHAR(%(length)s)',
             'text': 'LONG',
             'json': 'LONG',
             'password': 'VARCHAR(%(length)s)',
             'blob': 'LONG',
             'upload': 'VARCHAR(%(length)s)',
             'integer': 'INT',
             'bigint': 'BIGINT',
             'float': 'FLOAT',
             'double': 'DOUBLE PRECISION',
             'decimal': 'FIXED(%(precision)s,%(scale)s)',
             'date': 'DATE',
             'time': 'TIME',
             'datetime': 'TIMESTAMP',
             'id': 'INT PRIMARY KEY',
             'reference': 'INT, FOREIGN KEY (%(field_name)s) REFERENCES %(foreign_key)s ON DELETE %(on_delete_action)s',
             'list:integer': 'LONG',
             'list:string': 'LONG',
             'list:reference': 'LONG',
             'big-id': 'BIGINT PRIMARY KEY',
             'big-reference': 'BIGINT, FOREIGN KEY (%(field_name)s) REFERENCES %(foreign_key)s ON DELETE %(on_delete_action)s',
             }

    def sequence_name(self, table):
        return (self.QUOTE_TEMPLATE + '_id_Seq') % table

    def select_limitby(self, sql_s, sql_f, sql_t, sql_w, sql_o, limitby):
        if limitby:
            (lmin, lmax) = limitby
            if len(sql_w) > 1:
                sql_w_row = sql_w + ' AND w_row > %i' % lmin
            else:
                sql_w_row = 'WHERE w_row > %i' % lmin
            return '%s %s FROM (SELECT w_tmp.*, ROWNO w_row FROM (SELECT %s FROM %s%s%s) w_tmp WHERE ROWNO=%i) %s %s %s;' % (sql_s, sql_f, sql_f, sql_t, sql_w, sql_o, lmax, sql_t, sql_w_row, sql_o)
        return 'SELECT %s %s FROM %s%s%s;' % (sql_s, sql_f, sql_t, sql_w, sql_o)

    def create_sequence_and_triggers(self, query, table, **args):
        # following lines should only be executed if table._sequence_name does not exist
        self.execute('CREATE SEQUENCE %s;' % table._sequence_name)
        self.execute("ALTER TABLE %s ALTER COLUMN %s SET DEFAULT NEXTVAL('%s');"
                     % (table._tablename, table._id.name, table._sequence_name))
        self.execute(query)

    REGEX_URI = re.compile('^(?P<user>[^:@]+)(\:(?P<password>[^@]*))?@(?P<host>[^\:@]+)(\:(?P<port>[0-9]+))?/(?P<db>[^\?]+)(\?sslmode=(?P<sslmode>.+))?$')


    def __init__(self, db, uri, pool_size=0, folder=None, db_codec='UTF-8',
                 credential_decoder=IDENTITY, driver_args={},
                 adapter_args={}, do_connect=True, after_connection=None):
        self.db = db
        self.dbengine = "sapdb"
        self.uri = uri
        if do_connect: self.find_driver(adapter_args, uri)
        self.pool_size = pool_size
        self.folder = folder
        self.db_codec = db_codec
        self._after_connection = after_connection
        self.find_or_make_work_folder()
        ruri = uri.split('://', 1)[1]
        m = self.REGEX_URI.match(ruri)
        if not m:
            raise SyntaxError("Invalid URI string in DAL")
        user = credential_decoder(m.group('user'))
        if not user:
            raise SyntaxError('User required')
        password = credential_decoder(m.group('password'))
        if not password:
            password = ''
        host = m.group('host')
        if not host:
            raise SyntaxError('Host name required')
        db = m.group('db')
        if not db:
            raise SyntaxError('Database name required')

        def connector(user=user, password=password, database=db,
                      host=host, driver_args=driver_args):
            return self.driver.Connection(user, password, database,
                                          host, **driver_args)
        self.connector = connector
        if do_connect: self.reconnect()

    def lastrowid(self, table):
        self.execute("select %s.NEXTVAL from dual" % table._sequence_name)
        return long(self.cursor.fetchone()[0])


class CubridAdapter(MySQLAdapter):
    drivers = ('cubriddb', )

    REGEX_URI = re.compile('^(?P<user>[^:@]+)(\:(?P<password>[^@]*))?@(?P<host>[^\:/]+)(\:(?P<port>[0-9]+))?/(?P<db>[^?]+)(\?set_encoding=(?P<charset>\w+))?$')

    def __init__(self, db, uri, pool_size=0, folder=None, db_codec='UTF-8',
                 credential_decoder=IDENTITY, driver_args={},
                 adapter_args={}, do_connect=True, after_connection=None):
        self.db = db
        self.dbengine = "cubrid"
        self.uri = uri
        if do_connect: self.find_driver(adapter_args, uri)
        self.pool_size = pool_size
        self.folder = folder
        self.db_codec = db_codec
        self._after_connection = after_connection
        self.find_or_make_work_folder()
        ruri = uri.split('://', 1)[1]
        m = self.REGEX_URI.match(ruri)
        if not m:
            raise SyntaxError(
                "Invalid URI string in DAL: %s" % self.uri)
        user = credential_decoder(m.group('user'))
        if not user:
            raise SyntaxError('User required')
        password = credential_decoder(m.group('password'))
        if not password:
            password = ''
        host = m.group('host')
        if not host:
            raise SyntaxError('Host name required')
        db = m.group('db')
        if not db:
            raise SyntaxError('Database name required')
        port = int(m.group('port') or '30000')
        user = credential_decoder(user)
        passwd = credential_decoder(password)

        def connector(host=host, port=port, db=db,
                    user=user, passwd=passwd, driver_args=driver_args):
            return self.driver.connect(host, port, db, user, passwd, **driver_args)

        self.connector = connector
        if do_connect: self.reconnect()

    def after_connection(self):
        self.execute('SET FOREIGN_KEY_CHECKS=1;')
        self.execute("SET sql_mode='NO_BACKSLASH_ESCAPES';")


######## GAE MySQL ##########
class DatabaseStoredFile:

    web2py_filesystem = False

    def escape(self, obj):
        return self.db._adapter.escape(obj)

    def __init__(self, db, filename, mode):
        if not db._adapter.dbengine in ('mysql', 'postgres', 'sqlite'):
            raise RuntimeError("only MySQL/Postgres/SQLite can store metadata .table files in database for now")
        self.db = db
        self.filename = filename
        self.mode = mode
        if not self.web2py_filesystem:
            if db._adapter.dbengine == 'mysql':
                sql = "CREATE TABLE IF NOT EXISTS web2py_filesystem (path VARCHAR(255), content LONGTEXT, PRIMARY KEY(path) ) ENGINE=InnoDB;"
            elif db._adapter.dbengine in ('postgres', 'sqlite'):
                sql = "CREATE TABLE IF NOT EXISTS web2py_filesystem (path VARCHAR(255), content TEXT, PRIMARY KEY(path));"
            self.db.executesql(sql)
            DatabaseStoredFile.web2py_filesystem = True
        self.p = 0
        self.data = ''
        if mode in ('r', 'rw', 'a'):
            query = "SELECT content FROM web2py_filesystem WHERE path='%s'" \
                    % filename
            rows = self.db.executesql(query)
            if rows:
                self.data = rows[0][0]
            elif exists(filename):
                datafile = open(filename, 'r')
                try:
                    self.data = datafile.read()
                finally:
                    datafile.close()
            elif mode in ('r', 'rw'):
                raise RuntimeError("File %s does not exist" % filename)

    def read(self, bytes):
        data = self.data[self.p:self.p+bytes]
        self.p += len(data)
        return data

    def readline(self):
        i = self.data.find('\n', self.p)+1
        if i>0:
            data, self.p = self.data[self.p:i], i
        else:
            data, self.p = self.data[self.p:], len(self.data)
        return data

    def write(self, data):
        self.data += data

    def close_connection(self):
        if self.db is not None:
            self.db.executesql(
                "DELETE FROM web2py_filesystem WHERE path='%s'" % self.filename)
            query = "INSERT INTO web2py_filesystem(path,content) VALUES ('%s','%s')" \
                % (self.filename, self.data.replace("'", "''"))
            self.db.executesql(query)
            self.db.commit()
            self.db = None

    def close(self):
        self.close_connection()

    @staticmethod
    def exists(db, filename):
        if exists(filename):
            return True
        query = "SELECT path FROM web2py_filesystem WHERE path='%s'" % filename
        try:
            if db.executesql(query):
                return True
        except Exception, e:
            if not (db._adapter.isOperationalError(e) or
                    db._adapter.isProgrammingError(e)):
                raise
            # no web2py_filesystem found?
            tb = traceback.format_exc()
            LOGGER.error("Could not retrieve %s\n%s" % (filename, tb))
        return False


class UseDatabaseStoredFile:

    def file_exists(self, filename):
        return DatabaseStoredFile.exists(self.db, filename)

    def file_open(self, filename, mode='rb', lock=True):
        return DatabaseStoredFile(self.db, filename, mode)

    def file_close(self, fileobj):
        fileobj.close_connection()

    def file_delete(self, filename):
        query = "DELETE FROM web2py_filesystem WHERE path='%s'" % filename
        self.db.executesql(query)
        self.db.commit()


class GoogleSQLAdapter(UseDatabaseStoredFile, MySQLAdapter):
    uploads_in_blob = True

    REGEX_URI = re.compile('^(?P<instance>.*)/(?P<db>.*)$')

    def __init__(self, db, uri='google:sql://realm:domain/database',
                 pool_size=0, folder=None, db_codec='UTF-8',
                 credential_decoder=IDENTITY, driver_args={},
                 adapter_args={}, do_connect=True, after_connection=None):

        self.db = db
        self.dbengine = "mysql"
        self.uri = uri
        self.pool_size = pool_size
        self.db_codec = db_codec
        self._after_connection = after_connection
        if do_connect: self.find_driver(adapter_args, uri)
        self.folder = folder or pjoin('$HOME', THREAD_LOCAL.folder.split(os.sep+'applications'+os.sep, 1)[1])
        ruri = uri.split("://")[1]
        m = self.REGEX_URI.match(ruri)
        if not m:
            raise SyntaxError("Invalid URI string in SQLDB: %s" % self.uri)
        instance = credential_decoder(m.group('instance'))
        self.dbstring = db = credential_decoder(m.group('db'))
        driver_args['instance'] = instance
        if not 'charset' in driver_args:
            driver_args['charset'] = 'utf8'
        self.createdb = createdb = adapter_args.get('createdb', True)
        if not createdb:
            driver_args['database'] = db

        def connector(driver_args=driver_args):
            return rdbms.connect(**driver_args)

        self.connector = connector
        if do_connect: self.reconnect()

    def after_connection(self):
        if self.createdb:
            # self.execute('DROP DATABASE %s' % self.dbstring)
            self.execute('CREATE DATABASE IF NOT EXISTS %s' % self.dbstring)
            self.execute('USE %s' % self.dbstring)
        self.execute("SET FOREIGN_KEY_CHECKS=1;")
        self.execute("SET sql_mode='NO_BACKSLASH_ESCAPES';")

    def execute(self, command, *a, **b):
        return self.log_execute(command.decode('utf8'), *a, **b)

    def find_driver(self, adapter_args, uri=None):
        self.adapter_args = adapter_args
        self.driver = "google"


class NoSQLAdapter(BaseAdapter):
    can_select_for_update = False
    QUOTE_TEMPLATE = '%s'

    @staticmethod
    def to_unicode(obj):
        if isinstance(obj, str):
            return obj.decode('utf8')
        elif not isinstance(obj, unicode):
            return unicode(obj)
        return obj

    def id_query(self, table):
        return table._id > 0

    def represent(self, obj, fieldtype):
        field_is_type = fieldtype.startswith
        if isinstance(obj, CALLABLETYPES):
            obj = obj()
        if isinstance(fieldtype, SQLCustomType):
            return fieldtype.encoder(obj)
        if isinstance(obj, (Expression, Field)):
            raise SyntaxError("non supported on GAE")
        if self.dbengine == 'google:datastore':
            if isinstance(fieldtype, gae.Property):
                return obj
        is_string = isinstance(fieldtype, str)
        is_list = is_string and field_is_type('list:')
        if is_list:
            if not obj:
                obj = []
            if not isinstance(obj, (list, tuple)):
                obj = [obj]
        if obj == '' and not \
                (is_string and fieldtype[:2] in ['st', 'te', 'pa', 'up']):
            return None
        if not obj is None:
            if isinstance(obj, list) and not is_list:
                obj = [self.represent(o, fieldtype) for o in obj]
            elif fieldtype in ('integer', 'bigint', 'id'):
                obj = long(obj)
            elif fieldtype == 'double':
                obj = float(obj)
            elif is_string and field_is_type('reference'):
                if isinstance(obj, (Row, Reference)):
                    obj = obj['id']
                obj = long(obj)
            elif fieldtype == 'boolean':
                if obj and not str(obj)[0].upper() in '0F':
                    obj = True
                else:
                    obj = False
            elif fieldtype == 'date':
                if not isinstance(obj, datetime.date):
                    (y, m, d) = map(int, str(obj).strip().split('-'))
                    obj = datetime.date(y, m, d)
                elif isinstance(obj, datetime.datetime):
                    (y, m, d) = (obj.year, obj.month, obj.day)
                    obj = datetime.date(y, m, d)
            elif fieldtype == 'time':
                if not isinstance(obj, datetime.time):
                    time_items = map(int, str(obj).strip().split(':')[:3])
                    if len(time_items) == 3:
                        (h, mi, s) = time_items
                    else:
                        (h, mi, s) = time_items + [0]
                    obj = datetime.time(h, mi, s)
            elif fieldtype == 'datetime':
                if not isinstance(obj, datetime.datetime):
                    (y, m, d) = map(int, str(obj)[:10].strip().split('-'))
                    time_items = map(int, str(obj)[11:].strip().split(':')[:3])
                    while len(time_items)<3:
                        time_items.append(0)
                    (h, mi, s) = time_items
                    obj = datetime.datetime(y, m, d, h, mi, s)
            elif fieldtype == 'blob':
                pass
            elif fieldtype == 'json':
                if isinstance(obj, basestring):
                    obj = self.to_unicode(obj)
                    if have_serializers:
                        obj = serializers.loads_json(obj)
                    elif simplejson:
                        obj = simplejson.loads(obj)
                    else:
                        raise RuntimeError("missing simplejson")
            elif is_string and field_is_type('list:string'):
                return map(self.to_unicode, obj)
            elif is_list:
                return map(int, obj)
            else:
                obj = self.to_unicode(obj)
        return obj

    def _insert(self, table, fields):
        return 'insert %s in %s' % (fields, table)

    def _count(self, query, distinct=None):
        return 'count %s' % repr(query)

    def _select(self, query, fields, attributes):
        return 'select %s where %s' % (repr(fields), repr(query))

    def _delete(self, tablename, query):
        return 'delete %s where %s' % (repr(tablename), repr(query))

    def _update(self, tablename, query, fields):
        return 'update %s (%s) where %s' % (repr(tablename),
                                            repr(fields), repr(query))

    def commit(self):
        """
        remember: no transactions on many NoSQL
        """
        pass

    def rollback(self):
        """
        remember: no transactions on many NoSQL
        """
        pass

    def close_connection(self):
        """
        remember: no transactions on many NoSQL
        """
        pass

    # these functions should never be called!
    def OR(self, first, second): raise SyntaxError("Not supported")

    def AND(self, first, second): raise SyntaxError("Not supported")

    def AS(self, first, second): raise SyntaxError("Not supported")

    def ON(self, first, second): raise SyntaxError("Not supported")

    def STARTSWITH(self, first, second=None): raise SyntaxError("Not supported")

    def ENDSWITH(self, first, second=None): raise SyntaxError("Not supported")

    def ADD(self, first, second): raise SyntaxError("Not supported")

    def SUB(self, first, second): raise SyntaxError("Not supported")

    def MUL(self, first, second): raise SyntaxError("Not supported")

    def DIV(self, first, second): raise SyntaxError("Not supported")

    def LOWER(self,first): raise SyntaxError("Not supported")

    def UPPER(self,first): raise SyntaxError("Not supported")

    def EXTRACT(self,first,what): raise SyntaxError("Not supported")

    def LENGTH(self, first): raise SyntaxError("Not supported")

    def AGGREGATE(self,first,what): raise SyntaxError("Not supported")

    def LEFT_JOIN(self): raise SyntaxError("Not supported")

    def RANDOM(self): raise SyntaxError("Not supported")

    def SUBSTRING(self, field, parameters):  raise SyntaxError("Not supported")

    def PRIMARY_KEY(self, key):  raise SyntaxError("Not supported")

    def ILIKE(self, first, second): raise SyntaxError("Not supported")

    def drop(self, table, mode):  raise SyntaxError("Not supported")

    def alias(self, table, alias): raise SyntaxError("Not supported")

    def migrate_table(self, *a, **b): raise SyntaxError("Not supported")

    def distributed_transaction_begin(self, key): raise SyntaxError("Not supported")

    def prepare(self, key): raise SyntaxError("Not supported")

    def commit_prepared(self, key): raise SyntaxError("Not supported")

    def rollback_prepared(self, key): raise SyntaxError("Not supported")

    def concat_add(self, table): raise SyntaxError("Not supported")

    def constraint_name(self, table, fieldname): raise SyntaxError("Not supported")

    def create_sequence_and_triggers(self, query, table, **args): pass

    def log_execute(self, *a, **b): raise SyntaxError("Not supported")

    def execute(self, *a, **b): raise SyntaxError("Not supported")

    def represent_exceptions(self, obj, fieldtype): raise SyntaxError("Not supported")

    def lastrowid(self, table): raise SyntaxError("Not supported")

    def rowslice(self, rows, minimum=0, maximum=None): raise SyntaxError("Not supported")


class GAEF(object):
    def __init__(self, name, op, value, apply):
        self.name=name=='id' and '__key__' or name
        self.op=op
        self.value=value
        self.apply=apply
    def __repr__(self):
        return '(%s %s %s:%s)' % (self.name, self.op, repr(self.value), type(self.value))

class GoogleDatastoreAdapter(NoSQLAdapter):
    """
    NDB:

    You can enable NDB by using adapter_args::

        db = DAL('google:datastore', adapter_args={'ndb_settings':ndb_settings, 'use_ndb':True})

    ndb_settings is optional and can be used for per model caching settings.
    It must be a dict in this form::

        ndb_settings = {<table_name>:{<variable_name>:<variable_value>}}

    See: https://developers.google.com/appengine/docs/python/ndb/cache
    """

    MAX_FETCH_LIMIT = 1000000
    uploads_in_blob = True
    types = {}
    # reconnect is not required for Datastore dbs
    reconnect = lambda *args, **kwargs: None

    def file_exists(self, filename): pass

    def file_open(self, filename, mode='rb', lock=True): pass

    def file_close(self, fileobj): pass

    REGEX_NAMESPACE = re.compile('.*://(?P<namespace>.+)')

    def __init__(self, db, uri, pool_size=0, folder=None, db_codec='UTF-8',
                 credential_decoder=IDENTITY, driver_args={},
                 adapter_args={}, do_connect=True, after_connection=None):
        self.use_ndb = adapter_args.get('use_ndb', uri.startswith('google:datastore+ndb'))
        if self.use_ndb is True:
            self.types.update({'boolean': ndb.BooleanProperty,
                               'string': (lambda **kwargs: ndb.StringProperty(**kwargs)),
                               'text': ndb.TextProperty,
                               'json': ndb.TextProperty,
                               'password': ndb.StringProperty,
                               'blob': ndb.BlobProperty,
                               'upload': ndb.StringProperty,
                               'integer': ndb.IntegerProperty,
                               'bigint': ndb.IntegerProperty,
                               'float': ndb.FloatProperty,
                               'double': ndb.FloatProperty,
                               'decimal': NDBDecimalProperty,
                               'date': ndb.DateProperty,
                               'time': ndb.TimeProperty,
                               'datetime': ndb.DateTimeProperty,
                               'id': None,
                               'reference': ndb.IntegerProperty,
                               'list:string': (lambda **kwargs: ndb.StringProperty(repeated=True,default=None, **kwargs)),
                               'list:integer': (lambda **kwargs: ndb.IntegerProperty(repeated=True,default=None, **kwargs)),
                               'list:reference': (lambda **kwargs: ndb.IntegerProperty(repeated=True,default=None, **kwargs)),
                               })
        else:
            self.types.update({'boolean': gae.BooleanProperty,
                               'string': (lambda **kwargs: gae.StringProperty(multiline=True, **kwargs)),
                               'text': gae.TextProperty,
                               'json': gae.TextProperty,
                               'password': gae.StringProperty,
                               'blob': gae.BlobProperty,
                               'upload': gae.StringProperty,
                               'integer': gae.IntegerProperty,
                               'bigint': gae.IntegerProperty,
                               'float': gae.FloatProperty,
                               'double': gae.FloatProperty,
                               'decimal': GAEDecimalProperty,
                               'date': gae.DateProperty,
                               'time': gae.TimeProperty,
                               'datetime': gae.DateTimeProperty,
                               'id': None,
                               'reference': gae.IntegerProperty,
                               'list:string': (lambda **kwargs: gae.StringListProperty(default=None, **kwargs)),
                               'list:integer': (lambda **kwargs: gae.ListProperty(int,default=None, **kwargs)),
                               'list:reference': (lambda **kwargs: gae.ListProperty(int,default=None, **kwargs)),
                               })
        self.db = db
        self.uri = uri
        self.dbengine = 'google:datastore'
        self.folder = folder
        db['_lastsql'] = ''
        self.db_codec = 'UTF-8'
        self._after_connection = after_connection
        self.pool_size = 0
        match = self.REGEX_NAMESPACE.match(uri)
        if match:
            namespace_manager.set_namespace(match.group('namespace'))
        self.keyfunc = (self.use_ndb and ndb.Key) or Key.from_path

        self.ndb_settings = None
        if 'ndb_settings' in adapter_args:
            self.ndb_settings = adapter_args['ndb_settings']

    def parse_id(self, value, field_type):
        return value

    def create_table(self, table, migrate=True, fake_migrate=False, polymodel=None):
        myfields = {}
        for field in table:
            if isinstance(polymodel, Table) and field.name in polymodel.fields():
                continue
            attr = {}
            if isinstance(field.custom_qualifier, dict):
                #this is custom properties to add to the GAE field declartion
                attr = field.custom_qualifier
            field_type = field.type
            if isinstance(field_type, SQLCustomType):
                ftype = self.types[field_type.native or field_type.type](**attr)
            elif isinstance(field_type, ((self.use_ndb and ndb.Property) or gae.Property)):
                ftype = field_type
            elif field_type.startswith('id'):
                continue
            elif field_type.startswith('decimal'):
                precision, scale = field_type[7:].strip('()').split(',')
                precision = int(precision)
                scale = int(scale)
                dec_cls = (self.use_ndb and NDBDecimalProperty) or GAEDecimalProperty
                ftype = dec_cls(precision, scale, **attr)
            elif field_type.startswith('reference'):
                if field.notnull:
                    attr = dict(required=True)
                ftype = self.types[field_type[:9]](**attr)
            elif field_type.startswith('list:reference'):
                if field.notnull:
                    attr['required'] = True
                ftype = self.types[field_type[:14]](**attr)
            elif field_type.startswith('list:'):
                ftype = self.types[field_type](**attr)
            elif not field_type in self.types or not self.types[field_type]:
                raise SyntaxError('Field: unknown field type: %s' % field_type)
            else:
                ftype = self.types[field_type](**attr)
            myfields[field.name] = ftype
        if not polymodel:
            model_cls = (self.use_ndb and ndb.Model) or gae.Model
            table._tableobj =  classobj(table._tablename, (model_cls, ), myfields)
            if self.use_ndb:
                # Set NDB caching variables
                if self.ndb_settings and (table._tablename in self.ndb_settings):
                    for k, v in self.ndb_settings.iteritems():
                        setattr(table._tableobj, k, v)
        elif polymodel==True:
            pm_cls = (self.use_ndb and NDBPolyModel) or PolyModel
            table._tableobj = classobj(table._tablename, (pm_cls, ), myfields)
        elif isinstance(polymodel, Table):
            table._tableobj = classobj(table._tablename, (polymodel._tableobj, ), myfields)
        else:
            raise SyntaxError("polymodel must be None, True, a table or a tablename")
        return None

    def expand(self, expression, field_type=None):
        if isinstance(expression, Field):
            if expression.type in ('text', 'blob', 'json'):
                raise SyntaxError('AppEngine does not index by: %s' % expression.type)
            return expression.name
        elif isinstance(expression, (Expression, Query)):
            if not expression.second is None:
                return expression.op(expression.first, expression.second)
            elif not expression.first is None:
                return expression.op(expression.first)
            else:
                return expression.op()
        elif field_type:
                return self.represent(expression, field_type)
        elif isinstance(expression, (list, tuple)):
            return ','.join([self.represent(item, field_type) for item in expression])
        else:
            return str(expression)

    ### TODO from gql.py Expression
    def AND(self, first, second):
        a = self.expand(first)
        b = self.expand(second)
        if b[0].name=='__key__' and a[0].name!='__key__':
            return b+a
        return a+b

    def EQ(self, first, second=None):
        if isinstance(second, Key):
            return [GAEF(first.name, '=', second, lambda a, b:a==b)]
        return [GAEF(first.name, '=', self.represent(second, first.type), lambda a, b:a==b)]

    def NE(self, first, second=None):
        if first.type != 'id':
            return [GAEF(first.name, '!=', self.represent(second, first.type), lambda a, b:a!=b)]
        else:
            if not second is None:
                second = Key.from_path(first._tablename, long(second))
            return [GAEF(first.name, '!=', second, lambda a, b:a!=b)]

    def LT(self, first, second=None):
        if first.type != 'id':
            return [GAEF(first.name, '<', self.represent(second, first.type), lambda a, b:a<b)]
        else:
            second = Key.from_path(first._tablename, long(second))
            return [GAEF(first.name, '<', second, lambda a, b:a<b)]

    def LE(self, first, second=None):
        if first.type != 'id':
            return [GAEF(first.name, '<=', self.represent(second, first.type), lambda a, b:a<=b)]
        else:
            second = Key.from_path(first._tablename, long(second))
            return [GAEF(first.name, '<=', second, lambda a, b:a<=b)]

    def GT(self, first, second=None):
        if first.type != 'id' or second==0 or second == '0':
            return [GAEF(first.name, '>', self.represent(second, first.type), lambda a, b:a>b)]
        else:
            second = Key.from_path(first._tablename, long(second))
            return [GAEF(first.name, '>', second, lambda a, b:a>b)]

    def GE(self, first, second=None):
        if first.type != 'id':
            return [GAEF(first.name, '>=', self.represent(second, first.type), lambda a, b:a>=b)]
        else:
            second = Key.from_path(first._tablename, long(second))
            return [GAEF(first.name, '>=', second, lambda a, b:a>=b)]

    def INVERT(self, first):
        return '-%s' % first.name

    def COMMA(self, first, second):
        return '%s, %s' % (self.expand(first), self.expand(second))

    def BELONGS(self, first, second=None):
        if not isinstance(second, (list, tuple, set)):
            raise SyntaxError("Not supported")
        if not self.use_ndb:
            if isinstance(second, set):
                second = list(second)
        if first.type == 'id':
            second = [Key.from_path(first._tablename, int(i)) for i in second]
        return [GAEF(first.name, 'in', second, lambda a, b:a in b)]

    def CONTAINS(self, first, second, case_sensitive=False):
        # silently ignoring: GAE can only do case sensitive matches!
        if not first.type.startswith('list:'):
            raise SyntaxError("Not supported")
        return [GAEF(first.name, '=', self.expand(second, first.type[5:]), lambda a, b:b in a)]

    def NOT(self, first):
        nops = {self.EQ: self.NE,
                self.NE: self.EQ,
                self.LT: self.GE,
                self.GT: self.LE,
                self.LE: self.GT,
                self.GE: self.LT}
        if not isinstance(first, Query):
            raise SyntaxError("Not suported")
        nop = nops.get(first.op, None)
        if not nop:
            raise SyntaxError("Not suported %s" % first.op.__name__)
        first.op = nop
        return self.expand(first)

    def truncate(self, table, mode):
        self.db(self.db._adapter.id_query(table)).delete()

    GAE_FILTER_OPTIONS = {'=': lambda q, t, p, v: q.filter(getattr(t, p) == v),
                          '>': lambda q, t, p, v: q.filter(getattr(t, p) > v),
                          '<': lambda q, t, p, v: q.filter(getattr(t, p) < v),
                          '<=': lambda q, t, p, v: q.filter(getattr(t, p) <= v),
                          '>=': lambda q, t, p, v: q.filter(getattr(t, p) >= v),
                          '!=': lambda q, t, p, v: q.filter(getattr(t, p) != v),
                          'in': lambda q, t, p, v: q.filter(getattr(t, p).IN(v)),
                          }

    def filter(self, query, tableobj, prop, op, value):
        return self.GAE_FILTER_OPTIONS[op](query, tableobj, prop, value)

    def select_raw(self, query, fields=None, attributes=None, count_only=False):
        db = self.db
        fields = fields or []
        attributes = attributes or {}
        args_get = attributes.get
        new_fields = []

        for item in fields:
            if isinstance(item, SQLALL):
                new_fields += item._table
            else:
                new_fields.append(item)

        fields = new_fields
        if query:
            tablename = self.get_table(query)
        elif fields:
            tablename = fields[0].tablename
            query = db._adapter.id_query(fields[0].table)
        else:
            raise SyntaxError("Unable to determine a tablename")

        if query:
            if use_common_filters(query):
                query = self.common_filter(query, [tablename])

        # tableobj is a GAE/NDB Model class (or subclass)
        tableobj = db[tablename]._tableobj
        filters = self.expand(query)

        projection = None
        if len(db[tablename].fields) == len(fields):
            # getting all fields, not a projection query
            projection = None
        elif args_get('projection') == True:
            projection = []
            for f in fields:
                if f.type in ['text', 'blob', 'json']:
                    raise SyntaxError(
                        "text and blob field types not allowed in projection queries")
                else:
                    projection.append(f.name)

        elif args_get('filterfields') is True:
            projection = []
            for f in fields:
                projection.append(f.name)

        # real projection's can't include 'id'.
        # it will be added to the result later
        query_projection = [
            p for p in projection if \
                p != db[tablename]._id.name] if projection and \
                args_get('projection') == True\
                else None

        cursor = args_get('reusecursor')
        cursor = cursor if isinstance(cursor, str) else None
        if self.use_ndb:
            qo = ndb.QueryOptions(projection=query_projection, cursor=cursor)
            items = tableobj.query(default_options=qo)
        else:
            items = gae.Query(tableobj, projection=query_projection, cursor=cursor)

        for filter in filters:
            if (args_get('projection') == True and
                filter.name in query_projection and
                filter.op in ('=', '<=', '>=')):
                raise SyntaxError("projection fields cannot have equality filters")
            if filter.name == '__key__' and filter.op == '>' and filter.value == 0:
                continue
            elif filter.name == '__key__' and filter.op == '=':
                if filter.value == 0:
                    items = []
                elif isinstance(filter.value, (self.use_ndb and ndb.Key) or Key):
                    # key qeuries return a class instance,
                    # can't use projection
                    # extra values will be ignored in post-processing later
                    item = filter.value.get() if self.use_ndb else tableobj.get(filter.value)
                    items = [item] if item else []
                else:
                    # key qeuries return a class instance,
                    # can't use projection
                    # extra values will be ignored in post-processing later
                    item = tableobj.get_by_id(filter.value)
                    items = [item] if item else []
            elif isinstance(items, list):  # i.e. there is a single record!
                items = [i for i in items if filter.apply(getattr(item,
                                                                  filter.name),
                                                          filter.value)]
            else:
                if filter.name == '__key__' and filter.op != 'in':
                    items.order(tableobj._key) if self.use_ndb else items.order('__key__')
                if self.use_ndb:
                    items = self.filter(items, tableobj, filter.name, filter.op, filter.value)
                else:
                    items = items.filter('%s %s' % (filter.name, filter.op), filter.value)

        if count_only:
            items = [len(items) if isinstance(items, list) else items.count()]
        elif not isinstance(items, list):
            query = items
            if args_get('left', None):
                raise SyntaxError('Set: no left join in appengine')
            if args_get('groupby', None):
                raise SyntaxError('Set: no groupby in appengine')
            orderby = args_get('orderby', False)
            if orderby:
                ### THIS REALLY NEEDS IMPROVEMENT !!!
                if isinstance(orderby, (list, tuple)):
                    orderby = xorify(orderby)
                if isinstance(orderby, Expression):
                    orderby = self.expand(orderby)
                orders = orderby.split(', ')
                for order in orders:
                    if self.use_ndb:
                        #TODO There must be a better way
                        def make_order(o):
                            s = str(o)
                            desc = s[0] == '-'
                            s = (desc and s[1:]) or s
                            return (desc and -getattr(tableobj, s)) or getattr(tableobj, s)
                        _order = {'-id': -tableobj._key, 'id': tableobj._key}.get(order)
                        if _order is None:
                            _order = make_order(order)
                        query = query.order(_order)
                    else:
                        order = {'-id': '-__key__', 'id': '__key__'}.get(order, order)
                        query = query.order(order)

            if args_get('limitby', None):
                (lmin, lmax) = attributes['limitby']
                limit, fetch_args = lmax-lmin, {'offset': lmin, 'keys_only': True}

                if self.use_ndb:
                    keys, cursor, more = query.fetch_page(limit, **fetch_args)
                    items = ndb.get_multi(keys)
                else:
                    keys = query.fetch(limit, **fetch_args)
                    items = gae.get(keys)
                    cursor = query.cursor()
                # cursor is only useful if there was a limit and we didn't return
                # all results
                if args_get('reusecursor'):
                    db['_lastcursor'] = cursor
            else:
                # if a limit is not specified, always return an iterator
                rows = query

        return (items, tablename, projection or db[tablename].fields)

    def select(self, query, fields, attributes):
        """
        This is the GAE version of select. Some notes to consider:
            - db['_lastsql'] is not set because there is not SQL statement string
            for a GAE query
            - 'nativeRef' is a magical fieldname used for self references on GAE
            - optional attribute 'projection' when set to True will trigger
            use of the GAE projection queries.  note that there are rules for
            what is accepted imposed by GAE: each field must be indexed,
            projection queries cannot contain blob or text fields, and you
            cannot use == and also select that same field.  see https://developers.google.com/appengine/docs/python/datastore/queries#Query_Projection
            - optional attribute 'filterfields' when set to True web2py will only
            parse the explicitly listed fields into the Rows object, even though
            all fields are returned in the query.  This can be used to reduce
            memory usage in cases where true projection queries are not
            usable.
            - optional attribute 'reusecursor' allows use of cursor with queries
            that have the limitby attribute.  Set the attribute to True for the
            first query, set it to the value of db['_lastcursor'] to continue
            a previous query.  The user must save the cursor value between
            requests, and the filters must be identical.  It is up to the user
            to follow google's limitations: https://developers.google.com/appengine/docs/python/datastore/queries#Query_Cursors
        """

        (items, tablename, fields) = self.select_raw(query, fields, attributes)
        # self.db['_lastsql'] = self._select(query, fields, attributes)
        rows = [[(t==self.db[tablename]._id.name and item) or \
                 (t=='nativeRef' and item) or getattr(item, t) \
                     for t in fields] for item in items]
        colnames = ['%s.%s' % (tablename, t) for t in fields]
        processor = attributes.get('processor', self.parse)
        return processor(rows, fields, colnames, False)

    def parse_list_integers(self, value, field_type):
        return value[:] if self.use_ndb else value

    def parse_list_strings(self, value, field_type):
        return value[:] if self.use_ndb else value

    def count(self, query, distinct=None, limit=None):
        if distinct:
            raise RuntimeError("COUNT DISTINCT not supported")
        (items, tablename, fields) = self.select_raw(query, count_only=True)
        return items[0]

    def delete(self, tablename, query):
        """
        This function was changed on 2010-05-04 because according to
        http://code.google.com/p/googleappengine/issues/detail?id=3119
        GAE no longer supports deleting more than 1000 records.
        """
        # self.db['_lastsql'] = self._delete(tablename, query)
        (items, tablename, fields) = self.select_raw(query)
        # items can be one item or a query
        if not isinstance(items, list):
            #use a keys_only query to ensure that this runs as a datastore
            # small operations
            leftitems = items.fetch(1000, keys_only=True)
            counter = 0
            while len(leftitems):
                counter += len(leftitems)
                if self.use_ndb:
                    ndb.delete_multi(leftitems)
                else:
                    gae.delete(leftitems)
                leftitems = items.fetch(1000, keys_only=True)
        else:
            counter = len(items)
            if self.use_ndb:
                ndb.delete_multi([item.key for item in items])
            else:
                gae.delete(items)
        return counter

    def update(self, tablename, query, update_fields):
        # self.db['_lastsql'] = self._update(tablename, query, update_fields)
        (items, tablename, fields) = self.select_raw(query)
        counter = 0
        for item in items:
            for field, value in update_fields:
                setattr(item, field.name, self.represent(value, field.type))
            item.put()
            counter += 1
        LOGGER.info(str(counter))
        return counter

    def insert(self, table, fields):
        dfields = dict((f.name, self.represent(v, f.type)) for f, v in fields)
        # table._db['_lastsql'] = self._insert(table, fields)
        tmp = table._tableobj(**dfields)
        tmp.put()
        key = tmp.key if self.use_ndb else tmp.key()
        rid = Reference(key.id())
        (rid._table, rid._record, rid._gaekey) = (table, None, key)
        return rid

    def bulk_insert(self, table, items):
        parsed_items = []
        for item in items:
            dfields = dict((f.name, self.represent(v, f.type)) for f, v in item)
            parsed_items.append(table._tableobj(**dfields))
        if self.use_ndb:
            ndb.put_multi(parsed_items)
        else:
            gae.put(parsed_items)
        return True


def uuid2int(uuidv):
    return uuid.UUID(uuidv).int


def int2uuid(n):
    return str(uuid.UUID(int=n))


class CouchDBAdapter(NoSQLAdapter):
    drivers = ('couchdb', )

    uploads_in_blob = True
    types = {'boolean': bool,
             'string': str,
             'text': str,
             'json': str,
             'password': str,
             'blob': str,
             'upload': str,
             'integer': long,
             'bigint': long,
             'float': float,
             'double': float,
             'date': datetime.date,
             'time': datetime.time,
             'datetime': datetime.datetime,
             'id': long,
             'reference': long,
             'list:string': list,
             'list:integer': list,
             'list:reference': list,
             }

    def file_exists(self, filename): pass

    def file_open(self, filename, mode='rb', lock=True): pass

    def file_close(self, fileobj): pass

    def expand(self, expression, field_type=None):
        if isinstance(expression, Field):
            if expression.type == 'id':
                return "%s._id" % expression.tablename
        return BaseAdapter.expand(self, expression, field_type)

    def AND(self, first, second):
        return '(%s && %s)' % (self.expand(first), self.expand(second))

    def OR(self, first, second):
        return '(%s || %s)' % (self.expand(first), self.expand(second))

    def EQ(self, first, second):
        if second is None:
            return '(%s == null)' % self.expand(first)
        return '(%s == %s)' % (self.expand(first), self.expand(second, first.type))

    def NE(self, first, second):
        if second is None:
            return '(%s != null)' % self.expand(first)
        return '(%s != %s)' % (self.expand(first), self.expand(second, first.type))

    def COMMA(self, first, second):
        return '%s + %s' % (self.expand(first), self.expand(second))

    def represent(self, obj, fieldtype):
        value = NoSQLAdapter.represent(self, obj, fieldtype)
        if fieldtype == 'id':
            return repr(str(long(value)))
        elif fieldtype in ('date', 'time', 'datetime', 'boolean'):
            return serializers.json(value)
        return repr(not isinstance(value, unicode) and value or value and value.encode('utf8'))

    def __init__(self, db, uri='couchdb://127.0.0.1:5984',
                 pool_size=0, folder=None, db_codec='UTF-8',
                 credential_decoder=IDENTITY, driver_args={},
                 adapter_args={}, do_connect=True, after_connection=None):
        self.db = db
        self.uri = uri
        if do_connect: self.find_driver(adapter_args)
        self.dbengine = 'couchdb'
        self.folder = folder
        db['_lastsql'] = ''
        self.db_codec = 'UTF-8'
        self._after_connection = after_connection
        self.pool_size = pool_size

        url = 'http://'+uri[10:]

        def connector(url=url, driver_args=driver_args):
            return self.driver.Server(url, **driver_args)

        self.reconnect(connector, cursor=False)

    def create_table(self, table, migrate=True, fake_migrate=False, polymodel=None):
        if migrate:
            try:
                self.connection.create(table._tablename)
            except:
                pass

    def insert(self, table, fields):
        id = uuid2int(web2py_uuid())
        ctable = self.connection[table._tablename]
        values = dict((k.name, self.represent(v, k.type)) for k, v in fields)
        values['_id'] = str(id)
        ctable.save(values)
        return id

    def _select(self, query, fields, attributes):
        if not isinstance(query, Query):
            raise SyntaxError("Not Supported")
        for key in set(attributes.keys())-SELECT_ARGS:
            raise SyntaxError('invalid select attribute: %s' % key)
        new_fields=[]
        for item in fields:
            if isinstance(item, SQLALL):
                new_fields += item._table
            else:
                new_fields.append(item)

        def uid(fd):
            return fd == 'id' and '_id' or fd

        def get(row, fd):
            return fd=='id' and long(row['_id']) or row.get(fd, None)

        fields = new_fields
        tablename = self.get_table(query)
        fieldnames = [f.name for f in (fields or self.db[tablename])]
        colnames = ['%s.%s' % (tablename, k) for k in fieldnames]
        fields = ','.join(['%s.%s' % (tablename, uid(f)) for f in fieldnames])
        fn = "(function(%(t)s){if(%(query)s)emit(%(order)s,[%(fields)s]);})" \
                % dict(t=tablename,
                       query=self.expand(query),
                       order='%s._id' % tablename,
                       fields=fields)
        return fn, colnames

    def select(self, query, fields, attributes):
        if not isinstance(query, Query):
            raise SyntaxError("Not Supported")
        fn, colnames = self._select(query, fields, attributes)
        tablename = colnames[0].split('.')[0]
        ctable = self.connection[tablename]
        rows = [cols['value'] for cols in ctable.query(fn)]
        processor = attributes.get('processor', self.parse)
        return processor(rows, fields, colnames, False)

    def delete(self, tablename, query):
        if not isinstance(query, Query):
            raise SyntaxError("Not Supported")
        if query.first.type == 'id' and query.op == self.EQ:
            id = query.second
            tablename = query.first.tablename
            assert(tablename == query.first.tablename)
            ctable = self.connection[tablename]
            try:
                del ctable[str(id)]
                return 1
            except couchdb.http.ResourceNotFound:
                return 0
        else:
            tablename = self.get_table(query)
            rows = self.select(query, [self.db[tablename]._id], {})
            ctable = self.connection[tablename]
            for row in rows:
                del ctable[str(row.id)]
            return len(rows)

    def update(self, tablename, query, fields):
        if not isinstance(query, Query):
            raise SyntaxError("Not Supported")
        if query.first.type == 'id' and query.op == self.EQ:
            id = query.second
            tablename = query.first.tablename
            ctable = self.connection[tablename]
            try:
                doc = ctable[str(id)]
                for key, value in fields:
                    doc[key.name] = self.represent(value, self.db[tablename][key.name].type)
                ctable.save(doc)
                return 1
            except couchdb.http.ResourceNotFound:
                return 0
        else:
            tablename = self.get_table(query)
            rows = self.select(query, [self.db[tablename]._id], {})
            ctable = self.connection[tablename]
            table = self.db[tablename]
            for row in rows:
                doc = ctable[str(row.id)]
                for key, value in fields:
                    doc[key.name] = self.represent(value, table[key.name].type)
                ctable.save(doc)
            return len(rows)

    def count(self, query, distinct=None):
        if distinct:
            raise RuntimeError("COUNT DISTINCT not supported")
        if not isinstance(query, Query):
            raise SyntaxError("Not Supported")
        tablename = self.get_table(query)
        rows = self.select(query, [self.db[tablename]._id], {})
        return len(rows)


def cleanup(text):
    """
    Validates that the given text is clean: only contains [0-9a-zA-Z_]
    """
    # if not REGEX_ALPHANUMERIC.match(text):
    #     raise SyntaxError('invalid table or field name: %s' % text)
    return text


class MongoDBAdapter(NoSQLAdapter):
    native_json = True
    drivers = ('pymongo', )

    uploads_in_blob = False

    types = {'boolean': bool,
             'string': str,
             'text': str,
             'json': str,
             'password': str,
             'blob': str,
             'upload': str,
             'integer': long,
             'bigint': long,
             'float': float,
             'double': float,
             'date': datetime.date,
             'time': datetime.time,
             'datetime': datetime.datetime,
             'id': long,
             'reference': long,
             'list:string': list,
             'list:integer': list,
            'list:reference': list,
             }

    error_messages = {"javascript_needed": "This must yet be replaced" +
                      " with javascript in order to work."}

    def __init__(self, db, uri='mongodb://127.0.0.1:5984/db',
                 pool_size=0, folder=None, db_codec='UTF-8',
                 credential_decoder=IDENTITY, driver_args={},
                 adapter_args={}, do_connect=True, after_connection=None):

        self.db = db
        self.uri = uri
        if do_connect: self.find_driver(adapter_args)
        import random
        from bson.objectid import ObjectId
        from bson.son import SON
        import pymongo.uri_parser

        m = pymongo.uri_parser.parse_uri(uri)

        self.SON = SON
        self.ObjectId = ObjectId
        self.random = random

        self.dbengine = 'mongodb'
        self.folder = folder
        db['_lastsql'] = ''
        self.db_codec = 'UTF-8'
        self._after_connection = after_connection
        self.pool_size = pool_size
        #this is the minimum amount of replicates that it should wait
        # for on insert/update
        self.minimumreplication = adapter_args.get('minimumreplication', 0)
        # by default all inserts and selects are performand asynchronous,
        # but now the default is
        # synchronous, except when overruled by either this default or
        # function parameter
        self.safe = adapter_args.get('safe', True)
        # load user setting for uploads in blob storage
        self.uploads_in_blob = adapter_args.get('uploads_in_blob', False)

        if isinstance(m, tuple):
            m = {"database" : m[1]}
        if m.get('database') is None:
            raise SyntaxError("Database is required!")

        def connector(uri=self.uri, m=m):
            # Connection() is deprecated
            if hasattr(self.driver, "MongoClient"):
                Connection = self.driver.MongoClient
            else:
                Connection = self.driver.Connection
            return Connection(uri)[m.get('database')]

        self.reconnect(connector, cursor=False)

    def object_id(self, arg=None):
        """ Convert input to a valid Mongodb ObjectId instance

        self.object_id("<random>") -> ObjectId (not unique) instance """
        if not arg:
            arg = 0
        if isinstance(arg, basestring):
            # we assume an integer as default input
            rawhex = len(arg.replace("0x", "").replace("L", "")) == 24
            if arg.isdigit() and (not rawhex):
                arg = int(arg)
            elif arg == "<random>":
                arg = int("0x%sL" % \
                "".join([self.random.choice("0123456789abcdef") \
                for x in range(24)]), 0)
            elif arg.isalnum():
                if not arg.startswith("0x"):
                    arg = "0x%s" % arg
                try:
                    arg = int(arg, 0)
                except ValueError, e:
                    raise ValueError(
                            "invalid objectid argument string: %s" % e)
            else:
                raise ValueError("Invalid objectid argument string. " +
                                 "Requires an integer or base 16 value")
        elif isinstance(arg, self.ObjectId):
            return arg

        if not isinstance(arg, (int, long)):
            raise TypeError("object_id argument must be of type " +
                            "ObjectId or an objectid representable integer")
        hexvalue = hex(arg)[2:].rstrip('L').zfill(24)
        return self.ObjectId(hexvalue)

    def parse_reference(self, value, field_type):
        # here we have to check for ObjectID before base parse
        if isinstance(value, self.ObjectId):
            value = long(str(value), 16)
        return super(MongoDBAdapter,
                     self).parse_reference(value, field_type)

    def parse_id(self, value, field_type):
        if isinstance(value, self.ObjectId):
            value = long(str(value), 16)
        return super(MongoDBAdapter,
                     self).parse_id(value, field_type)

    def represent(self, obj, fieldtype):
        # the base adatpter does not support MongoDB ObjectId
        if isinstance(obj, self.ObjectId):
            value = obj
        else:
            value = NoSQLAdapter.represent(self, obj, fieldtype)
        # reference types must be convert to ObjectID
        if fieldtype == 'date':
            if value is None:
                return value
            # this piece of data can be stripped off based on the fieldtype
            t = datetime.time(0, 0, 0)
            # mongodb doesn't has a date object and so it must datetime,
            # string or integer
            return datetime.datetime.combine(value, t)
        elif fieldtype == 'time':
            if value is None:
                return value
            # this piece of data can be stripped of based on the fieldtype
            d = datetime.date(2000, 1, 1)
            # mongodb doesn't has a  time object and so it must datetime,
            # string or integer
            return datetime.datetime.combine(d, value)
        elif fieldtype == "blob":
            if value is None:
                return value
            from bson import Binary
            if not isinstance(value, Binary):
                if not isinstance(value, basestring):
                    return Binary(str(value))
                return Binary(value)
            return value
        elif (isinstance(fieldtype, basestring) and
              fieldtype.startswith('list:')):
            if fieldtype.startswith('list:reference'):
                newval = []
                for v in value:
                    newval.append(self.object_id(v))
                return newval
            return value
        elif ((isinstance(fieldtype, basestring) and
               fieldtype.startswith("reference")) or
               (isinstance(fieldtype, Table)) or fieldtype == "id"):
            value = self.object_id(value)
        return value

    def create_table(self, table, migrate=True, fake_migrate=False,
                     polymodel=None, isCapped=False):
        if isCapped:
            raise RuntimeError("Not implemented")

    def count(self, query, distinct=None, snapshot=True):
        if distinct:
            raise RuntimeError("COUNT DISTINCT not supported")
        if not isinstance(query, Query):
            raise SyntaxError("Not Supported")
        tablename = self.get_table(query)
        return long(self.select(query, [self.db[tablename]._id], {},
                                count=True, snapshot=snapshot)['count'])
        # Maybe it would be faster if we just implemented the pymongo
        # .count() function which is probably quicker?
        # therefor call __select() connection[table].find(query).count()
        # Since this will probably reduce the return set?

    def expand(self, expression, field_type=None):
        if isinstance(expression, Query):
            # any query using 'id':=
            # set name as _id (as per pymongo/mongodb primary key)
            # convert second arg to an objectid field
            # (if its not already)
            # if second arg is 0 convert to objectid
            if isinstance(expression.first, Field) and \
                    ((expression.first.type == 'id') or \
                    ("reference" in expression.first.type)):
                if expression.first.type == 'id':
                    expression.first.name = '_id'
                # cast to Mongo ObjectId
                if isinstance(expression.second, (tuple, list, set)):
                    expression.second = [self.object_id(item) for
                                         item in expression.second]
                else:
                    expression.second = self.object_id(expression.second)
                result = expression.op(expression.first, expression.second)

        if isinstance(expression, Field):
            if expression.type =='id':
                result = "_id"
            else:
                result = expression.name
        elif isinstance(expression, (Expression, Query)):
            if not expression.second is None:
                result = expression.op(expression.first, expression.second)
            elif not expression.first is None:
                result = expression.op(expression.first)
            elif not isinstance(expression.op, str):
                result = expression.op()
            else:
                result = expression.op
        elif field_type:
            result = self.represent(expression, field_type)
        elif isinstance(expression, (list, tuple)):
            result = ','.join(self.represent(item, field_type) for
                              item in expression)
        else:
            result = expression
        return result

    def drop(self, table, mode=''):
        ctable = self.connection[table._tablename]
        ctable.drop()

    def truncate(self, table, mode, safe=None):
        if safe == None:
            safe=self.safe
        ctable = self.connection[table._tablename]
        ctable.remove(None, safe=True)

    def select(self, query, fields, attributes, count=False,
               snapshot=False):
        mongofields_dict = self.SON()
        mongoqry_dict = {}
        new_fields, mongosort_list = [], []
        # try an orderby attribute
        orderby = attributes.get('orderby', False)
        limitby = attributes.get('limitby', False)
        # distinct = attributes.get('distinct', False)
        if 'for_update' in attributes:
            logging.warn('mongodb does not support for_update')
        for key in set(attributes.keys())-set(('limitby',
                                               'orderby', 'for_update')):
            if attributes[key] is not None:
                logging.warn('select attribute not implemented: %s' % key)
        if limitby:
            limitby_skip, limitby_limit = limitby[0], int(limitby[1])
        else:
            limitby_skip = limitby_limit = 0
        if orderby:
            if isinstance(orderby, (list, tuple)):
                orderby = xorify(orderby)
            # !!!! need to add 'random'
            for f in self.expand(orderby).split(','):
                if f.startswith('-'):
                    mongosort_list.append((f[1:], -1))
                else:
                    mongosort_list.append((f, 1))
        for item in fields:
            if isinstance(item, SQLALL):
                new_fields += item._table
            else:
                new_fields.append(item)
        fields = new_fields
        if isinstance(query, Query):
            tablename = self.get_table(query)
        elif len(fields) != 0:
            tablename = fields[0].tablename
        else:
            raise SyntaxError("The table name could not be found in " +
                              "the query nor from the select statement.")
        mongoqry_dict = self.expand(query)
        fields = fields or self.db[tablename]
        for field in fields:
            mongofields_dict[field.name] = 1
        ctable = self.connection[tablename]
        if count:
            return {'count': ctable.find(
                    mongoqry_dict, mongofields_dict,
                    skip=limitby_skip, limit=limitby_limit,
                    sort=mongosort_list, snapshot=snapshot).count()}
        else:
            # pymongo cursor object
            mongo_list_dicts = ctable.find(mongoqry_dict,
                                           mongofields_dict, skip=limitby_skip,
                                           limit=limitby_limit, sort=mongosort_list,
                                           snapshot=snapshot)
        rows = []
        # populate row in proper order
        # Here we replace ._id with .id to follow the standard naming
        colnames = []
        newnames = []
        for field in fields:
            colname = str(field)
            colnames.append(colname)
            tablename, fieldname = colname.split(".")
            if fieldname == "_id":
                # Mongodb reserved uuid key
                field.name = "id"
            newnames.append(".".join((tablename, field.name)))

        for record in mongo_list_dicts:
            row = []
            for colname in colnames:
                tablename, fieldname = colname.split(".")
                # switch to Mongo _id uuids for retrieving
                # record id's
                if fieldname == "id": fieldname = "_id"
                if fieldname in record:
                    value = record[fieldname]
                else:
                    value = None
                row.append(value)
            rows.append(row)
        processor = attributes.get('processor', self.parse)
        result = processor(rows, fields, newnames, False)
        return result

    def insert(self, table, fields, safe=None):
        """Safe determines whether a asynchronous request is done or a
        synchronous action is done
        For safety, we use by default synchronous requests"""

        values = dict()
        if safe is None:
            safe = self.safe
        ctable = self.connection[table._tablename]
        for k, v in fields:
            if not k.name in ["id", "safe"]:
                fieldname = k.name
                fieldtype = table[k.name].type
                values[fieldname] = self.represent(v, fieldtype)

        ctable.insert(values, safe=safe)
        return long(str(values['_id']), 16)

    def update(self, tablename, query, fields, safe=None):
        if safe is None:
            safe = self.safe
        # return amount of adjusted rows or zero, but no exceptions
        # @ related not finding the result
        if not isinstance(query, Query):
            raise RuntimeError("Not implemented")
        amount = self.count(query, False)
        if not isinstance(query, Query):
            raise SyntaxError("Not Supported")
        filter = None
        if query:
            filter = self.expand(query)
        # do not try to update id fields to avoid backend errors
        modify = {'$set': dict((k.name, self.represent(v, k.type)) for
                  k, v in fields if (not k.name in ("_id", "id")))}
        try:
            result = self.connection[tablename].update(filter,
                       modify, multi=True, safe=safe)
            if safe:
                try:
                    # if result count is available fetch it
                    return result["n"]
                except (KeyError, AttributeError, TypeError):
                    return amount
            else:
                return amount
        except Exception, e:
            # TODO Reverse update query to verifiy that the query succeded
            raise RuntimeError("uncaught exception when updating rows: %s" % e)

    def delete(self, tablename, query, safe=None):
        if safe is None:
            safe = self.safe
        amount = 0
        amount = self.count(query, False)
        if not isinstance(query, Query):
            raise RuntimeError("query type %s is not supported" % type(query))
        filter = self.expand(query)
        self.connection[tablename].remove(filter, safe=safe)
        return amount

    def bulk_insert(self, table, items):
        return [self.insert(table, item) for item in items]

    ## OPERATORS
    def INVERT(self, first):
        #print "in invert first=%s" % first
        return '-%s' % self.expand(first)

    # TODO This will probably not work:(
    def NOT(self, first):
        return {'$not': self.expand(first)}

    def AND(self, first, second):
        # pymongo expects: .find({'$and': [{'x':'1'}, {'y':'2'}]})
        return {'$and': [self.expand(first), self.expand(second)]}

    def OR(self, first, second):
        # pymongo expects: .find({'$or': [{'name':'1'}, {'name':'2'}]})
        return {'$or': [self.expand(first), self.expand(second)]}

    def BELONGS(self, first, second):
        if isinstance(second, str):
            return {self.expand(first): {"$in": [second[:-1]]}}
        elif second == [] or second == () or second == set():
            return {1: 0}
        items = [self.expand(item, first.type) for item in second]
        return {self.expand(first): {"$in": items}}

    def EQ(self, first, second=None):
        result = {}
        result[self.expand(first)] = self.expand(second)
        return result

    def NE(self, first, second=None):
        result = {}
        result[self.expand(first)] = {'$ne': self.expand(second)}
        return result

    def LT(self, first, second=None):
        if second is None:
            raise RuntimeError("Cannot compare %s < None" % first)
        result = {}
        result[self.expand(first)] = {'$lt': self.expand(second)}
        return result

    def LE(self, first, second=None):
        if second is None:
            raise RuntimeError("Cannot compare %s <= None" % first)
        result = {}
        result[self.expand(first)] = {'$lte': self.expand(second)}
        return result

    def GT(self, first, second):
        result = {}
        result[self.expand(first)] = {'$gt': self.expand(second)}
        return result

    def GE(self, first, second=None):
        if second is None:
            raise RuntimeError("Cannot compare %s >= None" % first)
        result = {}
        result[self.expand(first)] = {'$gte': self.expand(second)}
        return result

    def ADD(self, first, second):
        raise NotImplementedError(self.error_messages["javascript_needed"])
        return '%s + %s' % (self.expand(first),
                            self.expand(second, first.type))

    def SUB(self, first, second):
        raise NotImplementedError(self.error_messages["javascript_needed"])
        return '(%s - %s)' % (self.expand(first),
                              self.expand(second, first.type))

    def MUL(self, first, second):
        raise NotImplementedError(self.error_messages["javascript_needed"])
        return '(%s * %s)' % (self.expand(first),
                              self.expand(second, first.type))

    def DIV(self, first, second):
        raise NotImplementedError(self.error_messages["javascript_needed"])
        return '(%s / %s)' % (self.expand(first),
                              self.expand(second, first.type))

    def MOD(self, first, second):
        raise NotImplementedError(self.error_messages["javascript_needed"])
        return '(%s %% %s)' % (self.expand(first),
                               self.expand(second, first.type))

    def AS(self, first, second):
        raise NotImplementedError(self.error_messages["javascript_needed"])
        return '%s AS %s' % (self.expand(first), second)

    # We could implement an option that simulates a full featured SQL
    # database. But I think the option should be set explicit or
    # implemented as another library.
    def ON(self, first, second):
        raise NotImplementedError("This is not possible in NoSQL" +
                                  " but can be simulated with a wrapper.")
        return '%s ON %s' % (self.expand(first), self.expand(second))

    # BLOW ARE TWO IMPLEMENTATIONS OF THE SAME FUNCITONS
    # WHICH ONE IS BEST?

    def COMMA(self, first, second):
        return '%s, %s' % (self.expand(first), self.expand(second))

    def LIKE(self, first, second):
        # escaping regex operators?
        return {self.expand(first): ('%s' % self.expand(second, 'string').replace('%', '/'))}

    def ILIKE(self, first, second):
        val = second if isinstance(second, self.ObjectId) else {
            '$regex': second.replace('%', ''), '$options': 'i'}
        return {self.expand(first): val}

    def STARTSWITH(self, first, second):
        #escaping regex operators?
        return {self.expand(first): ('/^%s/' % self.expand(second, 'string'))}

    def ENDSWITH(self, first, second):
        #escaping regex operators?
        return {self.expand(first): ('/%s^/' % self.expand(second, 'string'))}

    def CONTAINS(self, first, second, case_sensitive=False):
        # silently ignore, only case sensitive
        # There is a technical difference, but mongodb doesn't support
        # that, but the result will be the same
        val = second if isinstance(second, self.ObjectId) else \
            {'$regex': ".*" + re.escape(self.expand(second, 'string')) + ".*"}
        return {self.expand(first): val}

    def LIKE(self, first, second):
        import re
        return {self.expand(first): {'$regex': \
                re.escape(self.expand(second,
                                      'string')).replace('%', '.*')}}

    # TODO verify full compatibilty with official SQL Like operator
    def STARTSWITH(self, first, second):
        #TODO  Solve almost the same problem as with endswith
        import re
        return {self.expand(first): {'$regex' : '^' +
                                     re.escape(self.expand(second,
                                                           'string'))}}

    # TODO verify full compatibilty with official SQL Like operator
    def ENDSWITH(self, first, second):
        # escaping regex operators?
        #TODO if searched for a name like zsa_corbitt and the function
        # is endswith('a') then this is also returned.
        # Aldo it end with a t
        import re
        return {self.expand(first): {'$regex': \
        re.escape(self.expand(second, 'string')) + '$'}}

    # TODO verify full compatibilty with official oracle contains operator
    def CONTAINS(self, first, second, case_sensitive=False):
        # silently ignore, only case sensitive
        # There is a technical difference, but mongodb doesn't support
        # that, but the result will be the same
        # TODO contains operators need to be transformed to Regex
        return {self.expand(first) : {'$regex': \
        ".*" + re.escape(self.expand(second, 'string')) + ".*"}}


class IMAPAdapter(NoSQLAdapter):
    drivers = ('imaplib', )

    """ IMAP server adapter

    This class is intended as an interface with
    email IMAP servers to perform simple queries in the
    web2py DAL query syntax, so email read, search and
    other related IMAP mail services (as those implemented
    by brands like Google(r), and Yahoo!(r)
    can be managed from web2py applications.

    The code uses examples by Yuji Tomita on this post:
    http://yuji.wordpress.com/2011/06/22/python-imaplib-imap-example-with-gmail/#comment-1137
    and is based in docs for Python imaplib, python email
    and email IETF's (i.e. RFC2060 and RFC3501)

    This adapter was tested with a small set of operations with Gmail(r). Other
    services requests could raise command syntax and response data issues.

    It creates its table and field names "statically",
    meaning that the developer should leave the table and field
    definitions to the DAL instance by calling the adapter's
    .define_tables() method. The tables are defined with the
    IMAP server mailbox list information.

    .define_tables() returns a dictionary mapping dal tablenames
    to the server mailbox names with the following structure:

    {<tablename>: str <server mailbox name>}

    Here is a list of supported fields:

    Field       Type            Description
    ################################################################
    uid         string
    answered    boolean        Flag
    created     date
    content     list:string    A list of dict text or html parts
    to          string
    cc          string
    bcc         string
    size        integer        the amount of octets of the message*
    deleted     boolean        Flag
    draft       boolean        Flag
    flagged     boolean        Flag
    sender      string
    recent      boolean        Flag
    seen        boolean        Flag
    subject     string
    mime        string         The mime header declaration
    email       string         The complete RFC822 message**
    attachments <type list>    Each non text part as dict
    encoding    string         The main detected encoding

    *At the application side it is measured as the length of the RFC822
    message string

    WARNING: As row id's are mapped to email sequence numbers,
    make sure your imap client web2py app does not delete messages
    during select or update actions, to prevent
    updating or deleting different messages.
    Sequence numbers change whenever the mailbox is updated.
    To avoid this sequence numbers issues, it is recommended the use
    of uid fields in query references (although the update and delete
    in separate actions rule still applies).
    ::

        # This is the code recommended to start imap support
        # at the app's model:

        imapdb = DAL("imap://user:password@server:port", pool_size=1) # port 993 for ssl
        imapdb.define_tables()

    Here is an (incomplete) list of possible imap commands::

        # Count today's unseen messages
        # smaller than 6000 octets from the
        # inbox mailbox

        q = imapdb.INBOX.seen == False
        q &= imapdb.INBOX.created == datetime.date.today()
        q &= imapdb.INBOX.size < 6000
        unread = imapdb(q).count()

        # Fetch last query messages
        rows = imapdb(q).select()

        # it is also possible to filter query select results with limitby and
        # sequences of mailbox fields

        set.select(<fields sequence>, limitby=(<int>, <int>))

        # Mark last query messages as seen
        messages = [row.uid for row in rows]
        seen = imapdb(imapdb.INBOX.uid.belongs(messages)).update(seen=True)

        # Delete messages in the imap database that have mails from mr. Gumby

        deleted = 0
        for mailbox in imapdb.tables
            deleted += imapdb(imapdb[mailbox].sender.contains("gumby")).delete()

        # It is possible also to mark messages for deletion instead of ereasing them
        # directly with set.update(deleted=True)


        # This object give access
        # to the adapter auto mailbox
        # mapped names (which native
        # mailbox has what table name)

        imapdb.mailboxes <dict> # tablename, server native name pairs

        # To retrieve a table native mailbox name use:
        imapdb.<table>.mailbox

        ### New features v2.4.1:

        # Declare mailboxes statically with tablename, name pairs
        # This avoids the extra server names retrieval

        imapdb.define_tables({"inbox": "INBOX"})

        # Selects without content/attachments/email columns will only
        # fetch header and flags

        imapdb(q).select(imapdb.INBOX.sender, imapdb.INBOX.subject)

    """

    types = {'string': str,
             'text': str,
             'date': datetime.date,
             'datetime': datetime.datetime,
             'id': long,
             'boolean': bool,
             'integer': int,
             'bigint': long,
             'blob': str,
             'list:string': str
             }

    dbengine = 'imap'

    REGEX_URI = re.compile('^(?P<user>[^:]+)(\:(?P<password>[^@]*))?@(?P<host>[^\:@]+)(\:(?P<port>[0-9]+))?$')

    def __init__(self,
                 db,
                 uri,
                 pool_size=0,
                 folder=None,
                 db_codec='UTF-8',
                 credential_decoder=IDENTITY,
                 driver_args={},
                 adapter_args={},
                 do_connect=True,
                 after_connection=None):

        # db uri: user@example.com:password@imap.server.com:123
        # TODO: max size adapter argument for preventing large mail transfers

        self.db = db
        self.uri = uri
        if do_connect: self.find_driver(adapter_args)
        self.pool_size = pool_size
        self.folder = folder
        self.db_codec = db_codec
        self._after_connection = after_connection
        self.credential_decoder = credential_decoder
        self.driver_args = driver_args
        self.adapter_args = adapter_args
        self.mailbox_size = None
        self.static_names = None
        self.charset = sys.getfilesystemencoding()
        # imap class
        self.imap4 = None
        uri = uri.split("://")[1]

        """ MESSAGE is an identifier for sequence number"""

        self.flags = {'deleted': '\\Deleted', 'draft': '\\Draft',
                      'flagged': '\\Flagged', 'recent': '\\Recent',
                      'seen': '\\Seen', 'answered': '\\Answered'}
        self.search_fields = {'id': 'MESSAGE', 'created': 'DATE',
                              'uid': 'UID', 'sender': 'FROM',
                              'to': 'TO', 'cc': 'CC',
                              'bcc': 'BCC', 'content': 'TEXT',
                              'size': 'SIZE', 'deleted': '\\Deleted',
                              'draft': '\\Draft', 'flagged': '\\Flagged',
                              'recent': '\\Recent', 'seen': '\\Seen',
                              'subject': 'SUBJECT', 'answered': '\\Answered',
                              'mime': None, 'email': None,
                              'attachments': None
                              }

        db['_lastsql'] = ''

        m = self.REGEX_URI.match(uri)
        user = m.group('user')
        password = m.group('password')
        host = m.group('host')
        port = int(m.group('port'))
        over_ssl = False
        if port == 993:
            over_ssl = True

        driver_args.update(host=host, port=port, password=password, user=user)

        def connector(driver_args=driver_args):
            # it is assumed sucessful authentication alLways
            # TODO: support direct connection and login tests
            if over_ssl:
                self.imap4 = self.driver.IMAP4_SSL
            else:
                self.imap4 = self.driver.IMAP4
            connection = self.imap4(driver_args["host"], driver_args["port"])
            data = connection.login(driver_args["user"], driver_args["password"])

            # static mailbox list
            connection.mailbox_names = None

            # dummy cursor function
            connection.cursor = lambda: True

            return connection

        self.db.define_tables = self.define_tables
        self.connector = connector
        if do_connect: self.reconnect()

    def reconnect(self, f=None, cursor=True):
        """
        IMAP4 Pool connection method

        imap connection lacks of self cursor command.
        A custom command should be provided as a replacement
        for connection pooling to prevent uncaught remote session
        closing

        """
        if getattr(self, 'connection', None) is not None:
            return
        if f is None:
            f = self.connector

        if not self.pool_size:
            self.connection = f()
            self.cursor = cursor and self.connection.cursor()
        else:
            POOLS = ConnectionPool.POOLS
            uri = self.uri
            while True:
                GLOBAL_LOCKER.acquire()
                if not uri in POOLS:
                    POOLS[uri] = []
                if POOLS[uri]:
                    self.connection = POOLS[uri].pop()
                    GLOBAL_LOCKER.release()
                    self.cursor = cursor and self.connection.cursor()
                    if self.cursor and self.check_active_connection:
                        try:
                            # check if connection is alive or close it
                            result, data = self.connection.list()
                        except:
                            # Possible connection reset error
                            # TODO: read exception class
                            self.connection = f()
                    break
                else:
                    GLOBAL_LOCKER.release()
                    self.connection = f()
                    self.cursor = cursor and self.connection.cursor()
                    break
        self.after_connection_hook()

    def get_last_message(self, tablename):
        last_message = None
        # request mailbox list to the server if needed.
        if not isinstance(self.connection.mailbox_names, dict):
            self.get_mailboxes()
        try:
            result = self.connection.select(
                self.connection.mailbox_names[tablename])
            last_message = int(result[1][0])
            # Last message must be a positive integer
            if last_message == 0:
                last_message = 1
        except (IndexError, ValueError, TypeError, KeyError):
            e = sys.exc_info()[1]
            LOGGER.debug("Error retrieving the last mailbox" +
                         " sequence number. %s" % str(e))
        return last_message

    def get_uid_bounds(self, tablename):
        if not isinstance(self.connection.mailbox_names, dict):
            self.get_mailboxes()
        # fetch first and last messages
        # return (first, last) messages uid's
        last_message = self.get_last_message(tablename)
        result, data = self.connection.uid("search", None, "(ALL)")
        uid_list = data[0].strip().split()
        if len(uid_list) <= 0:
            return None
        else:
            return (uid_list[0], uid_list[-1])

    def convert_date(self, date, add=None, imf=False):
        if add is None:
            add = datetime.timedelta()
        """ Convert a date object to a string
        with d-Mon-Y style for IMAP or the inverse
        case

        add <timedelta> adds to the date object
        """
        months = [None, "JAN", "FEB", "MAR", "APR", "MAY", "JUN",
                  "JUL", "AUG", "SEP", "OCT", "NOV", "DEC"]
        if isinstance(date, basestring):
            # Prevent unexpected date response format
            try:
                if "," in date:
                    dayname, datestring = date.split(",")
                else:
                    dayname, datestring = None, date
                date_list = datestring.strip().split()
                year = int(date_list[2])
                month = months.index(date_list[1].upper())
                day = int(date_list[0])
                hms = map(int, date_list[3].split(":"))
                return datetime.datetime(year, month, day,
                    hms[0], hms[1], hms[2]) + add
            except (ValueError, AttributeError, IndexError), e:
                LOGGER.error("Could not parse date text: %s. %s" %
                             (date, e))
                return None
        elif isinstance(date, (datetime.date, datetime.datetime)):
            if imf: date_format = "%a, %d %b %Y %H:%M:%S %z"
            else: date_format = "%d-%b-%Y"
            return (date + add).strftime(date_format)
        else:
            return None

    @staticmethod
    def header_represent(f, r):
        from email.header import decode_header
        text, encoding = decode_header(f)[0]
        if encoding:
            text = text.decode(encoding).encode('utf-8')
        return text

    def encode_text(self, text, charset, errors="replace"):
        """ convert text for mail to unicode"""
        if text is None:
            text = ""
        else:
            if isinstance(text, str):
                if charset is None:
                    text = unicode(text, "utf-8", errors)
                else:
                    text = unicode(text, charset, errors)
            else:
                raise Exception("Unsupported mail text type %s" % type(text))
        return text.encode("utf-8")

    def get_charset(self, message):
        charset = message.get_content_charset()
        return charset

    def get_mailboxes(self):
        """ Query the mail database for mailbox names """
        if self.static_names:
            # statically defined mailbox names
            self.connection.mailbox_names = self.static_names
            return self.static_names.keys()

        mailboxes_list = self.connection.list()
        self.connection.mailbox_names = dict()
        mailboxes = list()
        x = 0
        for item in mailboxes_list[1]:
            x = x + 1
            item = item.strip()
            if not "NOSELECT" in item.upper():
                sub_items = item.split("\"")
                sub_items = [sub_item for sub_item in sub_items \
                    if len(sub_item.strip()) > 0]
                # mailbox = sub_items[len(sub_items) -1]
                mailbox = sub_items[-1].strip()
                # remove unwanted characters and store original names
                # Don't allow leading non alphabetic characters
                mailbox_name = re.sub('^[_0-9]*', '', re.sub('[^_\w]', '', re.sub('[/ ]', '_', mailbox)))
                mailboxes.append(mailbox_name)
                self.connection.mailbox_names[mailbox_name] = mailbox

        return mailboxes

    def get_query_mailbox(self, query):
        nofield = True
        tablename = None
        attr = query
        while nofield:
            if hasattr(attr, "first"):
                attr = attr.first
                if isinstance(attr, Field):
                    return attr.tablename
                elif isinstance(attr, Query):
                    pass
                else:
                    return None
            else:
                return None
        return tablename

    def is_flag(self, flag):
        if self.search_fields.get(flag, None) in self.flags.values():
            return True
        else:
            return False

    def define_tables(self, mailbox_names=None):
        """
        Auto create common IMAP fileds

        This function creates fields definitions "statically"
        meaning that custom fields as in other adapters should
        not be supported and definitions handled on a service/mode
        basis (local syntax for Gmail(r), Ymail(r)

        Returns a dictionary with tablename, server native mailbox name
        pairs.
        """
        if mailbox_names:
            # optional statically declared mailboxes
            self.static_names = mailbox_names
        else:
            self.static_names = None
        if not isinstance(self.connection.mailbox_names, dict):
            self.get_mailboxes()

        names = self.connection.mailbox_names.keys()

        for name in names:
            self.db.define_table("%s" % name,
                                 Field("uid", writable=False),
                                 Field("created", "datetime", writable=False),
                                 Field("content", "text", writable=False),
                                 Field("to", writable=False),
                                 Field("cc", writable=False),
                                 Field("bcc", writable=False),
                                 Field("sender", writable=False),
                                 Field("size", "integer", writable=False),
                                 Field("subject", writable=False),
                                 Field("mime", writable=False),
                                 Field("email", "text", writable=False,
                                       readable=False),
                                 Field("attachments", "text", writable=False,
                                       readable=False),
                                 Field("encoding", writable=False),
                                 Field("answered", "boolean"),
                                 Field("deleted", "boolean"),
                                 Field("draft", "boolean"),
                                 Field("flagged", "boolean"),
                                 Field("recent", "boolean", writable=False),
                                 Field("seen", "boolean")
                                 )

            # Set a special _mailbox attribute for storing
            # native mailbox names
            self.db[name].mailbox = \
                self.connection.mailbox_names[name]

            # decode quoted printable
            self.db[name].to.represent = self.db[name].cc.represent = \
            self.db[name].bcc.represent = self.db[name].sender.represent = \
            self.db[name].subject.represent = self.header_represent

        # Set the db instance mailbox collections
        self.db.mailboxes = self.connection.mailbox_names
        return self.db.mailboxes

    def create_table(self, *args, **kwargs):
        # not implemented
        # but required by DAL
        pass

    def select(self, query, fields, attributes):
        """  Searches and Fetches records and return web2py rows
        """
        # move this statement elsewhere (upper-level)
        if use_common_filters(query):
            query = self.common_filter(query, [self.get_query_mailbox(query),])

        import email
        # get records from imap server with search + fetch
        # convert results to a dictionary
        tablename = None
        fetch_results = list()

        if isinstance(query, Query):
            tablename = self.get_table(query)
            mailbox = self.connection.mailbox_names.get(tablename, None)
            if mailbox is None:
                 raise ValueError("Mailbox name not found: %s" % mailbox)
            else:
                # select with readonly
                result, selected = self.connection.select(mailbox, True)
                if result != "OK":
                    raise Exception("IMAP error: %s" % selected)
                self.mailbox_size = int(selected[0])
                search_query = "(%s)" % str(query).strip()
                search_result = self.connection.uid("search", None, search_query)
                # Normal IMAP response OK is assumed (change this)
                if search_result[0] == "OK":
                    # For "light" remote server responses just get the first
                    # ten records (change for non-experimental implementation)
                    # However, light responses are not guaranteed with this
                    # approach, just fewer messages.
                    limitby = attributes.get('limitby', None)
                    messages_set = search_result[1][0].split()
                    # descending order
                    messages_set.reverse()
                    if limitby is not None:
                        # TODO: orderby, asc/desc, limitby from complete message set
                        messages_set = messages_set[int(limitby[0]):int(limitby[1])]

                    # keep the requests small for header/flags
                    if any([(field.name in ["content", "size",
                                            "attachments", "email"]) for
                           field in fields]):
                        imap_fields = "(RFC822 FLAGS)"
                    else:
                        imap_fields = "(RFC822.HEADER FLAGS)"

                    if len(messages_set) > 0:
                        # create fetch results object list
                        # fetch each remote message and store it in memmory
                        # (change to multi-fetch command syntax for faster
                        # transactions)
                        for uid in messages_set:
                            # fetch the RFC822 message body
                            typ, data = self.connection.uid("fetch", uid, imap_fields)
                            if typ == "OK":
                                fr = {"message": int(data[0][0].split()[0]),
                                      "uid": long(uid),
                                      "email": email.message_from_string(data[0][1]),
                                      "raw_message": data[0][1]}
                                fr["multipart"] = fr["email"].is_multipart()
                                # fetch flags for the message
                                fr["flags"] = self.driver.ParseFlags(data[1])
                                fetch_results.append(fr)
                            else:
                                # error retrieving the message body
                                raise Exception("IMAP error retrieving the body: %s" % data)
                else:
                    raise Exception("IMAP search error: %s" % search_result[1])
        elif isinstance(query, (Expression, basestring)):
            raise NotImplementedError()
        else:
            raise TypeError("Unexpected query type")

        imapqry_dict = {}
        imapfields_dict = {}

        if len(fields) == 1 and isinstance(fields[0], SQLALL):
            allfields = True
        elif len(fields) == 0:
            allfields = True
        else:
            allfields = False
        if allfields:
            colnames = ["%s.%s" % (tablename, field) for field in self.search_fields.keys()]
        else:
            colnames = ["%s.%s" % (tablename, field.name) for field in fields]

        for k in colnames:
            imapfields_dict[k] = k

        imapqry_list = list()
        imapqry_array = list()
        for fr in fetch_results:
            attachments = []
            content = []
            size = 0
            n = int(fr["message"])
            item_dict = dict()
            message = fr["email"]
            uid = fr["uid"]
            charset = self.get_charset(message)
            flags = fr["flags"]
            raw_message = fr["raw_message"]
            # Return messages data mapping static fields
            # and fetched results. Mapping should be made
            # outside the select function (with auxiliary
            # instance methods)

            # pending: search flags states trough the email message
            # instances for correct output

            # preserve subject encoding (ASCII/quoted printable)

            if "%s.id" % tablename in colnames:
                item_dict["%s.id" % tablename] = n
            if "%s.created" % tablename in colnames:
                item_dict["%s.created" % tablename] = self.convert_date(message["Date"])
            if "%s.uid" % tablename in colnames:
                item_dict["%s.uid" % tablename] = uid
            if "%s.sender" % tablename in colnames:
                # If there is no encoding found in the message header
                # force utf-8 replacing characters (change this to
                # module's defaults). Applies to .sender, .to, .cc and .bcc fields
                item_dict["%s.sender" % tablename] = message["From"]
            if "%s.to" % tablename in colnames:
                item_dict["%s.to" % tablename] = message["To"]
            if "%s.cc" % tablename in colnames:
                if "Cc" in message.keys():
                    item_dict["%s.cc" % tablename] = message["Cc"]
                else:
                    item_dict["%s.cc" % tablename] = ""
            if "%s.bcc" % tablename in colnames:
                if "Bcc" in message.keys():
                    item_dict["%s.bcc" % tablename] = message["Bcc"]
                else:
                    item_dict["%s.bcc" % tablename] = ""
            if "%s.deleted" % tablename in colnames:
                item_dict["%s.deleted" % tablename] = "\\Deleted" in flags
            if "%s.draft" % tablename in colnames:
                item_dict["%s.draft" % tablename] = "\\Draft" in flags
            if "%s.flagged" % tablename in colnames:
                item_dict["%s.flagged" % tablename] = "\\Flagged" in flags
            if "%s.recent" % tablename in colnames:
                item_dict["%s.recent" % tablename] = "\\Recent" in flags
            if "%s.seen" % tablename in colnames:
                item_dict["%s.seen" % tablename] = "\\Seen" in flags
            if "%s.subject" % tablename in colnames:
                item_dict["%s.subject" % tablename] = message["Subject"]
            if "%s.answered" % tablename in colnames:
                item_dict["%s.answered" % tablename] = "\\Answered" in flags
            if "%s.mime" % tablename in colnames:
                item_dict["%s.mime" % tablename] = message.get_content_type()
            if "%s.encoding" % tablename in colnames:
                item_dict["%s.encoding" % tablename] = charset

            # Here goes the whole RFC822 body as an email instance
            # for controller side custom processing
            # The message is stored as a raw string
            # >> email.message_from_string(raw string)
            # returns a Message object for enhanced object processing
            if "%s.email" % tablename in colnames:
                # WARNING: no encoding performed (raw message)
                item_dict["%s.email" % tablename] = raw_message

            # Size measure as suggested in a Velocity Reviews post
            # by Tim Williams: "how to get size of email attachment"
            # Note: len() and server RFC822.SIZE reports doesn't match
            # To retrieve the server size for representation would add a new
            # fetch transaction to the process
            for part in message.walk():
                maintype = part.get_content_maintype()
                if ("%s.attachments" % tablename in colnames) or \
                   ("%s.content" % tablename in colnames):
                    payload = part.get_payload(decode=True)
                    if payload:
                        filename = part.get_filename()
                        values = {"mime": part.get_content_type()}
                        if ((filename or not "text" in maintype) and
                            ("%s.attachments" % tablename in colnames)):
                            values.update({"payload": payload,
                                "filename": filename,
                                "encoding": part.get_content_charset(),
                                "disposition": part["Content-Disposition"]})
                            attachments.append(values)
                        elif (("text" in maintype) and
                              ("%s.content" % tablename in colnames)):
                            values.update({"text": self.encode_text(payload,
                                          self.get_charset(part))})
                            content.append(values)

                if "%s.size" % tablename in colnames:
                    if part is not None:
                        size += len(str(part))
            item_dict["%s.content" % tablename] = content
            item_dict["%s.attachments" % tablename] = attachments
            item_dict["%s.size" % tablename] = size
            imapqry_list.append(item_dict)

        # extra object mapping for the sake of rows object
        # creation (sends an array or lists)
        for item_dict in imapqry_list:
            imapqry_array_item = list()
            for fieldname in colnames:
                imapqry_array_item.append(item_dict[fieldname])
            imapqry_array.append(imapqry_array_item)

        # parse result and return a rows object
        colnames = colnames
        processor = attributes.get('processor', self.parse)
        return processor(imapqry_array, fields, colnames)

    def insert(self, table, fields):
        def add_payload(message, obj):
            payload = Message()
            encoding = obj.get("encoding", "utf-8")
            if encoding and (encoding.upper() in
                             ("BASE64", "7BIT", "8BIT", "BINARY")):
                payload.add_header("Content-Transfer-Encoding", encoding)
            else:
                payload.set_charset(encoding)
            mime = obj.get("mime", None)
            if mime:
                payload.set_type(mime)
            if "text" in obj:
                payload.set_payload(obj["text"])
            elif "payload" in obj:
                payload.set_payload(obj["payload"])
            if "filename" in obj and obj["filename"]:
                payload.add_header("Content-Disposition",
                    "attachment", filename=obj["filename"])
            message.attach(payload)

        mailbox = table.mailbox
        d = dict(((k.name, v) for k, v in fields))
        date_time = d.get("created") or datetime.datetime.now()
        struct_time = date_time.timetuple()
        if len(d) > 0:
            message = d.get("email", None)
            attachments = d.get("attachments", [])
            content = d.get("content", [])
            flags = " ".join(["\\%s" % flag.capitalize() for flag in
                              ("answered", "deleted", "draft", "flagged",
                               "recent", "seen") if d.get(flag, False)])
            if not message:
                from email.message import Message
                mime = d.get("mime", None)
                charset = d.get("encoding", None)
                message = Message()
                message["from"] = d.get("sender", "")
                message["subject"] = d.get("subject", "")
                message["date"] = self.convert_date(date_time, imf=True)

                if mime:
                    message.set_type(mime)
                if charset:
                    message.set_charset(charset)
                for item in ("to", "cc", "bcc"):
                    value = d.get(item, "")
                    if isinstance(value, basestring):
                        message[item] = value
                    else:
                        message[item] = ";".join([i for i in value])
                if (not message.is_multipart() and
                   (not message.get_content_type().startswith("multipart"))):
                    if isinstance(content, basestring):
                        message.set_payload(content)
                    elif len(content) > 0:
                        message.set_payload(content[0]["text"])
                else:
                    [add_payload(message, c) for c in content]
                    [add_payload(message, a) for a in attachments]
                message = message.as_string()

            result, data = self.connection.append(mailbox, flags, struct_time, message)
            if result == "OK":
                uid = int(re.findall("\d+", str(data))[-1])
                return self.db(table.uid == uid).select(table.id).first().id
            else:
                raise Exception("IMAP message append failed: %s" % data)
        else:
            raise NotImplementedError("IMAP empty insert is not implemented")

    def update(self, tablename, query, fields):
        # TODO: the adapter should implement an .expand method
        commands = list()
        rowcount = 0
        if use_common_filters(query):
            query = self.common_filter(query, [tablename,])
        mark = []
        unmark = []
        if query:
            for item in fields:
                field = item[0]
                name = field.name
                value = item[1]
                if self.is_flag(name):
                    flag = self.search_fields[name]
                    if (value is not None) and (flag != "\\Recent"):
                        if value:
                            mark.append(flag)
                        else:
                            unmark.append(flag)
            result, data = self.connection.select(
                self.connection.mailbox_names[tablename])
            string_query = "(%s)" % query
            result, data = self.connection.search(None, string_query)
            store_list = [item.strip() for item in data[0].split()
                          if item.strip().isdigit()]
            # build commands for marked flags
            for number in store_list:
                result = None
                if len(mark) > 0:
                    commands.append((number, "+FLAGS", "(%s)" % " ".join(mark)))
                if len(unmark) > 0:
                    commands.append((number, "-FLAGS", "(%s)" % " ".join(unmark)))

        for command in commands:
            result, data = self.connection.store(*command)
            if result == "OK":
                rowcount += 1
            else:
                raise Exception("IMAP storing error: %s" % data)
        return rowcount

    def count(self, query, distinct=None):
        counter = 0
        tablename = self.get_query_mailbox(query)
        if query and tablename is not None:
            if use_common_filters(query):
                query = self.common_filter(query, [tablename,])
            result, data = self.connection.select(self.connection.mailbox_names[tablename])
            string_query = "(%s)" % query
            result, data = self.connection.search(None, string_query)
            store_list = [item.strip() for item in data[0].split() if item.strip().isdigit()]
            counter = len(store_list)
        return counter

    def delete(self, tablename, query):
        counter = 0
        if query:
            if use_common_filters(query):
                query = self.common_filter(query, [tablename,])
            result, data = self.connection.select(self.connection.mailbox_names[tablename])
            string_query = "(%s)" % query
            result, data = self.connection.search(None, string_query)
            store_list = [item.strip() for item in data[0].split() if item.strip().isdigit()]
            for number in store_list:
                result, data = self.connection.store(number, "+FLAGS", "(\\Deleted)")
                if result == "OK":
                    counter += 1
                else:
                    raise Exception("IMAP store error: %s" % data)
            if counter > 0:
                result, data = self.connection.expunge()
        return counter

    def BELONGS(self, first, second):
        result = None
        name = self.search_fields[first.name]
        if name == "MESSAGE":
            values = [str(val) for val in second if str(val).isdigit()]
            result = "%s" % ",".join(values).strip()

        elif name == "UID":
            values = [str(val) for val in second if str(val).isdigit()]
            result = "UID %s" % ",".join(values).strip()

        else:
            raise Exception("Operation not supported")
        # result = "(%s %s)" % (self.expand(first), self.expand(second))
        return result

    def CONTAINS(self, first, second, case_sensitive=False):
        # silently ignore, only case sensitive
        result = None
        name = self.search_fields[first.name]

        if name in ("FROM", "TO", "SUBJECT", "TEXT"):
            result = "%s \"%s\"" % (name, self.expand(second))
        else:
            if first.name in ("cc", "bcc"):
                result = "%s \"%s\"" % (first.name.upper(), self.expand(second))
            elif first.name == "mime":
                result = "HEADER Content-Type \"%s\"" % self.expand(second)
            else:
                raise Exception("Operation not supported")
        return result

    def GT(self, first, second):
        result = None
        name = self.search_fields[first.name]
        if name == "MESSAGE":
            last_message = self.get_last_message(first.tablename)
            result = "%d:%d" % (int(self.expand(second)) + 1, last_message)
        elif name == "UID":
            # GT and LT may not return
            # expected sets depending on
            # the uid format implemented
            try:
                pedestal, threshold = self.get_uid_bounds(first.tablename)
            except TypeError:
                e = sys.exc_info()[1]
                LOGGER.debug("Error requesting uid bounds: %s", str(e))
                return ""
            try:
                lower_limit = int(self.expand(second)) + 1
            except (ValueError, TypeError):
                e = sys.exc_info()[1]
                raise Exception("Operation not supported (non integer UID)")
            result = "UID %s:%s" % (lower_limit, threshold)
        elif name == "DATE":
            result = "SINCE %s" % self.convert_date(second, add=datetime.timedelta(1))
        elif name == "SIZE":
            result = "LARGER %s" % self.expand(second)
        else:
            raise Exception("Operation not supported")
        return result

    def GE(self, first, second):
        result = None
        name = self.search_fields[first.name]
        if name == "MESSAGE":
            last_message = self.get_last_message(first.tablename)
            result = "%s:%s" % (self.expand(second), last_message)
        elif name == "UID":
            # GT and LT may not return
            # expected sets depending on
            # the uid format implemented
            try:
                pedestal, threshold = self.get_uid_bounds(first.tablename)
            except TypeError:
                e = sys.exc_info()[1]
                LOGGER.debug("Error requesting uid bounds: %s", str(e))
                return ""
            lower_limit = self.expand(second)
            result = "UID %s:%s" % (lower_limit, threshold)
        elif name == "DATE":
            result = "SINCE %s" % self.convert_date(second)
        else:
            raise Exception("Operation not supported")
        return result

    def LT(self, first, second):
        result = None
        name = self.search_fields[first.name]
        if name == "MESSAGE":
            result = "%s:%s" % (1, int(self.expand(second)) - 1)
        elif name == "UID":
            try:
                pedestal, threshold = self.get_uid_bounds(first.tablename)
            except TypeError:
                e = sys.exc_info()[1]
                LOGGER.debug("Error requesting uid bounds: %s", str(e))
                return ""
            try:
                upper_limit = int(self.expand(second)) - 1
            except (ValueError, TypeError):
                e = sys.exc_info()[1]
                raise Exception("Operation not supported (non integer UID)")
            result = "UID %s:%s" % (pedestal, upper_limit)
        elif name == "DATE":
            result = "BEFORE %s" % self.convert_date(second)
        elif name == "SIZE":
            result = "SMALLER %s" % self.expand(second)
        else:
            raise Exception("Operation not supported")
        return result

    def LE(self, first, second):
        result = None
        name = self.search_fields[first.name]
        if name == "MESSAGE":
            result = "%s:%s" % (1, self.expand(second))
        elif name == "UID":
            try:
                pedestal, threshold = self.get_uid_bounds(first.tablename)
            except TypeError:
                e = sys.exc_info()[1]
                LOGGER.debug("Error requesting uid bounds: %s", str(e))
                return ""
            upper_limit = int(self.expand(second))
            result = "UID %s:%s" % (pedestal, upper_limit)
        elif name == "DATE":
            result = "BEFORE %s" % self.convert_date(second, add=datetime.timedelta(1))
        else:
            raise Exception("Operation not supported")
        return result

    def NE(self, first, second=None):
        if (second is None) and isinstance(first, Field):
            # All records special table query
            if first.type == "id":
                return self.GE(first, 1)
        result = self.NOT(self.EQ(first, second))
        result =  result.replace("NOT NOT", "").strip()
        return result

    def EQ(self, first, second):
        name = self.search_fields[first.name]
        result = None
        if name is not None:
            if name == "MESSAGE":
                # query by message sequence number
                result = "%s" % self.expand(second)
            elif name == "UID":
                result = "UID %s" % self.expand(second)
            elif name == "DATE":
                result = "ON %s" % self.convert_date(second)

            elif name in self.flags.values():
                if second:
                    result = "%s" % (name.upper()[1:])
                else:
                    result = "NOT %s" % (name.upper()[1:])
            else:
                raise Exception("Operation not supported")
        else:
            raise Exception("Operation not supported")
        return result

    def AND(self, first, second):
        result = "%s %s" % (self.expand(first), self.expand(second))
        return result

    def OR(self, first, second):
        result = "OR %s %s" % (self.expand(first), self.expand(second))
        return "%s" % result.replace("OR OR", "OR")

    def NOT(self, first):
        result = "NOT %s" % self.expand(first)
        return result

########################################################################
# end of adapters
########################################################################

ADAPTERS = {'sqlite': SQLiteAdapter,
            'spatialite': SpatiaLiteAdapter,
            'sqlite:memory': SQLiteAdapter,
            'spatialite:memory': SpatiaLiteAdapter,
            'mysql': MySQLAdapter,
            'postgres': PostgreSQLAdapter,
            'postgres:psycopg2': PostgreSQLAdapter,
            'postgres:pg8000': PostgreSQLAdapter,
            'postgres2:psycopg2': NewPostgreSQLAdapter,
            'postgres2:pg8000': NewPostgreSQLAdapter,
            'oracle': OracleAdapter,
            'mssql': MSSQLAdapter,
            'mssql2': MSSQL2Adapter,
            'mssql3': MSSQL3Adapter,
            'mssql4' : MSSQL4Adapter,
            'vertica': VerticaAdapter,
            'sybase': SybaseAdapter,
            'db2': DB2Adapter,
            'teradata': TeradataAdapter,
            'informix': InformixAdapter,
            'informix-se': InformixSEAdapter,
            'firebird': FireBirdAdapter,
            'firebird_embedded': FireBirdAdapter,
            'ingres': IngresAdapter,
            'ingresu': IngresUnicodeAdapter,
            'sapdb': SAPDBAdapter,
            'cubrid': CubridAdapter,
            'jdbc:sqlite': JDBCSQLiteAdapter,
            'jdbc:sqlite:memory': JDBCSQLiteAdapter,
            'jdbc:postgres': JDBCPostgreSQLAdapter,
            'gae': GoogleDatastoreAdapter, # discouraged, for backward compatibility
            'google:datastore': GoogleDatastoreAdapter,
            'google:datastore+ndb': GoogleDatastoreAdapter,
            'google:sql': GoogleSQLAdapter,
            'couchdb': CouchDBAdapter,
            'mongodb': MongoDBAdapter,
            'imap': IMAPAdapter
            }


def sqlhtml_validators(field):
    """
    Field type validation, using web2py's validators mechanism.

    makes sure the content of a field is in line with the declared
    fieldtype
    """
    db = field.db
    try:
        from gluon import validators
    except ImportError:
        return []
    field_type, field_length = field.type, field.length
    if isinstance(field_type, SQLCustomType):
        if hasattr(field_type, 'validator'):
            return field_type.validator
        else:
            field_type = field_type.type
    elif not isinstance(field_type, str):
        return []
    requires = []

    def ff(r, id):
        row = r(id)
        if not row:
            return id
        elif hasattr(r, '_format') and isinstance(r._format, str):
            return r._format % row
        elif hasattr(r, '_format') and callable(r._format):
            return r._format(row)
        else:
            return id
    if field_type in (('string', 'text', 'password')):
        requires.append(validators.IS_LENGTH(field_length))
    elif field_type == 'json':
        requires.append(validators.IS_EMPTY_OR(validators.IS_JSON(native_json=field.db._adapter.native_json)))
    elif field_type == 'double' or field_type == 'float':
        requires.append(validators.IS_FLOAT_IN_RANGE(-1e100, 1e100))
    elif field_type == 'integer':
        requires.append(validators.IS_INT_IN_RANGE(-2**31, 2**31))
    elif field_type == 'bigint':
        requires.append(validators.IS_INT_IN_RANGE(-2**63, 2**63))
    elif field_type.startswith('decimal'):
        requires.append(validators.IS_DECIMAL_IN_RANGE(-10**10, 10**10))
    elif field_type == 'date':
        requires.append(validators.IS_DATE())
    elif field_type == 'time':
        requires.append(validators.IS_TIME())
    elif field_type == 'datetime':
        requires.append(validators.IS_DATETIME())
    elif db and field_type.startswith('reference') and \
            field_type.find('.') < 0 and \
            field_type[10:] in db.tables:
        referenced = db[field_type[10:]]

        def repr_ref(id, row=None, r=referenced, f=ff): return f(r, id)

        field.represent = field.represent or repr_ref
        if hasattr(referenced, '_format') and referenced._format:
            requires = validators.IS_IN_DB(db, referenced._id,
                                           referenced._format)
            if field.unique:
                requires._and = validators.IS_NOT_IN_DB(db, field)
            if field.tablename == field_type[10:]:
                return validators.IS_EMPTY_OR(requires)
            return requires
    elif db and field_type.startswith('list:reference') and \
            field_type.find('.') < 0 and \
            field_type[15:] in db.tables:
        referenced = db[field_type[15:]]

        def list_ref_repr(ids, row=None, r=referenced, f=ff):
            if not ids:
                return None
            refs = None
            db, id = r._db, r._id
            if isinstance(db._adapter, GoogleDatastoreAdapter):
                def count(values): return db(id.belongs(values)).select(id)
                rx = range(0, len(ids), 30)
                refs = reduce(lambda a, b:a&b, [count(ids[i:i+30]) for i in rx])
            else:
                refs = db(id.belongs(ids)).select(id)
            return (refs and ', '.join(f(r, x.id) for x in refs) or '')

        field.represent = field.represent or list_ref_repr
        if hasattr(referenced, '_format') and referenced._format:
            requires = validators.IS_IN_DB(db, referenced._id,
                                           referenced._format, multiple=True)
        else:
            requires = validators.IS_IN_DB(db, referenced._id,
                                           multiple=True)
        if field.unique:
            requires._and = validators.IS_NOT_IN_DB(db, field)
        if not field.notnull:
            requires = validators.IS_EMPTY_OR(requires)
        return requires
    elif field_type.startswith('list:'):
        def repr_list(values, row=None): return', '.join(str(v) for v in (values or []))
        field.represent = field.represent or repr_list
    if field.unique:
        requires.insert(0, validators.IS_NOT_IN_DB(db, field))
    sff = ['in', 'do', 'da', 'ti', 'de', 'bo']
    if field.notnull and not field_type[:2] in sff:
        requires.insert(0, validators.IS_NOT_EMPTY())
    elif not field.notnull and field_type[:2] in sff and requires:
        requires[-1] = validators.IS_EMPTY_OR(requires[-1])
    return requires


def bar_escape(item):
    return str(item).replace('|', '||')


def bar_encode(items):
    return '|%s|' % '|'.join(bar_escape(item) for item in items if str(item).strip())


def bar_decode_integer(value):
    if not hasattr(value, 'split') and hasattr(value, 'read'):
        value = value.read()
    return [long(x) for x in value.split('|') if x.strip()]


def bar_decode_string(value):
    return [x.replace('||', '|') for x in
            REGEX_UNPACK.split(value[1:-1]) if x.strip()]


class Row(object):

    """
    A dictionary that lets you do d['a'] as well as d.a
    this is only used to store a `Row`
    """

    __init__ = lambda self, *args, **kwargs: self.__dict__.update(*args, **kwargs)

    def __getitem__(self, k):
        if isinstance(k, Table):
            try:
                return ogetattr(self, k._tablename)
            except (KeyError, AttributeError, TypeError):
                pass
        elif isinstance(k, Field):
            try:
                return ogetattr(self, k.name)
            except (KeyError, AttributeError, TypeError):
                pass
            try:
                return ogetattr(ogetattr(self, k.tablename), k.name)
            except (KeyError, AttributeError, TypeError):
                pass

        key = str(k)
        _extra = ogetattr(self, '__dict__').get('_extra', None)
        if _extra is not None:
            v = _extra.get(key, DEFAULT)
            if v != DEFAULT:
                return v
        try:
            return ogetattr(self, key)
        except (KeyError, AttributeError, TypeError):
            pass

        m = REGEX_TABLE_DOT_FIELD.match(key)
        if m:
            try:
                return ogetattr(self, m.group(1))[m.group(2)]
            except (KeyError, AttributeError, TypeError):
                key = m.group(2)
        try:
            return ogetattr(self, key)
        except (KeyError, AttributeError, TypeError), ae:
            try:
                self[key] = ogetattr(self, '__get_lazy_reference__')(key)
                return self[key]
            except:
                raise ae

    __setitem__ = lambda self, key, value: setattr(self, str(key), value)

    __delitem__ = object.__delattr__

    __copy__ = lambda self: Row(self)

    __call__ = __getitem__

    def get(self, key, default=None):
        try:
            return self.__getitem__(key)
        except(KeyError, AttributeError, TypeError):
            return self.__dict__.get(key, default)

    has_key = __contains__ = lambda self, key: key in self.__dict__

    __nonzero__ = lambda self: len(self.__dict__)>0

    update = lambda self, *args, **kwargs:  self.__dict__.update(*args, **kwargs)

    keys = lambda self: self.__dict__.keys()

    items = lambda self: self.__dict__.items()

    values = lambda self: self.__dict__.values()

    __iter__ = lambda self: self.__dict__.__iter__()

    iteritems = lambda self: self.__dict__.iteritems()

    __str__ = __repr__ = lambda self: '<Row %s>' % self.as_dict()

    __int__ = lambda self: object.__getattribute__(self, 'id')

    __long__ = lambda self: long(object.__getattribute__(self, 'id'))

    __getattr__ = __getitem__

    # def __getattribute__(self, key):
    #     try:
    #         return object.__getattribute__(self, key)
    #     except AttributeError, ae:
    #         try:
    #             return self.__get_lazy_reference__(key)
    #         except:
    #             raise ae

    def __eq__(self, other):
        try:
            return self.as_dict() == other.as_dict()
        except AttributeError:
            return False

    def __ne__(self, other):
        return not (self == other)

    def __copy__(self):
        return Row(dict(self))

    def as_dict(self, datetime_to_str=False, custom_types=None):
        SERIALIZABLE_TYPES = [str, unicode, int, long, float, bool, list, dict]
        if isinstance(custom_types, (list, tuple, set)):
            SERIALIZABLE_TYPES += custom_types
        elif custom_types:
            SERIALIZABLE_TYPES.append(custom_types)
        d = dict(self)
        for k in copy.copy(d.keys()):
            v=d[k]
            if d[k] is None:
                continue
            elif isinstance(v, Row):
                d[k]=v.as_dict()
            elif isinstance(v, Reference):
                d[k]=long(v)
            elif isinstance(v, decimal.Decimal):
                d[k]=float(v)
            elif isinstance(v, (datetime.date, datetime.datetime, datetime.time)):
                if datetime_to_str:
                    d[k] = v.isoformat().replace('T', ' ')[:19]
            elif not isinstance(v, tuple(SERIALIZABLE_TYPES)):
                del d[k]
        return d

    def as_xml(self, row_name="row", colnames=None, indent='  '):

        def f(row, field, indent='  '):
            if isinstance(row, Row):
                spc = indent+'  \n'
                items = [f(row[x], x, indent+'  ') for x in row]
                return '%s<%s>\n%s\n%s</%s>' % (
                    indent,
                    field,
                    spc.join(item for item in items if item),
                    indent,
                    field)
            elif not callable(row):
                if REGEX_ALPHANUMERIC.match(field):
                    return '%s<%s>%s</%s>' % (indent, field, row, field)
                else:
                    return '%s<extra name="%s">%s</extra>' % \
                        (indent, field, row)
            else:
                return None
        return f(self, row_name, indent=indent)

    def as_json(self, mode="object", default=None, colnames=None,
                serialize=True, **kwargs):
        """
        serializes the row to a JSON object
        kwargs are passed to .as_dict method
        only "object" mode supported

        `serialize = False` used by Rows.as_json

        TODO: return array mode with query column order

        mode and colnames are not implemented
        """

        item = self.as_dict(**kwargs)
        if serialize:
            if have_serializers:
                return serializers.json(item,
                                        default=default or
                                        serializers.custom_json)
            elif simplejson:
                return simplejson.dumps(item)
            else:
                raise RuntimeError("missing simplejson")
        else:
            return item


################################################################################
# Everything below should be independent of the specifics of the database
# and should work for RDBMs and some NoSQL databases
################################################################################

class SQLCallableList(list):
    def __call__(self):
        return copy.copy(self)


def smart_query(fields, text):
    if not isinstance(fields, (list, tuple)):
        fields = [fields]
    new_fields = []
    for field in fields:
        if isinstance(field, Field):
            new_fields.append(field)
        elif isinstance(field, Table):
            for ofield in field:
                new_fields.append(ofield)
        else:
            raise RuntimeError("fields must be a list of fields")
    fields = new_fields
    field_map = {}
    for field in fields:
        n = field.name.lower()
        if not n in field_map:
            field_map[n] = field
        n = str(field).lower()
        if not n in field_map:
            field_map[n] = field
    constants = {}
    i = 0
    while True:
        m = REGEX_CONST_STRING.search(text)
        if not m: break
        text = text[:m.start()]+('#%i' % i)+text[m.end():]
        constants[str(i)] = m.group()[1:-1]
        i+=1
    text = re.sub('\s+', ' ', text).lower()
    for a, b in [('&', 'and'),
                 ('|', 'or'),
                 ('~', 'not'),
                 ('==', '='),
                 ('<', '<'),
                 ('>', '>'),
                 ('<=', '<='),
                 ('>=', '>='),
                 ('<>', '!='),
                 ('=<', '<='),
                 ('=>', '>='),
                 ('=', '='),
                 (' less or equal than ', '<='),
                 (' greater or equal than ', '>='),
                 (' equal or less than ', '<='),
                 (' equal or greater than ', '>='),
                 (' less or equal ', '<='),
                 (' greater or equal ', '>='),
                 (' equal or less ', '<='),
                 (' equal or greater ', '>='),
                 (' not equal to ', '!='),
                 (' not equal ', '!='),
                 (' equal to ', '='),
                 (' equal ', '='),
                 (' equals ', '='),
                 (' less than ', '<'),
                 (' greater than ', '>'),
                 (' starts with ', 'startswith'),
                 (' ends with ', 'endswith'),
                 (' not in ', 'notbelongs'),
                 (' in ', 'belongs'),
                 (' is ', '=')]:
        if a[0]==' ':
            text = text.replace(' is'+a, ' %s ' % b)
        text = text.replace(a, ' %s ' % b)
    text = re.sub('\s+', ' ', text).lower()
    text = re.sub('(?P<a>[\<\>\!\=])\s+(?P<b>[\<\>\!\=])', '\g<a>\g<b>', text)
    query = field = neg = op = logic = None
    for item in text.split():
        if field is None:
            if item == 'not':
                neg = True
            elif not neg and not logic and item in ('and', 'or'):
                logic = item
            elif item in field_map:
                field = field_map[item]
            else:
                raise RuntimeError("Invalid syntax")
        elif not field is None and op is None:
            op = item
        elif not op is None:
            if item.startswith('#'):
                if not item[1:] in constants:
                    raise RuntimeError("Invalid syntax")
                value = constants[item[1:]]
            else:
                value = item
                if field.type in ('text', 'string', 'json'):
                    if op == '=': op = 'like'
            if op == '=': new_query = field == value
            elif op == '<': new_query = field < value
            elif op == '>': new_query = field > value
            elif op == '<=': new_query = field <= value
            elif op == '>=': new_query = field >= value
            elif op == '!=': new_query = field != value
            elif op == 'belongs': new_query = field.belongs(value.split(','))
            elif op == 'notbelongs': new_query = ~field.belongs(value.split(','))
            elif field.type in ('text', 'string', 'json'):
                if op == 'contains': new_query = field.contains(value)
                elif op == 'like': new_query = field.like(value)
                elif op == 'startswith': new_query = field.startswith(value)
                elif op == 'endswith': new_query = field.endswith(value)
                else: raise RuntimeError("Invalid operation")
            elif field._db._adapter.dbengine == 'google:datastore' and \
                 field.type in ('list:integer', 'list:string', 'list:reference'):
                if op == 'contains': new_query = field.contains(value)
                else: raise RuntimeError("Invalid operation")
            else: raise RuntimeError("Invalid operation")
            if neg: new_query = ~new_query
            if query is None:
                query = new_query
            elif logic == 'and':
                query &= new_query
            elif logic == 'or':
                query |= new_query
            field = op = neg = logic = None
    return query


class DAL(object):

    """
    An instance of this class represents a database connection

    Args:
        uri(str): contains information for connecting to a database.
            Defaults to `'sqlite://dummy.db'`

            Note:
                experimental: you can specify a dictionary as uri
                parameter i.e. with::

                    db = DAL({"uri": "sqlite://storage.sqlite",
                              "tables": {...}, ...})

                for an example of dict input you can check the output
                of the scaffolding db model with

                    db.as_dict()

                Note that for compatibility with Python older than
                version 2.6.5 you should cast your dict input keys
                to str due to a syntax limitation on kwarg names.
                for proper DAL dictionary input you can use one of::

                    obj = serializers.cast_keys(dict, [encoding="utf-8"])
                    #or else (for parsing json input)
                    obj = serializers.loads_json(data, unicode_keys=False)

        pool_size: How many open connections to make to the database object.
        folder: where .table files will be created. Automatically set within
            web2py. Use an explicit path when using DAL outside web2py
        db_codec: string encoding of the database (default: 'UTF-8')
        table_hash: database identifier with .tables. If your connection hash
                    change you can still using old .tables if they have db_hash
                    as prefix
        check_reserved: list of adapters to check tablenames and column names
            against sql/nosql reserved keywords. Defaults to `None`

            - 'common' List of sql keywords that are common to all database
              types such as "SELECT, INSERT". (recommended)
            - 'all' Checks against all known SQL keywords
            - '<adaptername>'' Checks against the specific adapters list of
              keywords
            - '<adaptername>_nonreserved' Checks against the specific adapters
              list of nonreserved keywords. (if available)

        migrate: sets default migrate behavior for all tables
        fake_migrate: sets default fake_migrate behavior for all tables
        migrate_enabled: If set to False disables ALL migrations
        fake_migrate_all: If set to True fake migrates ALL tables
        attempts: Number of times to attempt connecting
        auto_import: If set to True, tries import automatically table
            definitions from the databases folder (works only for simple models)
        bigint_id: If set, turn on bigint instead of int for id and reference
            fields
        lazy_tables: delaya table definition until table access
        after_connection: can a callable that will be executed after the
            connection

    Example:
        Use as::

           db = DAL('sqlite://test.db')

        or::

           db = DAL(**{"uri": ..., "tables": [...]...}) # experimental

           db.define_table('tablename', Field('fieldname1'),
                                        Field('fieldname2'))


    """

    def __new__(cls, uri='sqlite://dummy.db', *args, **kwargs):
        if not hasattr(THREAD_LOCAL, 'db_instances'):
            THREAD_LOCAL.db_instances = {}
        if not hasattr(THREAD_LOCAL, 'db_instances_zombie'):
            THREAD_LOCAL.db_instances_zombie = {}
        if uri == '<zombie>':
            db_uid = kwargs['db_uid']  # a zombie must have a db_uid!
            if db_uid in THREAD_LOCAL.db_instances:
                db_group = THREAD_LOCAL.db_instances[db_uid]
                db = db_group[-1]
            elif db_uid in THREAD_LOCAL.db_instances_zombie:
                db = THREAD_LOCAL.db_instances_zombie[db_uid]
            else:
                db = super(DAL, cls).__new__(cls)
                THREAD_LOCAL.db_instances_zombie[db_uid] = db
        else:
            db_uid = kwargs.get('db_uid', hashlib_md5(repr(uri)).hexdigest())
            if db_uid in THREAD_LOCAL.db_instances_zombie:
                db = THREAD_LOCAL.db_instances_zombie[db_uid]
                del THREAD_LOCAL.db_instances_zombie[db_uid]
            else:
                db = super(DAL, cls).__new__(cls)
            db_group = THREAD_LOCAL.db_instances.get(db_uid, [])
            db_group.append(db)
            THREAD_LOCAL.db_instances[db_uid] = db_group
        db._db_uid = db_uid
        return db

    @staticmethod
    def set_folder(folder):
        # ## this allows gluon to set a folder for this thread
        # ## <<<<<<<<< Should go away as new DAL replaces old sql.py
        BaseAdapter.set_folder(folder)

    @staticmethod
    def get_instances():
        """
        Returns a dictionary with uri as key with timings and defined tables::

            {'sqlite://storage.sqlite': {
                'dbstats': [(select auth_user.email from auth_user, 0.02009)],
                'dbtables': {
                    'defined': ['auth_cas', 'auth_event', 'auth_group',
                        'auth_membership', 'auth_permission', 'auth_user'],
                    'lazy': '[]'
                    }
                }
            }

        """
        dbs = getattr(THREAD_LOCAL, 'db_instances', {}).items()
        infos = {}
        for db_uid, db_group in dbs:
            for db in db_group:
                if not db._uri:
                    continue
                k = hide_password(db._adapter.uri)
                infos[k] = dict(dbstats=[(row[0], row[1]) for row in db._timings],
                                dbtables={'defined': sorted(list(set(db.tables)-set(db._LAZY_TABLES.keys()))),
                                          'lazy': sorted(db._LAZY_TABLES.keys())})
        return infos

    @staticmethod
    def distributed_transaction_begin(*instances):
        if not instances:
            return
        thread_key = '%s.%s' % (socket.gethostname(), threading.currentThread())
        keys = ['%s.%i' % (thread_key, i) for (i, db) in instances]
        instances = enumerate(instances)
        for (i, db) in instances:
            if not db._adapter.support_distributed_transaction():
                raise SyntaxError(
                    'distributed transaction not suported by %s' % db._dbname)
        for (i, db) in instances:
            db._adapter.distributed_transaction_begin(keys[i])

    @staticmethod
    def distributed_transaction_commit(*instances):
        if not instances:
            return
        instances = enumerate(instances)
        thread_key = '%s.%s' % (socket.gethostname(), threading.currentThread())
        keys = ['%s.%i' % (thread_key, i) for (i, db) in instances]
        for (i, db) in instances:
            if not db._adapter.support_distributed_transaction():
                raise SyntaxError(
                    'distributed transaction not suported by %s' % db._dbanme)
        try:
            for (i, db) in instances:
                db._adapter.prepare(keys[i])
        except:
            for (i, db) in instances:
                db._adapter.rollback_prepared(keys[i])
            raise RuntimeError('failure to commit distributed transaction')
        else:
            for (i, db) in instances:
                db._adapter.commit_prepared(keys[i])
        return

    def __init__(self, uri=DEFAULT_URI,
                 pool_size=0, folder=None,
                 db_codec='UTF-8', check_reserved=None,
                 migrate=True, fake_migrate=False,
                 migrate_enabled=True, fake_migrate_all=False,
                 decode_credentials=False, driver_args=None,
                 adapter_args=None, attempts=5, auto_import=False,
                 bigint_id=False, debug=False, lazy_tables=False,
                 db_uid=None, do_connect=True,
                 after_connection=None, tables=None, ignore_field_case=True,
                 entity_quoting=False, table_hash=None):

        if uri == '<zombie>' and db_uid is not None: return
        if not decode_credentials:
            credential_decoder = lambda cred: cred
        else:
            credential_decoder = lambda cred: urllib.unquote(cred)
        self._folder = folder
        if folder:
            self.set_folder(folder)
        self._uri = uri
        self._pool_size = pool_size
        self._db_codec = db_codec
        self._lastsql = ''
        self._timings = []
        self._pending_references = {}
        self._request_tenant = 'request_tenant'
        self._common_fields = []
        self._referee_name = '%(table)s'
        self._bigint_id = bigint_id
        self._debug = debug
        self._migrated = []
        self._LAZY_TABLES = {}
        self._lazy_tables = lazy_tables
        self._tables = SQLCallableList()
        self._driver_args = driver_args
        self._adapter_args = adapter_args
        self._check_reserved = check_reserved
        self._decode_credentials = decode_credentials
        self._attempts = attempts
        self._do_connect = do_connect
        self._ignore_field_case = ignore_field_case

        if not str(attempts).isdigit() or attempts < 0:
            attempts = 5
        if uri:
            uris = isinstance(uri, (list, tuple)) and uri or [uri]
            error = ''
            connected = False
            for k in range(attempts):
                for uri in uris:
                    try:
                        if is_jdbc and not uri.startswith('jdbc:'):
                            uri = 'jdbc:'+uri
                        self._dbname = REGEX_DBNAME.match(uri).group()
                        if not self._dbname in ADAPTERS:
                            raise SyntaxError("Error in URI '%s' or database not supported" % self._dbname)
                        # notice that driver args or {} else driver_args
                        # defaults to {} global, not correct
                        kwargs = dict(db=self,
                                      uri=uri,
                                      pool_size=pool_size,
                                      folder=folder,
                                      db_codec=db_codec,
                                      credential_decoder=credential_decoder,
                                      driver_args=driver_args or {},
                                      adapter_args=adapter_args or {},
                                      do_connect=do_connect,
                                      after_connection=after_connection,
                                      entity_quoting=entity_quoting)
                        self._adapter = ADAPTERS[self._dbname](**kwargs)
                        types = ADAPTERS[self._dbname].types
                        # copy so multiple DAL() possible
                        self._adapter.types = copy.copy(types)
                        self._adapter.build_parsemap()
                        self._adapter.ignore_field_case = ignore_field_case
                        if bigint_id:
                            if 'big-id' in types and 'reference' in types:
                                self._adapter.types['id'] = types['big-id']
                                self._adapter.types['reference'] = types['big-reference']
                        connected = True
                        break
                    except SyntaxError:
                        raise
                    except Exception:
                        tb = traceback.format_exc()
                        LOGGER.debug('DEBUG: connect attempt %i, connection error:\n%s' % (k, tb))
                if connected:
                    break
                else:
                    time.sleep(1)
            if not connected:
                raise RuntimeError("Failure to connect, tried %d times:\n%s" % (attempts, tb))
        else:
            self._adapter = BaseAdapter(db=self, pool_size=0,
                                        uri='None', folder=folder,
                                        db_codec=db_codec, after_connection=after_connection,
                                        entity_quoting=entity_quoting)
            migrate = fake_migrate = False
        adapter = self._adapter
        self._uri_hash = table_hash or hashlib_md5(adapter.uri).hexdigest()
        self.check_reserved = check_reserved
        if self.check_reserved:
            from reserved_sql_keywords import ADAPTERS as RSK
            self.RSK = RSK
        self._migrate = migrate
        self._fake_migrate = fake_migrate
        self._migrate_enabled = migrate_enabled
        self._fake_migrate_all = fake_migrate_all
        if auto_import or tables:
            self.import_table_definitions(adapter.folder,
                                          tables=tables)

    @property
    def tables(self):
        return self._tables

    def import_table_definitions(self, path, migrate=False,
                                 fake_migrate=False, tables=None):
        if tables:
            for table in tables:
                self.define_table(**table)
        else:
            pattern = pjoin(path, self._uri_hash+'_*.table')
            for filename in glob.glob(pattern):
                tfile = self._adapter.file_open(filename, 'r')
                try:
                    sql_fields = pickle.load(tfile)
                    name = filename[len(pattern)-7:-6]
                    mf = [(value['sortable'],
                           Field(key,
                                 type=value['type'],
                                 length=value.get('length', None),
                                 notnull=value.get('notnull', False),
                                 unique=value.get('unique', False))) \
                              for key, value in sql_fields.iteritems()]
                    mf.sort(lambda a, b: cmp(a[0], b[0]))
                    self.define_table(name, *[item[1] for item in mf],
                                      **dict(migrate=migrate,
                                             fake_migrate=fake_migrate))
                finally:
                    self._adapter.file_close(tfile)

    def check_reserved_keyword(self, name):
        """
        Validates `name` against SQL keywords
        Uses self.check_reserve which is a list of operators to use.
        """
        for backend in self.check_reserved:
            if name.upper() in self.RSK[backend]:
                raise SyntaxError(
                    'invalid table/column name "%s" is a "%s" reserved SQL/NOSQL keyword' % (name, backend.upper()))

    def parse_as_rest(self, patterns, args, vars, queries=None, nested_select=True):
        """
        Example:
            Use as::

                db.define_table('person', Field('name'), Field('info'))
                db.define_table('pet',
                    Field('ownedby', db.person),
                    Field('name'), Field('info')
                )

                @request.restful()
                def index():
                    def GET(*args, **vars):
                        patterns = [
                            "/friends[person]",
                            "/{person.name}/:field",
                            "/{person.name}/pets[pet.ownedby]",
                            "/{person.name}/pets[pet.ownedby]/{pet.name}",
                            "/{person.name}/pets[pet.ownedby]/{pet.name}/:field",
                            ("/dogs[pet]", db.pet.info=='dog'),
                            ("/dogs[pet]/{pet.name.startswith}", db.pet.info=='dog'),
                            ]
                        parser = db.parse_as_rest(patterns, args, vars)
                        if parser.status == 200:
                            return dict(content=parser.response)
                        else:
                            raise HTTP(parser.status, parser.error)

                    def POST(table_name, **vars):
                        if table_name == 'person':
                            return db.person.validate_and_insert(**vars)
                        elif table_name == 'pet':
                            return db.pet.validate_and_insert(**vars)
                        else:
                            raise HTTP(400)
                    return locals()
        """

        db = self
        re1 = REGEX_SEARCH_PATTERN
        re2 = REGEX_SQUARE_BRACKETS

        def auto_table(table, base='', depth=0):
            patterns = []
            for field in db[table].fields:
                if base:
                    tag = '%s/%s' % (base, field.replace('_', '-'))
                else:
                    tag = '/%s/%s' % (table.replace('_', '-'), field.replace('_', '-'))
                f = db[table][field]
                if not f.readable: continue
                if f.type == 'id' or 'slug' in field or f.type.startswith('reference'):
                    tag += '/{%s.%s}' % (table, field)
                    patterns.append(tag)
                    patterns.append(tag+'/:field')
                elif f.type.startswith('boolean'):
                    tag += '/{%s.%s}' % (table, field)
                    patterns.append(tag)
                    patterns.append(tag+'/:field')
                elif f.type in ('float', 'double', 'integer', 'bigint'):
                    tag += '/{%s.%s.ge}/{%s.%s.lt}' % (table, field, table, field)
                    patterns.append(tag)
                    patterns.append(tag+'/:field')
                elif f.type.startswith('list:'):
                    tag += '/{%s.%s.contains}' % (table, field)
                    patterns.append(tag)
                    patterns.append(tag+'/:field')
                elif f.type in ('date', 'datetime'):
                    tag += '/{%s.%s.year}' % (table, field)
                    patterns.append(tag)
                    patterns.append(tag+'/:field')
                    tag += '/{%s.%s.month}' % (table, field)
                    patterns.append(tag)
                    patterns.append(tag+'/:field')
                    tag += '/{%s.%s.day}' % (table, field)
                    patterns.append(tag)
                    patterns.append(tag+'/:field')
                if f.type in ('datetime', 'time'):
                    tag += '/{%s.%s.hour}' % (table, field)
                    patterns.append(tag)
                    patterns.append(tag+'/:field')
                    tag += '/{%s.%s.minute}' % (table, field)
                    patterns.append(tag)
                    patterns.append(tag+'/:field')
                    tag += '/{%s.%s.second}' % (table, field)
                    patterns.append(tag)
                    patterns.append(tag+'/:field')
                if depth>0:
                    for f in db[table]._referenced_by:
                        tag+='/%s[%s.%s]' % (table, f.tablename, f.name)
                        patterns.append(tag)
                        patterns += auto_table(table, base=tag, depth=depth-1)
            return patterns

        if patterns == 'auto':
            patterns=[]
            for table in db.tables:
                if not table.startswith('auth_'):
                    patterns.append('/%s[%s]' % (table, table))
                    patterns += auto_table(table, base='', depth=1)
        else:
            i = 0
            while i < len(patterns):
                pattern = patterns[i]
                if not isinstance(pattern, str):
                    pattern = pattern[0]
                tokens = pattern.split('/')
                if tokens[-1].startswith(':auto') and re2.match(tokens[-1]):
                    new_patterns = auto_table(tokens[-1][tokens[-1].find('[')+1:-1],
                                              '/'.join(tokens[:-1]))
                    patterns = patterns[:i]+new_patterns+patterns[i+1:]
                    i += len(new_patterns)
                else:
                    i += 1
        if '/'.join(args) == 'patterns':
            return Row({'status': 200, 'pattern': 'list',
                        'error': None, 'response': patterns})
        for pattern in patterns:
            basequery, exposedfields = None, []
            if isinstance(pattern, tuple):
                if len(pattern) == 2:
                    pattern, basequery = pattern
                elif len(pattern) > 2:
                    pattern, basequery, exposedfields = pattern[0:3]
            otable = table = None
            if not isinstance(queries, dict):
                dbset = db(queries)
                if basequery is not None:
                    dbset = dbset(basequery)
            i = 0
            tags = pattern[1:].split('/')
            if len(tags) != len(args):
                continue
            for tag in tags:
                if re1.match(tag):
                    # print 're1:'+tag
                    tokens = tag[1:-1].split('.')
                    table, field = tokens[0], tokens[1]
                    if not otable or table == otable:
                        if len(tokens) == 2 or tokens[2] == 'eq':
                            query = db[table][field] == args[i]
                        elif tokens[2] == 'ne':
                            query = db[table][field] != args[i]
                        elif tokens[2] == 'lt':
                            query = db[table][field] < args[i]
                        elif tokens[2] == 'gt':
                            query = db[table][field] > args[i]
                        elif tokens[2] == 'ge':
                            query = db[table][field] >= args[i]
                        elif tokens[2] == 'le':
                            query = db[table][field] <= args[i]
                        elif tokens[2] == 'year':
                            query = db[table][field].year() == args[i]
                        elif tokens[2] == 'month':
                            query = db[table][field].month() == args[i]
                        elif tokens[2] == 'day':
                            query = db[table][field].day() == args[i]
                        elif tokens[2] == 'hour':
                            query = db[table][field].hour() == args[i]
                        elif tokens[2] == 'minute':
                            query = db[table][field].minutes() == args[i]
                        elif tokens[2] == 'second':
                            query = db[table][field].seconds() == args[i]
                        elif tokens[2] == 'startswith':
                            query = db[table][field].startswith(args[i])
                        elif tokens[2] == 'contains':
                            query = db[table][field].contains(args[i])
                        else:
                            raise RuntimeError("invalid pattern: %s" % pattern)
                        if len(tokens) == 4 and tokens[3] == 'not':
                            query = ~query
                        elif len(tokens) >= 4:
                            raise RuntimeError("invalid pattern: %s" % pattern)
                        if not otable and isinstance(queries, dict):
                            dbset = db(queries[table])
                            if basequery is not None:
                                dbset = dbset(basequery)
                        dbset = dbset(query)
                    else:
                        raise RuntimeError("missing relation in pattern: %s" % pattern)
                elif re2.match(tag) and args[i]==tag[:tag.find('[')]:
                    ref = tag[tag.find('[')+1:-1]
                    if '.' in ref and otable:
                        table, field = ref.split('.')
                        selfld = '_id'
                        if db[table][field].type.startswith('reference '):
                            refs = [x.name for x in db[otable] if x.type == db[table][field].type]
                        else:
                            refs = [x.name for x in db[table]._referenced_by if x.tablename==otable]
                        if refs:
                            selfld = refs[0]
                        if nested_select:
                            try:
                                dbset=db(db[table][field].belongs(dbset._select(db[otable][selfld])))
                            except ValueError:
                                return Row({'status': 400, 'pattern': pattern,
                                            'error': 'invalid path', 'response': None})
                        else:
                            items = [item.id for item in dbset.select(db[otable][selfld])]
                            dbset = db(db[table][field].belongs(items))
                    else:
                        table = ref
                        if not otable and isinstance(queries, dict):
                            dbset = db(queries[table])
                        dbset = dbset(db[table])
                elif tag == ':field' and table:
                    # print 're3:'+tag
                    field = args[i]
                    if not field in db[table]: break
                    # hand-built patterns should respect .readable=False as well
                    if not db[table][field].readable:
                        return Row({'status': 418, 'pattern': pattern,
                                    'error': 'I\'m a teapot', 'response': None})
                    try:
                        distinct = vars.get('distinct', False) == 'True'
                        offset = long(vars.get('offset', None) or 0)
                        limits = (offset, long(vars.get('limit', None) or 1000)+offset)
                    except ValueError:
                        return Row({'status': 400 ,'error': 'invalid limits', 'response': None})
                    items =  dbset.select(db[table][field], distinct=distinct, limitby=limits)
                    if items:
                        return Row({'status': 200, 'response': items,
                                    'pattern': pattern})
                    else:
                        return Row({'status': 404, 'pattern': pattern,
                                    'error': 'no record found', 'response': None})
                elif tag != args[i]:
                    break
                otable = table
                i += 1
                if i == len(tags) and table:
                    if hasattr(db[table], '_id'):
                        ofields = vars.get('order', db[table]._id.name).split('|')
                    else:
                        ofields = vars.get('order', db[table]._primarykey[0]).split('|')
                    try:
                        orderby = [db[table][f] if not f.startswith('~') else ~db[table][f[1:]] for f in ofields]
                    except (KeyError, AttributeError):
                        return Row({'status': 400, 'error': 'invalid orderby', 'response': None})
                    if exposedfields:
                        fields = [field for field in db[table] if str(field).split('.')[-1] in exposedfields and field.readable]
                    else:
                        fields = [field for field in db[table] if field.readable]
                    count = dbset.count()
                    try:
                        offset = long(vars.get('offset', None) or 0)
                        limits = (offset, long(vars.get('limit', None) or 1000)+offset)
                    except ValueError:
                        return Row({'status': 400, 'error': 'invalid limits', 'response': None})
                    #if count > limits[1]-limits[0]:
                    #    return Row({'status': 400, 'error': 'too many records', 'response': None})
                    try:
                        response = dbset.select(limitby=limits, orderby=orderby, *fields)
                    except ValueError:
                        return Row({'status': 400, 'pattern': pattern,
                                    'error': 'invalid path', 'response': None})
                    return Row({'status': 200, 'response': response,
                                'pattern': pattern, 'count': count})
        return Row({'status': 400, 'error': 'no matching pattern', 'response': None})

    def define_table(self,
                     tablename,
                     *fields,
                     **args
                     ):
        if not fields and 'fields' in args:
            fields = args.get('fields', ())
        if not isinstance(tablename, str):
            if isinstance(tablename, unicode):
                try:
                    tablename = str(tablename)
                except UnicodeEncodeError:
                    raise SyntaxError("invalid unicode table name")
            else:
                raise SyntaxError("missing table name")
        elif hasattr(self, tablename) or tablename in self.tables:
            if not args.get('redefine', False):
                raise SyntaxError('table already defined: %s' % tablename)
        elif tablename.startswith('_') or hasattr(self, tablename) or \
                REGEX_PYTHON_KEYWORDS.match(tablename):
            raise SyntaxError('invalid table name: %s' % tablename)
        elif self.check_reserved:
            self.check_reserved_keyword(tablename)
        else:
            invalid_args = set(args)-TABLE_ARGS
            if invalid_args:
                raise SyntaxError('invalid table "%s" attributes: %s' \
                    % (tablename, invalid_args))
        if self._lazy_tables and not tablename in self._LAZY_TABLES:
            self._LAZY_TABLES[tablename] = (tablename, fields, args)
            table = None
        else:
            table = self.lazy_define_table(tablename, *fields, **args)
        if not tablename in self.tables:
            self.tables.append(tablename)
        return table

    def lazy_define_table(self,
                          tablename,
                          *fields,
                          **args
                          ):
        args_get = args.get
        common_fields = self._common_fields
        if common_fields:
            fields = list(fields) + list(common_fields)

        table_class = args_get('table_class', Table)
        table = table_class(self, tablename, *fields, **args)
        table._actual = True
        self[tablename] = table
        # must follow above line to handle self references
        table._create_references()
        for field in table:
            if field.requires == DEFAULT:
                field.requires = sqlhtml_validators(field)

        migrate = self._migrate_enabled and args_get('migrate', self._migrate)
        if migrate and not self._uri in (None, 'None') \
                or self._adapter.dbengine=='google:datastore':
            fake_migrate = self._fake_migrate_all or \
                args_get('fake_migrate', self._fake_migrate)
            polymodel = args_get('polymodel', None)
            try:
                GLOBAL_LOCKER.acquire()
                self._lastsql = self._adapter.create_table(
                    table, migrate=migrate,
                    fake_migrate=fake_migrate,
                    polymodel=polymodel)
            finally:
                GLOBAL_LOCKER.release()
        else:
            table._dbt = None
        on_define = args_get('on_define', None)
        if on_define: on_define(table)
        return table

    def as_dict(self, flat=False, sanitize=True):
        db_uid = uri = None
        if not sanitize:
            uri, db_uid = (self._uri, self._db_uid)
        db_as_dict = dict(tables=[], uri=uri, db_uid=db_uid,
                          **dict([(k, getattr(self, "_" + k, None))
                          for k in 'pool_size','folder','db_codec',
                          'check_reserved','migrate','fake_migrate',
                          'migrate_enabled','fake_migrate_all',
                          'decode_credentials','driver_args',
                          'adapter_args', 'attempts',
                          'bigint_id','debug','lazy_tables',
                          'do_connect']))
        for table in self:
            db_as_dict["tables"].append(table.as_dict(flat=flat,
                                        sanitize=sanitize))
        return db_as_dict

    def as_xml(self, sanitize=True):
        if not have_serializers:
            raise ImportError("No xml serializers available")
        d = self.as_dict(flat=True, sanitize=sanitize)
        return serializers.xml(d)

    def as_json(self, sanitize=True):
        if not have_serializers:
            raise ImportError("No json serializers available")
        d = self.as_dict(flat=True, sanitize=sanitize)
        return serializers.json(d)

    def as_yaml(self, sanitize=True):
        if not have_serializers:
            raise ImportError("No YAML serializers available")
        d = self.as_dict(flat=True, sanitize=sanitize)
        return serializers.yaml(d)

    def __contains__(self, tablename):
        try:
            return tablename in self.tables
        except AttributeError:
            # The instance has no .tables attribute yet
            return False

    has_key = __contains__

    def get(self, key, default=None):
        return self.__dict__.get(key, default)

    def __iter__(self):
        for tablename in self.tables:
            yield self[tablename]

    def __getitem__(self, key):
        return self.__getattr__(str(key))

    def __getattr__(self, key):
        if ogetattr(self, '_lazy_tables') and \
                key in ogetattr(self, '_LAZY_TABLES'):
            tablename, fields, args = self._LAZY_TABLES.pop(key)
            return self.lazy_define_table(tablename, *fields, **args)
        return ogetattr(self, key)

    def __setitem__(self, key, value):
        osetattr(self, str(key), value)

    def __setattr__(self, key, value):
        if key[:1]!='_' and key in self:
            raise SyntaxError(
                'Object %s exists and cannot be redefined' % key)
        osetattr(self, key, value)

    __delitem__ = object.__delattr__

    def __repr__(self):
        if hasattr(self, '_uri'):
            return '<DAL uri="%s">' % hide_password(self._adapter.uri)
        else:
            return '<DAL db_uid="%s">' % self._db_uid

    def smart_query(self, fields, text):
        return Set(self, smart_query(fields, text))

    def __call__(self, query=None, ignore_common_filters=None):
        if isinstance(query, Table):
            query = self._adapter.id_query(query)
        elif isinstance(query, Field):
            query = query!=None
        elif isinstance(query, dict):
            icf = query.get("ignore_common_filters")
            if icf: ignore_common_filters = icf
        return Set(self, query, ignore_common_filters=ignore_common_filters)

    def commit(self):
        self._adapter.commit()

    def rollback(self):
        self._adapter.rollback()

    def close(self):
        self._adapter.close()
        if self._db_uid in THREAD_LOCAL.db_instances:
            db_group = THREAD_LOCAL.db_instances[self._db_uid]
            db_group.remove(self)
            if not db_group:
                del THREAD_LOCAL.db_instances[self._db_uid]

    def executesql(self, query, placeholders=None, as_dict=False,
                   fields=None, colnames=None, as_ordered_dict=False):
        """
        Executes an arbitrary query

        Args:
            query (str): the query to submit to the backend
            placeholders: is optional and will always be None.
                If using raw SQL with placeholders, placeholders may be
                a sequence of values to be substituted in
                or, (if supported by the DB driver), a dictionary with keys
                matching named placeholders in your SQL.
            as_dict: will always be None when using DAL.
                If using raw SQL can be set to True and the results cursor
                returned by the DB driver will be converted to a sequence of
                dictionaries keyed with the db field names. Results returned
                with as_dict=True are the same as those returned when applying
                .to_list() to a DAL query.  If "as_ordered_dict"=True the
                behaviour is the same as when "as_dict"=True with the keys
                (field names) guaranteed to be in the same order as returned
                by the select name executed on the database.
            fields: list of DAL Fields that match the fields returned from the
                DB. The Field objects should be part of one or more Table
                objects defined on the DAL object. The "fields" list can include
                one or more DAL Table objects in addition to or instead of
                including Field objects, or it can be just a single table
                (not in a list). In that case, the Field objects will be
                extracted from the table(s).

                Note:
                    if either `fields` or `colnames` is provided, the results
                    will be converted to a DAL `Rows` object using the
                    `db._adapter.parse()` method
            colnames: list of field names in tablename.fieldname format

        Note:
            It is also possible to specify both "fields" and the associated
            "colnames". In that case, "fields" can also include DAL Expression
            objects in addition to Field objects. For Field objects in "fields",
            the associated "colnames" must still be in tablename.fieldname
            format. For Expression objects in "fields", the associated
            "colnames" can be any arbitrary labels.

        DAL Table objects referred to by "fields" or "colnames" can be dummy
        tables and do not have to represent any real tables in the database.
        Also, note that the "fields" and "colnames" must be in the
        same order as the fields in the results cursor returned from the DB.

        """
        adapter = self._adapter
        if placeholders:
            adapter.execute(query, placeholders)
        else:
            adapter.execute(query)
        if as_dict or as_ordered_dict:
            if not hasattr(adapter.cursor, 'description'):
                raise RuntimeError("database does not support executesql(...,as_dict=True)")
            # Non-DAL legacy db query, converts cursor results to dict.
            # sequence of 7-item sequences. each sequence tells about a column.
            # first item is always the field name according to Python Database API specs
            columns = adapter.cursor.description
            # reduce the column info down to just the field names
            fields = colnames or [f[0] for f in columns]
            if len(fields) != len(set(fields)):
                raise RuntimeError("Result set includes duplicate column names. Specify unique column names using the 'colnames' argument")

            # will hold our finished resultset in a list
            data = adapter._fetchall()
            # convert the list for each row into a dictionary so it's
            # easier to work with. row['field_name'] rather than row[0]
            if as_ordered_dict:
                _dict = OrderedDict
            else:
                _dict = dict
            return [_dict(zip(fields, row)) for row in data]
        try:
            data = adapter._fetchall()
        except:
            return None
        if fields or colnames:
            fields = [] if fields is None else fields
            if not isinstance(fields, list):
                fields = [fields]
            extracted_fields = []
            for field in fields:
                if isinstance(field, Table):
                    extracted_fields.extend([f for f in field])
                else:
                    extracted_fields.append(field)
            if not colnames:
                colnames = ['%s.%s' % (f.tablename, f.name)
                            for f in extracted_fields]
            data = adapter.parse(
                data, fields=extracted_fields, colnames=colnames)
        return data

    def _remove_references_to(self, thistable):
        for table in self:
            table._referenced_by = [field for field in table._referenced_by
                                    if not field.table==thistable]

    def export_to_csv_file(self, ofile, *args, **kwargs):
        step = long(kwargs.get('max_fetch_rows,', 500))
        write_colnames = kwargs['write_colnames'] = \
            kwargs.get("write_colnames", True)
        for table in self.tables:
            ofile.write('TABLE %s\r\n' % table)
            query = self._adapter.id_query(self[table])
            nrows = self(query).count()
            kwargs['write_colnames'] = write_colnames
            for k in range(0, nrows, step):
                self(query).select(limitby=(k, k+step)).export_to_csv_file(
                    ofile, *args, **kwargs)
                kwargs['write_colnames'] = False
            ofile.write('\r\n\r\n')
        ofile.write('END')

    def import_from_csv_file(self, ifile, id_map=None, null='<NULL>',
                             unique='uuid', map_tablenames=None,
                             ignore_missing_tables=False,
                             *args, **kwargs):
        # if id_map is None: id_map={}
        id_offset = {}  # only used if id_map is None
        map_tablenames = map_tablenames or {}
        for line in ifile:
            line = line.strip()
            if not line:
                continue
            elif line == 'END':
                return
            elif not line.startswith('TABLE ') or \
                    not line[6:] in self.tables:
                raise SyntaxError('invalid file format')
            else:
                tablename = line[6:]
                tablename = map_tablenames.get(tablename, tablename)
                if tablename is not None and tablename in self.tables:
                    self[tablename].import_from_csv_file(
                        ifile, id_map, null, unique, id_offset,
                        *args, **kwargs)
                elif tablename is None or ignore_missing_tables:
                    # skip all non-empty lines
                    for line in ifile:
                        if not line.strip():
                            break
                else:
                    raise RuntimeError("Unable to import table that does not exist.\nTry db.import_from_csv_file(..., map_tablenames={'table':'othertable'},ignore_missing_tables=True)")


def DAL_unpickler(db_uid):
    return DAL('<zombie>', db_uid=db_uid)


def DAL_pickler(db):
    return DAL_unpickler, (db._db_uid,)

copyreg.pickle(DAL, DAL_pickler, DAL_unpickler)


class SQLALL(object):
    """
    Helper class providing a comma-separated string having all the field names
    (prefixed by table name and '.')

    normally only called from within gluon.dal
    """

    def __init__(self, table):
        self._table = table

    def __str__(self):
        return ', '.join([str(field) for field in self._table])


# class Reference(int):
class Reference(long):

    def __allocate(self):
        if not self._record:
            self._record = self._table[long(self)]
        if not self._record:
            raise RuntimeError(
                "Using a recursive select but encountered a broken reference: %s %d"%(self._table, long(self)))

    def __getattr__(self, key):
        if key == 'id':
            return long(self)
        if key in self._table:
            self.__allocate()
        if self._record:
            return self._record.get(key, None)  # to deal with case self.update_record()
        else:
            return None

    def get(self, key, default=None):
        return self.__getattr__(key, default)

    def __setattr__(self, key, value):
        if key.startswith('_'):
            long.__setattr__(self, key, value)
            return
        self.__allocate()
        self._record[key] =  value

    def __getitem__(self, key):
        if key == 'id':
            return long(self)
        self.__allocate()
        return self._record.get(key, None)

    def __setitem__(self, key, value):
        self.__allocate()
        self._record[key] = value


def Reference_unpickler(data):
    return marshal.loads(data)


def Reference_pickler(data):
    try:
        marshal_dump = marshal.dumps(long(data))
    except AttributeError:
        marshal_dump = 'i%s' % struct.pack('<i', long(data))
    return (Reference_unpickler, (marshal_dump,))

copyreg.pickle(Reference, Reference_pickler, Reference_unpickler)


class MethodAdder(object):
    def __init__(self, table):
        self.table = table

    def __call__(self):
        return self.register()

    def __getattr__(self, method_name):
        return self.register(method_name)

    def register(self, method_name=None):
        def _decorated(f):
            instance = self.table
            import types
            method = types.MethodType(f, instance, instance.__class__)
            name = method_name or f.func_name
            setattr(instance, name, method)
            return f
        return _decorated


class Table(object):

    """
    Represents a database table

    Example::
        You can create a table as::
            db = DAL(...)
            db.define_table('users', Field('name'))

        And then::

            db.users.insert(name='me') # print db.users._insert(...) to see SQL
            db.users.drop()

    """

    def __init__(self,
                 db,
                 tablename,
                 *fields,
                 **args):
        """
        Initializes the table and performs checking on the provided fields.

        Each table will have automatically an 'id'.

        If a field is of type Table, the fields (excluding 'id') from that table
        will be used instead.

        Raises:
            SyntaxError: when a supplied field is of incorrect type.
        """
        self._actual = False  # set to True by define_table()
        self._tablename = tablename
        if (not isinstance(tablename, str) or tablename[0] == '_'
            or hasattr(DAL, tablename) or '.' in tablename
            or REGEX_PYTHON_KEYWORDS.match(tablename)
            ):
            raise SyntaxError('Field: invalid table name: %s, '
                              'use rname for "funny" names' % tablename)
        self._ot = None
        self._rname = args.get('rname')
        self._sequence_name = (args.get('sequence_name') or
                               db and db._adapter.sequence_name(self._rname
                                                                or tablename))
        self._trigger_name = (args.get('trigger_name') or
                              db and db._adapter.trigger_name(tablename))
        self._common_filter = args.get('common_filter')
        self._format = args.get('format')
        self._singular = args.get(
            'singular', tablename.replace('_', ' ').capitalize())
        self._plural = args.get(
            'plural', pluralize(self._singular.lower()).capitalize())
        # horrible but for backard compatibility of appamdin:
        if 'primarykey' in args and args['primarykey'] is not None:
            self._primarykey = args.get('primarykey')

        self._before_insert = []
        self._before_update = [Set.delete_uploaded_files]
        self._before_delete = [Set.delete_uploaded_files]
        self._after_insert = []
        self._after_update = []
        self._after_delete = []

        self.add_method = MethodAdder(self)

        fieldnames, newfields=set(), []
        _primarykey = getattr(self, '_primarykey', None)
        if _primarykey is not None:
            if not isinstance(_primarykey, list):
                raise SyntaxError(
                    "primarykey must be a list of fields from table '%s'"
                    % tablename)
            if len(_primarykey) == 1:
                self._id = [f for f in fields if isinstance(f, Field)
                                and f.name ==_primarykey[0]][0]
        elif not [f for f in fields if (isinstance(f, Field) and
                  f.type == 'id') or (isinstance(f, dict) and
                  f.get("type", None) == "id")]:
            field = Field('id', 'id')
            newfields.append(field)
            fieldnames.add('id')
            self._id = field
        virtual_fields = []

        def include_new(field):
            newfields.append(field)
            fieldnames.add(field.name)
            if field.type == 'id':
                self._id = field
        for field in fields:
            if isinstance(field, (FieldMethod, FieldVirtual)):
                virtual_fields.append(field)
            elif isinstance(field, Field) and not field.name in fieldnames:
                if field.db is not None:
                    field = copy.copy(field)
                include_new(field)
            elif isinstance(field, dict) and not field['fieldname'] in fieldnames:
                include_new(Field(**field))
            elif isinstance(field, Table):
                table = field
                for field in table:
                    if not field.name in fieldnames and not field.type == 'id':
                        t2 = not table._actual and self._tablename
                        include_new(field.clone(point_self_references_to=t2))
            elif not isinstance(field, (Field, Table)):
                raise SyntaxError(
                    'define_table argument is not a Field or Table: %s' % field)
        fields = newfields
        self._db = db
        tablename = tablename
        self._fields = SQLCallableList()
        self.virtualfields = []
        fields = list(fields)

        if db and db._adapter.uploads_in_blob is True:
            uploadfields = [f.name for f in fields if f.type == 'blob']
            for field in fields:
                fn = field.uploadfield
                if isinstance(field, Field) and field.type == 'upload'\
                        and fn is True and not field.uploadfs:
                    fn = field.uploadfield = '%s_blob' % field.name
                if isinstance(fn, str) and not fn in uploadfields and not field.uploadfs:
                    fields.append(Field(fn, 'blob', default='',
                                        writable=False, readable=False))

        fieldnames_set = set()
        reserved = dir(Table) + ['fields']
        if (db and db.check_reserved):
            check_reserved = db.check_reserved_keyword
        else:
            def check_reserved(field_name):
                if field_name in reserved:
                    raise SyntaxError("field name %s not allowed" % field_name)
        for field in fields:
            field_name = field.name
            check_reserved(field_name)
            if db and db._ignore_field_case:
                fname_item = field_name.lower()
            else:
                fname_item = field_name
            if fname_item in fieldnames_set:
                raise SyntaxError("duplicate field %s in table %s" %
                                 (field_name, tablename))
            else:
                fieldnames_set.add(fname_item)

            self.fields.append(field_name)
            self[field_name] = field
            if field.type == 'id':
                self['id'] = field
            field.tablename = field._tablename = tablename
            field.table = field._table = self
            field.db = field._db = db
        self.ALL = SQLALL(self)

        if _primarykey is not None:
            for k in _primarykey:
                if k not in self.fields:
                    raise SyntaxError(
                        "primarykey must be a list of fields from table '%s " %
                        tablename)
                else:
                    self[k].notnull = True
        for field in virtual_fields:
            self[field.name] = field

    @property
    def fields(self):
        return self._fields

    def update(self, *args, **kwargs):
        raise RuntimeError("Syntax Not Supported")

    def _enable_record_versioning(self,
                                  archive_db=None,
                                  archive_name='%(tablename)s_archive',
                                  is_active='is_active',
                                  current_record='current_record',
                                  current_record_label=None):
        db = self._db
        archive_db = archive_db or db
        archive_name = archive_name % dict(tablename=self._tablename)
        if archive_name in archive_db.tables():
            return  # do not try define the archive if already exists
        fieldnames = self.fields()
        same_db = archive_db is db
        field_type = self if same_db else 'bigint'
        clones = []
        for field in self:
            nfk = same_db or not field.type.startswith('reference')
            clones.append(
                field.clone(unique=False, type=field.type if nfk else 'bigint')
                )
        archive_db.define_table(
            archive_name,
            Field(current_record, field_type, label=current_record_label),
            *clones, **dict(format=self._format))

        self._before_update.append(
            lambda qset, fs, db=archive_db, an=archive_name, cn=current_record:
                                archive_record(qset, fs, db[an], cn))
        if is_active and is_active in fieldnames:
            self._before_delete.append(
                lambda qset: qset.update(is_active=False))
            newquery = lambda query, t=self, name=self._tablename: \
                reduce(AND, [db[tn].is_active == True
                            for tn in db._adapter.tables(query)
                            if tn == name or getattr(db[tn], '_ot', None)==name])
            query = self._common_filter
            if query:
                newquery = query & newquery
            self._common_filter = newquery

    def _validate(self, **vars):
        errors = Row()
        for key, value in vars.iteritems():
            value, error = self[key].validate(value)
            if error:
                errors[key] = error
        return errors

    def _create_references(self):
        db = self._db
        pr = db._pending_references
        self._referenced_by = []
        self._references = []
        for field in self:
            # fieldname = field.name  ## FIXME not used ?
            field_type = field.type
            if isinstance(field_type, str) and field_type[:10] == 'reference ':
                ref = field_type[10:].strip()
                if not ref:
                    SyntaxError('Table: reference to nothing: %s' % ref)
                if '.' in ref:
                    rtablename, throw_it, rfieldname = ref.partition('.')
                else:
                    rtablename, rfieldname = ref, None
                if not rtablename in db:
                    pr[rtablename] = pr.get(rtablename, []) + [field]
                    continue
                rtable = db[rtablename]
                if rfieldname:
                    if not hasattr(rtable, '_primarykey'):
                        raise SyntaxError(
                            'keyed tables can only reference other keyed tables (for now)')
                    if rfieldname not in rtable.fields:
                        raise SyntaxError(
                            "invalid field '%s' for referenced table '%s'"
                            " in table '%s'" % (rfieldname, rtablename, self._tablename)
                            )
                    rfield = rtable[rfieldname]
                else:
                    rfield = rtable._id
                rtable._referenced_by.append(field)
                field.referent = rfield
                self._references.append(field)
            else:
                field.referent = None
        if self._tablename in pr:
            referees = pr.pop(self._tablename)
            for referee in referees:
                self._referenced_by.append(referee)

    def _filter_fields(self, record, id=False):
        return dict([(k, v) for (k, v) in record.iteritems() if k
                     in self.fields and (self[k].type != 'id' or id)])

    def _build_query(self, key):
        """ for keyed table only """
        query = None
        for k, v in key.iteritems():
            if k in self._primarykey:
                if query:
                    query = query & (self[k] == v)
                else:
                    query = (self[k] == v)
            else:
                raise SyntaxError(
                'Field %s is not part of the primary key of %s'
                % (k, self._tablename)
                )
        return query

    def __getitem__(self, key):
        if not key:
            return None
        elif isinstance(key, dict):
            """ for keyed table """
            query = self._build_query(key)
            return self._db(query).select(limitby=(0, 1), orderby_on_limitby=False).first()
        elif str(key).isdigit() or 'google' in DRIVERS and isinstance(key, Key):
            return self._db(self._id == key).select(limitby=(0, 1), orderby_on_limitby=False).first()
        elif key:
            return ogetattr(self, str(key))

    def __call__(self, key=DEFAULT, **kwargs):
        for_update = kwargs.get('_for_update', False)
        if '_for_update' in kwargs:
            del kwargs['_for_update']

        orderby = kwargs.get('_orderby', None)
        if '_orderby' in kwargs:
            del kwargs['_orderby']

        if not key is DEFAULT:
            if isinstance(key, Query):
                record = self._db(key).select(
                    limitby=(0, 1), for_update=for_update, orderby=orderby, orderby_on_limitby=False).first()
            elif not str(key).isdigit():
                record = None
            else:
                record = self._db(self._id == key).select(
                    limitby=(0, 1), for_update=for_update, orderby=orderby, orderby_on_limitby=False).first()
            if record:
                for k, v in kwargs.iteritems():
                    if record[k]!=v: return None
            return record
        elif kwargs:
            query = reduce(lambda a, b:a&b, [self[k]==v for k, v in kwargs.iteritems()])
            return self._db(query).select(limitby=(0, 1), for_update=for_update, orderby=orderby, orderby_on_limitby=False).first()
        else:
            return None

    def __setitem__(self, key, value):
        if isinstance(key, dict) and isinstance(value, dict):
            """ option for keyed table """
            if set(key.keys()) == set(self._primarykey):
                value = self._filter_fields(value)
                kv = {}
                kv.update(value)
                kv.update(key)
                if not self.insert(**kv):
                    query = self._build_query(key)
                    self._db(query).update(**self._filter_fields(value))
            else:
                raise SyntaxError(
                    'key must have all fields from primary key: %s'
                    % (self._primarykey))
        elif str(key).isdigit():
            if key == 0:
                self.insert(**self._filter_fields(value))
            elif self._db(self._id == key)\
                    .update(**self._filter_fields(value)) is None:
                raise SyntaxError('No such record: %s' % key)
        else:
            if isinstance(key, dict):
                raise SyntaxError(
                    'value must be a dictionary: %s' % value)
            osetattr(self, str(key), value)

    __getattr__ = __getitem__

    def __setattr__(self, key, value):
        if key[:1]!='_' and key in self:
            raise SyntaxError('Object exists and cannot be redefined: %s' % key)
        osetattr(self, key, value)

    def __delitem__(self, key):
        if isinstance(key, dict):
            query = self._build_query(key)
            if not self._db(query).delete():
                raise SyntaxError('No such record: %s' % key)
        elif not str(key).isdigit() or \
                not self._db(self._id == key).delete():
            raise SyntaxError('No such record: %s' % key)

    def __contains__(self, key):
        return hasattr(self, key)

    has_key = __contains__

    def items(self):
        return self.__dict__.items()

    def __iter__(self):
        for fieldname in self.fields:
            yield self[fieldname]

    def iteritems(self):
        return self.__dict__.iteritems()

    def __repr__(self):
        return '<Table %s (%s)>' % (self._tablename, ','.join(self.fields()))

    def __str__(self):
        if self._ot is not None:
            ot = self._ot
            if 'Oracle' in str(type(self._db._adapter)):
                return '%s %s' % (ot, self._tablename)
            return '%s AS %s' % (ot, self._tablename)

        return self._tablename

    @property
    def sqlsafe(self):
        rname = self._rname
        if rname: return rname
        return self._db._adapter.sqlsafe_table(self._tablename)

    @property
    def sqlsafe_alias(self):
        rname = self._rname
        ot = self._ot
        if rname and not ot: return rname
        return self._db._adapter.sqlsafe_table(self._tablename, self._ot)

    def _drop(self, mode=''):
        return self._db._adapter._drop(self, mode)

    def drop(self, mode=''):
        return self._db._adapter.drop(self, mode)

    def _listify(self, fields, update=False):
        new_fields = {}  # format: new_fields[name] = (field, value)

        # store all fields passed as input in new_fields
        for name in fields:
            if not name in self.fields:
                if name != 'id':
                    raise SyntaxError(
                        'Field %s does not belong to the table' % name)
            else:
                field = self[name]
                value = fields[name]
                if field.filter_in:
                    value = field.filter_in(value)
                new_fields[name] = (field, value)

        # check all fields that should be in the table but are not passed
        to_compute = []
        for ofield in self:
            name = ofield.name
            if not name in new_fields:
                # if field is supposed to be computed, compute it!
                if ofield.compute:  # save those to compute for later
                    to_compute.append((name, ofield))
                # if field is required, check its default value
                elif not update and not ofield.default is None:
                    value = ofield.default
                    fields[name] = value
                    new_fields[name] = (ofield, value)
                # if this is an update, user the update field instead
                elif update and not ofield.update is None:
                    value = ofield.update
                    fields[name] = value
                    new_fields[name] = (ofield, value)
                # if the field is still not there but it should, error
                elif not update and ofield.required:
                    raise RuntimeError(
                        'Table: missing required field: %s' % name)
        # now deal with fields that are supposed to be computed
        if to_compute:
            row = Row(fields)
            for name, ofield in to_compute:
                # try compute it
                try:
                    row[name] = new_value = ofield.compute(row)
                    new_fields[name] = (ofield, new_value)
                except (KeyError, AttributeError):
                    # error silently unless field is required!
                    if ofield.required:
                        raise SyntaxError('unable to compute field: %s' % name)
        return new_fields.values()

    def _attempt_upload(self, fields):
        for field in self:
            if field.type == 'upload' and field.name in fields:
                value = fields[field.name]
                if value is not None and not isinstance(value, str):
                    if hasattr(value, 'file') and hasattr(value, 'filename'):
                        new_name = field.store(value.file, filename=value.filename)
                    elif hasattr(value, 'read') and hasattr(value, 'name'):
                        new_name = field.store(value, filename=value.name)
                    else:
                        raise RuntimeError("Unable to handle upload")
                    fields[field.name] = new_name

    def _defaults(self, fields):
        """If there are no fields/values specified, return table defaults"""
        if not fields:
            fields = {}
            for field in self:
                if field.type != "id":
                    fields[field.name] = field.default
        return fields

    def _insert(self, **fields):
        fields = self._defaults(fields)
        return self._db._adapter._insert(self, self._listify(fields))

    def insert(self, **fields):
        fields = self._defaults(fields)
        self._attempt_upload(fields)
        if any(f(fields) for f in self._before_insert): return 0
        ret =  self._db._adapter.insert(self, self._listify(fields))
        if ret and self._after_insert:
            fields = Row(fields)
            [f(fields, ret) for f in self._after_insert]
        return ret

    def validate_and_insert(self, **fields):
        response = Row()
        response.errors = Row()
        new_fields = copy.copy(fields)
        for key, value in fields.iteritems():
            value, error = self[key].validate(value)
            if error:
                response.errors[key] = "%s" % error
            else:
                new_fields[key] = value
        if not response.errors:
            response.id = self.insert(**new_fields)
        else:
            response.id = None
        return response

    def validate_and_update(self, _key=DEFAULT, **fields):
        response = Row()
        response.errors = Row()
        new_fields = copy.copy(fields)

        for key, value in fields.iteritems():
            value, error = self[key].validate(value)
            if error:
                response.errors[key] = "%s" % error
            else:
                new_fields[key] = value

        if _key is DEFAULT:
            record = self(**fields)
        elif isinstance(_key, dict):
            record = self(**_key)
        else:
            record = self(_key)

        if not response.errors and record:
            if '_id' in self:
                myset = self._db(self._id == record[self._id.name])
            else:
                query = None
                for key, value in _key.iteritems():
                    if query is None:
                        query = getattr(self, key) == value
                    else:
                        query = query & (getattr(self, key) == value)
                myset = self._db(query)
            response.id = myset.update(**fields)
        else:
            response.id = None
        return response

    def update_or_insert(self, _key=DEFAULT, **values):
        if _key is DEFAULT:
            record = self(**values)
        elif isinstance(_key, dict):
            record = self(**_key)
        else:
            record = self(_key)
        if record:
            record.update_record(**values)
            newid = None
        else:
            newid = self.insert(**values)
        return newid

    def validate_and_update_or_insert(self, _key=DEFAULT, **fields):
        if _key is DEFAULT or _key == '':
            primary_keys = {}
            for key, value in fields.iteritems():
                if key in self._primarykey:
                    primary_keys[key] = value
            if primary_keys != {}:
                record = self(**primary_keys)
                _key = primary_keys
            else:
                required_keys = {}
                for key, value in fields.iteritems():
                    if getattr(self, key).required:
                        required_keys[key] = value
                record = self(**required_keys)
                _key = required_keys
        elif isinstance(_key, dict):
            record = self(**_key)
        else:
            record = self(_key)

        if record:
            response = self.validate_and_update(_key, **fields)
            primary_keys = {}
            for key in self._primarykey:
                primary_keys[key] = getattr(record, key)
            response.id = primary_keys
        else:
            response = self.validate_and_insert(**fields)
        return response

    def bulk_insert(self, items):
        """
        here items is a list of dictionaries
        """
        items = [self._listify(item) for item in items]
        if any(f(item) for item in items for f in self._before_insert):return 0
        ret = self._db._adapter.bulk_insert(self, items)
        ret and [[f(item, ret[k]) for k, item in enumerate(items)] for f in self._after_insert]
        return ret

    def _truncate(self, mode=None):
        return self._db._adapter._truncate(self, mode)

    def truncate(self, mode=None):
        return self._db._adapter.truncate(self, mode)

    def import_from_csv_file(self,
                             csvfile,
                             id_map=None,
                             null='<NULL>',
                             unique='uuid',
                             id_offset=None,  # id_offset used only when id_map is None
                             *args, **kwargs
                             ):
        """
        Import records from csv file.
        Column headers must have same names as table fields.
        Field 'id' is ignored.
        If column names read 'table.file' the 'table.' prefix is ignored.

        - 'unique' argument is a field which must be unique (typically a
          uuid field)
        - 'restore' argument is default False; if set True will remove old values
          in table first.
        - 'id_map' if set to None will not map ids

        The import will keep the id numbers in the restored table.
        This assumes that there is an field of type id that is integer and in
        incrementing order.
        Will keep the id numbers in restored table.
        """

        delimiter = kwargs.get('delimiter', ',')
        quotechar = kwargs.get('quotechar', '"')
        quoting = kwargs.get('quoting', csv.QUOTE_MINIMAL)
        restore = kwargs.get('restore', False)
        if restore:
            self._db[self].truncate()

        reader = csv.reader(csvfile, delimiter=delimiter,
                            quotechar=quotechar, quoting=quoting)
        colnames = None
        if isinstance(id_map, dict):
            if not self._tablename in id_map:
                id_map[self._tablename] = {}
            id_map_self = id_map[self._tablename]

        def fix(field, value, id_map, id_offset):
            list_reference_s='list:reference'
            if value == null:
                value = None
            elif field.type == 'blob':
                value = base64.b64decode(value)
            elif field.type == 'double' or field.type == 'float':
                if not value.strip():
                    value = None
                else:
                    value = float(value)
            elif field.type in ('integer', 'bigint'):
                if not value.strip():
                    value = None
                else:
                    value = long(value)
            elif field.type.startswith('list:string'):
                value = bar_decode_string(value)
            elif field.type.startswith(list_reference_s):
                ref_table = field.type[len(list_reference_s):].strip()
                if id_map is not None:
                    value = [id_map[ref_table][long(v)]
                             for v in bar_decode_string(value)]
                else:
                    value = [v for v in bar_decode_string(value)]
            elif field.type.startswith('list:'):
                value = bar_decode_integer(value)
            elif id_map and field.type.startswith('reference'):
                try:
                    value = id_map[field.type[9:].strip()][long(value)]
                except KeyError:
                    pass
            elif id_offset and field.type.startswith('reference'):
                try:
                    value = id_offset[field.type[9:].strip()]+long(value)
                except KeyError:
                    pass
            return (field.name, value)

        def is_id(colname):
            if colname in self:
                return self[colname].type == 'id'
            else:
                return False

        first = True
        unique_idx = None
        for lineno, line in enumerate(reader):
            if not line:
                break
            if not colnames:
                # assume this is the first line of the input, contains colnames
                colnames = [x.split('.', 1)[-1] for x in line][:len(line)]
                cols, cid = [], None
                for i, colname in enumerate(colnames):
                    if is_id(colname):
                        cid = i
                    elif colname in self.fields:
                        cols.append((i, self[colname]))
                    if colname == unique:
                        unique_idx = i
            else:
                # every other line contains instead data
                items = []
                for i, field in cols:
                    try:
                        items.append(fix(field, line[i], id_map, id_offset))
                    except ValueError:
                        raise RuntimeError("Unable to parse line:%s field:%s value:'%s'"
                                           % (lineno+1, field, line[i]))

                if not (id_map or cid is None or id_offset is None or unique_idx):
                    csv_id = long(line[cid])
                    curr_id = self.insert(**dict(items))
                    if first:
                        first = False
                        # First curr_id is bigger than csv_id,
                        # then we are not restoring but
                        # extending db table with csv db table
                        id_offset[self._tablename] = (curr_id-csv_id) \
                            if curr_id > csv_id else 0
                    # create new id until we get the same as old_id+offset
                    while curr_id < csv_id+id_offset[self._tablename]:
                        self._db(self._db[self][colnames[cid]] == curr_id).delete()
                        curr_id = self.insert(**dict(items))
                # Validation. Check for duplicate of 'unique' &,
                # if present, update instead of insert.
                elif not unique_idx:
                    new_id = self.insert(**dict(items))
                else:
                    unique_value = line[unique_idx]
                    query = self._db[self][unique] == unique_value
                    record = self._db(query).select().first()
                    if record:
                        record.update_record(**dict(items))
                        new_id = record[self._id.name]
                    else:
                        new_id = self.insert(**dict(items))
                if id_map and cid is not None:
                    id_map_self[long(line[cid])] = new_id

    def as_dict(self, flat=False, sanitize=True):
        table_as_dict = dict(tablename=str(self),
                             fields=[],
                             sequence_name=self._sequence_name,
                             trigger_name=self._trigger_name,
                             common_filter=self._common_filter,
                             format=self._format,
                             singular=self._singular,
                             plural=self._plural)

        for field in self:
            if (field.readable or field.writable) or (not sanitize):
                table_as_dict["fields"].append(field.as_dict(
                    flat=flat, sanitize=sanitize))
        return table_as_dict

    def as_xml(self, sanitize=True):
        if not have_serializers:
            raise ImportError("No xml serializers available")
        d = self.as_dict(flat=True, sanitize=sanitize)
        return serializers.xml(d)

    def as_json(self, sanitize=True):
        if not have_serializers:
            raise ImportError("No json serializers available")
        d = self.as_dict(flat=True, sanitize=sanitize)
        return serializers.json(d)

    def as_yaml(self, sanitize=True):
        if not have_serializers:
            raise ImportError("No YAML serializers available")
        d = self.as_dict(flat=True, sanitize=sanitize)
        return serializers.yaml(d)

    def with_alias(self, alias):
        return self._db._adapter.alias(self, alias)

    def on(self, query):
        return Expression(self._db, self._db._adapter.ON, self, query)


def archive_record(qset, fs, archive_table, current_record):
    tablenames = qset.db._adapter.tables(qset.query)
    if len(tablenames) != 1:
        raise RuntimeError("cannot update join")
    for row in qset.select():
        fields = archive_table._filter_fields(row)
        fields[current_record] = row.id
        archive_table.insert(**fields)
    return False


class Expression(object):

    def __init__(self,
                 db,
                 op,
                 first=None,
                 second=None,
                 type=None,
                 **optional_args
                 ):

        self.db = db
        self.op = op
        self.first = first
        self.second = second
        self._table = getattr(first, '_table', None)
        ### self._tablename =  first._tablename ## CHECK
        if not type and first and hasattr(first, 'type'):
            self.type = first.type
        else:
            self.type = type
        self.optional_args = optional_args

    def sum(self):
        db = self.db
        return Expression(db, db._adapter.AGGREGATE, self, 'SUM', self.type)

    def max(self):
        db = self.db
        return Expression(db, db._adapter.AGGREGATE, self, 'MAX', self.type)

    def min(self):
        db = self.db
        return Expression(db, db._adapter.AGGREGATE, self, 'MIN', self.type)

    def len(self):
        db = self.db
        return Expression(db, db._adapter.LENGTH, self, None, 'integer')

    def avg(self):
        db = self.db
        return Expression(db, db._adapter.AGGREGATE, self, 'AVG', self.type)

    def abs(self):
        db = self.db
        return Expression(db, db._adapter.AGGREGATE, self, 'ABS', self.type)

    def lower(self):
        db = self.db
        return Expression(db, db._adapter.LOWER, self, None, self.type)

    def upper(self):
        db = self.db
        return Expression(db, db._adapter.UPPER, self, None, self.type)

    def replace(self, a, b):
        db = self.db
        return Expression(db, db._adapter.REPLACE, self, (a, b), self.type)

    def year(self):
        db = self.db
        return Expression(db, db._adapter.EXTRACT, self, 'year', 'integer')

    def month(self):
        db = self.db
        return Expression(db, db._adapter.EXTRACT, self, 'month', 'integer')

    def day(self):
        db = self.db
        return Expression(db, db._adapter.EXTRACT, self, 'day', 'integer')

    def hour(self):
        db = self.db
        return Expression(db, db._adapter.EXTRACT, self, 'hour', 'integer')

    def minutes(self):
        db = self.db
        return Expression(db, db._adapter.EXTRACT, self, 'minute', 'integer')

    def coalesce(self, *others):
        db = self.db
        return Expression(db, db._adapter.COALESCE, self, others, self.type)

    def coalesce_zero(self):
        db = self.db
        return Expression(db, db._adapter.COALESCE_ZERO, self, None, self.type)

    def seconds(self):
        db = self.db
        return Expression(db, db._adapter.EXTRACT, self, 'second', 'integer')

    def epoch(self):
        db = self.db
        return Expression(db, db._adapter.EPOCH, self, None, 'integer')

    def __getslice__(self, start, stop):
        db = self.db
        if start < 0:
            pos0 = '(%s - %d)' % (self.len(), abs(start) - 1)
        else:
            pos0 = start + 1

        if stop < 0:
            length = '(%s - %d - %s)' % (self.len(), abs(stop) - 1, pos0)
        elif stop == sys.maxint:
            length = self.len()
        else:
            length = '(%s - %s)' % (stop + 1, pos0)
        return Expression(db, db._adapter.SUBSTRING,
                          self, (pos0, length), self.type)

    def __getitem__(self, i):
        return self[i:i + 1]

    def __str__(self):
        return self.db._adapter.expand(self, self.type)

    def __or__(self, other):  # for use in sortby
        db = self.db
        return Expression(db, db._adapter.COMMA, self, other, self.type)

    def __invert__(self):
        db = self.db
        if hasattr(self, '_op') and self.op == db._adapter.INVERT:
            return self.first
        return Expression(db, db._adapter.INVERT, self, type=self.type)

    def __add__(self, other):
        db = self.db
        return Expression(db, db._adapter.ADD, self, other, self.type)

    def __sub__(self, other):
        db = self.db
        if self.type in ('integer', 'bigint'):
            result_type = 'integer'
        elif self.type in ['date', 'time', 'datetime', 'double', 'float']:
            result_type = 'double'
        elif self.type.startswith('decimal('):
            result_type = self.type
        else:
            raise SyntaxError("subtraction operation not supported for type")
        return Expression(db, db._adapter.SUB, self, other, result_type)

    def __mul__(self, other):
        db = self.db
        return Expression(db, db._adapter.MUL, self, other, self.type)

    def __div__(self, other):
        db = self.db
        return Expression(db, db._adapter.DIV, self, other, self.type)

    def __mod__(self, other):
        db = self.db
        return Expression(db, db._adapter.MOD, self, other, self.type)

    def __eq__(self, value):
        db = self.db
        return Query(db, db._adapter.EQ, self, value)

    def __ne__(self, value):
        db = self.db
        return Query(db, db._adapter.NE, self, value)

    def __lt__(self, value):
        db = self.db
        return Query(db, db._adapter.LT, self, value)

    def __le__(self, value):
        db = self.db
        return Query(db, db._adapter.LE, self, value)

    def __gt__(self, value):
        db = self.db
        return Query(db, db._adapter.GT, self, value)

    def __ge__(self, value):
        db = self.db
        return Query(db, db._adapter.GE, self, value)

    def like(self, value, case_sensitive=False):
        db = self.db
        op = case_sensitive and db._adapter.LIKE or db._adapter.ILIKE
        return Query(db, op, self, value)

    def regexp(self, value):
        db = self.db
        return Query(db, db._adapter.REGEXP, self, value)

    def belongs(self, *value, **kwattr):
        """
        Accepts the following inputs::

           field.belongs(1, 2)
           field.belongs((1, 2))
           field.belongs(query)

        Does NOT accept:

               field.belongs(1)

        If the set you want back includes `None` values, you can do::

            field.belongs((1, None), null=True)

        """
        db = self.db
        if len(value) == 1:
            value = value[0]
        if isinstance(value, Query):
            value = db(value)._select(value.first._table._id)
        elif not isinstance(value, basestring):
            value = set(value)
            if kwattr.get('null') and None in value:
                value.remove(None)
                return (self == None) | Query(db, db._adapter.BELONGS, self, value)
        return Query(db, db._adapter.BELONGS, self, value)

    def startswith(self, value):
        db = self.db
        if not self.type in ('string', 'text', 'json', 'upload'):
            raise SyntaxError("startswith used with incompatible field type")
        return Query(db, db._adapter.STARTSWITH, self, value)

    def endswith(self, value):
        db = self.db
        if not self.type in ('string', 'text', 'json', 'upload'):
            raise SyntaxError("endswith used with incompatible field type")
        return Query(db, db._adapter.ENDSWITH, self, value)

    def contains(self, value, all=False, case_sensitive=False):
        """
        The case_sensitive parameters is only useful for PostgreSQL
        For other RDMBs it is ignored and contains is always case insensitive
        For MongoDB and GAE contains is always case sensitive
        """
        db = self.db
        if isinstance(value, (list, tuple)):
            subqueries = [self.contains(str(v).strip(), case_sensitive=case_sensitive)
                          for v in value if str(v).strip()]
            if not subqueries:
                return self.contains('')
            else:
                return reduce(all and AND or OR, subqueries)
        if not self.type in ('string', 'text', 'json', 'upload') and not self.type.startswith('list:'):
            raise SyntaxError("contains used with incompatible field type")
        return Query(db, db._adapter.CONTAINS, self, value, case_sensitive=case_sensitive)

    def with_alias(self, alias):
        db = self.db
        return Expression(db, db._adapter.AS, self, alias, self.type)

    # GIS expressions

    def st_asgeojson(self, precision=15, options=0, version=1):
        return Expression(self.db, self.db._adapter.ST_ASGEOJSON, self,
                          dict(precision=precision, options=options,
                               version=version), 'string')

    def st_astext(self):
        db = self.db
        return Expression(db, db._adapter.ST_ASTEXT, self, type='string')

    def st_x(self):
        db = self.db
        return Expression(db, db._adapter.ST_X, self, type='string')

    def st_y(self):
        db = self.db
        return Expression(db, db._adapter.ST_Y, self, type='string')

    def st_distance(self, other):
        db = self.db
        return Expression(db, db._adapter.ST_DISTANCE, self, other, 'double')

    def st_simplify(self, value):
        db = self.db
        return Expression(db, db._adapter.ST_SIMPLIFY, self, value, self.type)

    # GIS queries

    def st_contains(self, value):
        db = self.db
        return Query(db, db._adapter.ST_CONTAINS, self, value)

    def st_equals(self, value):
        db = self.db
        return Query(db, db._adapter.ST_EQUALS, self, value)

    def st_intersects(self, value):
        db = self.db
        return Query(db, db._adapter.ST_INTERSECTS, self, value)

    def st_overlaps(self, value):
        db = self.db
        return Query(db, db._adapter.ST_OVERLAPS, self, value)

    def st_touches(self, value):
        db = self.db
        return Query(db, db._adapter.ST_TOUCHES, self, value)

    def st_within(self, value):
        db = self.db
        return Query(db, db._adapter.ST_WITHIN, self, value)

    def st_dwithin(self, value, distance):
        db = self.db
        return Query(db, db._adapter.ST_DWITHIN, self, (value, distance))

    # for use in both Query and sortby


class SQLCustomType(object):
    """
    Allows defining of custom SQL types

    Args:
        type: the web2py type (default = 'string')
        native: the backend type
        encoder: how to encode the value to store it in the backend
        decoder: how to decode the value retrieved from the backend
        validator: what validators to use ( default = None, will use the
            default validator for type)

    Example::
        Define as:

            decimal = SQLCustomType(
                type ='double',
                native ='integer',
                encoder =(lambda x: int(float(x) * 100)),
                decoder = (lambda x: Decimal("0.00") + Decimal(str(float(x)/100)) )
                )

            db.define_table(
                'example',
                Field('value', type=decimal)
                )

    """

    def __init__(self,
                 type='string',
                 native=None,
                 encoder=None,
                 decoder=None,
                 validator=None,
                 _class=None,
                 ):

        self.type = type
        self.native = native
        self.encoder = encoder or (lambda x: x)
        self.decoder = decoder or (lambda x: x)
        self.validator = validator
        self._class = _class or type

    def startswith(self, text=None):
        try:
            return self.type.startswith(self, text)
        except TypeError:
            return False

    def endswith(self, text=None):
        try:
            return self.type.endswith(self, text)
        except TypeError:
            return False

    def __getslice__(self, a=0, b=100):
        return None

    def __getitem__(self, i):
        return None

    def __str__(self):
        return self._class


class FieldVirtual(object):
    def __init__(self, name, f=None, ftype='string', label=None, table_name=None):
        # for backward compatibility
        (self.name, self.f) = (name, f) if f else ('unknown', name)
        self.type = ftype
        self.label = label or self.name.capitalize().replace('_', ' ')
        self.represent = lambda v, r=None:v
        self.formatter = IDENTITY
        self.comment = None
        self.readable = True
        self.writable = False
        self.requires = None
        self.widget = None
        self.tablename = table_name
        self.filter_out = None
    def __str__(self):
        return '%s.%s' % (self.tablename, self.name)


class FieldMethod(object):
    def __init__(self, name, f=None, handler=None):
        # for backward compatibility
        (self.name, self.f) = (name, f) if f else ('unknown', name)
        self.handler = handler


def list_represent(x, r=None):
    return ', '.join(str(y) for y in x or [])


class Field(Expression):

    Virtual = FieldVirtual
    Method = FieldMethod
    Lazy = FieldMethod  # for backward compatibility

    """
    Represents a database field

    Example:
        Usage::

            a = Field(name, 'string', length=32, default=None, required=False,
                requires=IS_NOT_EMPTY(), ondelete='CASCADE',
                notnull=False, unique=False,
                uploadfield=True, widget=None, label=None, comment=None,
                uploadfield=True, # True means store on disk,
                                  # 'a_field_name' means store in this field in db
                                  # False means file content will be discarded.
                writable=True, readable=True, update=None, authorize=None,
                autodelete=False, represent=None, uploadfolder=None,
                uploadseparate=False # upload to separate directories by uuid_keys
                                     # first 2 character and tablename.fieldname
                                     # False - old behavior
                                     # True - put uploaded file in
                                     #   <uploaddir>/<tablename>.<fieldname>/uuid_key[:2]
                                     #        directory)
                uploadfs=None        # a pyfilesystem where to store upload
                )

    to be used as argument of `DAL.define_table`

    """

    def __init__(self,
                 fieldname,
                 type='string',
                 length=None,
                 default=DEFAULT,
                 required=False,
                 requires=DEFAULT,
                 ondelete='CASCADE',
                 notnull=False,
                 unique=False,
                 uploadfield=True,
                 widget=None,
                 label=None,
                 comment=None,
                 writable=True,
                 readable=True,
                 update=None,
                 authorize=None,
                 autodelete=False,
                 represent=None,
                 uploadfolder=None,
                 uploadseparate=False,
                 uploadfs=None,
                 compute=None,
                 custom_store=None,
                 custom_retrieve=None,
                 custom_retrieve_file_properties=None,
                 custom_delete=None,
                 filter_in=None,
                 filter_out=None,
                 custom_qualifier=None,
                 map_none=None,
                 rname=None
                 ):
        self._db = self.db = None  # both for backward compatibility
        self.op = None
        self.first = None
        self.second = None
        if isinstance(fieldname, unicode):
            try:
                fieldname = str(fieldname)
            except UnicodeEncodeError:
                raise SyntaxError('Field: invalid unicode field name')
        self.name = fieldname = cleanup(fieldname)
        if not isinstance(fieldname, str) or hasattr(Table, fieldname) or \
                fieldname[0] == '_' or '.' in fieldname or \
                REGEX_PYTHON_KEYWORDS.match(fieldname):
            raise SyntaxError('Field: invalid field name: %s, '
                              'use rname for "funny" names' % fieldname)

        if not isinstance(type, (Table, Field)):
            self.type = type
        else:
            self.type = 'reference %s' % type

        self.length = length if not length is None else DEFAULTLENGTH.get(self.type, 512)
        self.default = default if default != DEFAULT else (update or None)
        self.required = required  # is this field required
        self.ondelete = ondelete.upper()  # this is for reference fields only
        self.notnull = notnull
        self.unique = unique
        self.uploadfield = uploadfield
        self.uploadfolder = uploadfolder
        self.uploadseparate = uploadseparate
        self.uploadfs = uploadfs
        self.widget = widget
        self.comment = comment
        self.writable = writable
        self.readable = readable
        self.update = update
        self.authorize = authorize
        self.autodelete = autodelete
        self.represent = (list_represent if represent is None and
                          type in ('list:integer', 'list:string') else represent)
        self.compute = compute
        self.isattachment = True
        self.custom_store = custom_store
        self.custom_retrieve = custom_retrieve
        self.custom_retrieve_file_properties = custom_retrieve_file_properties
        self.custom_delete = custom_delete
        self.filter_in = filter_in
        self.filter_out = filter_out
        self.custom_qualifier = custom_qualifier
        self.label = (label if label is not None else
                      fieldname.replace('_', ' ').title())
        self.requires = requires if requires is not None else []
        self.map_none = map_none
        self._rname = rname

    def set_attributes(self, *args, **attributes):
        self.__dict__.update(*args, **attributes)

    def clone(self, point_self_references_to=False, **args):
        field = copy.copy(self)
        if point_self_references_to and \
                field.type == 'reference %s'+field._tablename:
            field.type = 'reference %s' % point_self_references_to
        field.__dict__.update(args)
        return field

    def store(self, file, filename=None, path=None):
        if self.custom_store:
            return self.custom_store(file, filename, path)
        if isinstance(file, cgi.FieldStorage):
            filename = filename or file.filename
            file = file.file
        elif not filename:
            filename = file.name
        filename = os.path.basename(filename.replace('/', os.sep).replace('\\', os.sep))
        m = REGEX_STORE_PATTERN.search(filename)
        extension = m and m.group('e') or 'txt'
        uuid_key = web2py_uuid().replace('-', '')[-16:]
        encoded_filename = base64.b16encode(filename).lower()
        newfilename = '%s.%s.%s.%s' % \
            (self._tablename, self.name, uuid_key, encoded_filename)
        newfilename = newfilename[:(self.length - 1 - len(extension))] + '.' + extension
        self_uploadfield = self.uploadfield
        if isinstance(self_uploadfield, Field):
            blob_uploadfield_name = self_uploadfield.uploadfield
            keys = {self_uploadfield.name: newfilename,
                    blob_uploadfield_name: file.read()}
            self_uploadfield.table.insert(**keys)
        elif self_uploadfield is True:
            if path:
                pass
            elif self.uploadfolder:
                path = self.uploadfolder
            elif self.db._adapter.folder:
                path = pjoin(self.db._adapter.folder, '..', 'uploads')
            else:
                raise RuntimeError(
                    "you must specify a Field(..., uploadfolder=...)")
            if self.uploadseparate:
                if self.uploadfs:
                    raise RuntimeError("not supported")
                path = pjoin(path, "%s.%s" % (
                    self._tablename, self.name), uuid_key[:2]
                )
            if not exists(path):
                os.makedirs(path)
            pathfilename = pjoin(path, newfilename)
            if self.uploadfs:
                dest_file = self.uploadfs.open(newfilename, 'wb')
            else:
                dest_file = open(pathfilename, 'wb')
            try:
                shutil.copyfileobj(file, dest_file)
            except IOError:
                raise IOError(
                    'Unable to store file "%s" because invalid permissions, '
                    'readonly file system, or filename too long' % pathfilename)
            dest_file.close()
        return newfilename

    def retrieve(self, name, path=None, nameonly=False):
        """
        If `nameonly==True` return (filename, fullfilename) instead of
        (filename, stream)
        """
        self_uploadfield = self.uploadfield
        if self.custom_retrieve:
            return self.custom_retrieve(name, path)
        import http
        if self.authorize or isinstance(self_uploadfield, str):
            row = self.db(self == name).select().first()
            if not row:
                raise http.HTTP(404)
        if self.authorize and not self.authorize(row):
            raise http.HTTP(403)
        file_properties = self.retrieve_file_properties(name, path)
        filename = file_properties['filename']
        if isinstance(self_uploadfield, str):  # ## if file is in DB
            stream = StringIO.StringIO(row[self_uploadfield] or '')
        elif isinstance(self_uploadfield, Field):
            blob_uploadfield_name = self_uploadfield.uploadfield
            query = self_uploadfield == name
            data = self_uploadfield.table(query)[blob_uploadfield_name]
            stream = StringIO.StringIO(data)
        elif self.uploadfs:
            # ## if file is on pyfilesystem
            stream = self.uploadfs.open(name, 'rb')
        else:
            # ## if file is on regular filesystem
            # this is intentially a sting with filename and not a stream
            # this propagates and allows stream_file_or_304_or_206 to be called
            fullname = pjoin(file_properties['path'], name)
            if nameonly:
                return (filename, fullname)
            stream = open(fullname, 'rb')
        return (filename, stream)

    def retrieve_file_properties(self, name, path=None):
        m = REGEX_UPLOAD_PATTERN.match(name)
        if not m or not self.isattachment:
            raise TypeError('Can\'t retrieve %s file properties' % name)
        self_uploadfield = self.uploadfield
        if self.custom_retrieve_file_properties:
            return self.custom_retrieve_file_properties(name, path)
        if m.group('name'):
            try:
                filename = base64.b16decode(m.group('name'), True)
                filename = REGEX_CLEANUP_FN.sub('_', filename)
            except (TypeError, AttributeError):
                filename = name
        else:
            filename = name
        # ## if file is in DB
        if isinstance(self_uploadfield, (str, Field)):
            return dict(path=None, filename=filename)
        # ## if file is on filesystem
        if not path:
            if self.uploadfolder:
                path = self.uploadfolder
            else:
                path = pjoin(self.db._adapter.folder, '..', 'uploads')
        if self.uploadseparate:
            t = m.group('table')
            f = m.group('field')
            u = m.group('uuidkey')
            path = pjoin(path, "%s.%s" % (t, f), u[:2])
        return dict(path=path, filename=filename)

    def formatter(self, value):
        requires = self.requires
        if value is None or not requires:
            return value or self.map_none
        if not isinstance(requires, (list, tuple)):
            requires = [requires]
        elif isinstance(requires, tuple):
            requires = list(requires)
        else:
            requires = copy.copy(requires)
        requires.reverse()
        for item in requires:
            if hasattr(item, 'formatter'):
                value = item.formatter(value)
        return value

    def validate(self, value):
        if not self.requires or self.requires == DEFAULT:
            return ((value if value != self.map_none else None), None)
        requires = self.requires
        if not isinstance(requires, (list, tuple)):
            requires = [requires]
        for validator in requires:
            (value, error) = validator(value)
            if error:
                return (value, error)
        return ((value if value != self.map_none else None), None)

    def count(self, distinct=None):
        return Expression(self.db, self.db._adapter.COUNT, self, distinct, 'integer')

    def as_dict(self, flat=False, sanitize=True):
        attrs = ('name', 'authorize', 'represent', 'ondelete',
                 'custom_store', 'autodelete', 'custom_retrieve',
                 'filter_out', 'uploadseparate', 'widget', 'uploadfs',
                 'update', 'custom_delete', 'uploadfield', 'uploadfolder',
                 'custom_qualifier', 'unique', 'writable', 'compute',
                 'map_none', 'default', 'type', 'required', 'readable',
                 'requires', 'comment', 'label', 'length', 'notnull',
                 'custom_retrieve_file_properties', 'filter_in')
        serializable = (int, long, basestring, float, tuple,
                        bool, type(None))

        def flatten(obj):
            if isinstance(obj, dict):
                return dict((flatten(k), flatten(v)) for k, v in obj.items())
            elif isinstance(obj, (tuple, list, set)):
                return [flatten(v) for v in obj]
            elif isinstance(obj, serializable):
                return obj
            elif isinstance(obj, (datetime.datetime,
                                  datetime.date, datetime.time)):
                return str(obj)
            else:
                return None

        d = dict()
        if not (sanitize and not (self.readable or self.writable)):
            for attr in attrs:
                if flat:
                    d.update({attr: flatten(getattr(self, attr))})
                else:
                    d.update({attr: getattr(self, attr)})
            d["fieldname"] = d.pop("name")
        return d

    def as_xml(self, sanitize=True):
        if have_serializers:
            xml = serializers.xml
        else:
            raise ImportError("No xml serializers available")
        d = self.as_dict(flat=True, sanitize=sanitize)
        return xml(d)

    def as_json(self, sanitize=True):
        if have_serializers:
            json = serializers.json
        else:
            raise ImportError("No json serializers available")
        d = self.as_dict(flat=True, sanitize=sanitize)
        return json(d)

    def as_yaml(self, sanitize=True):
        if have_serializers:
            d = self.as_dict(flat=True, sanitize=sanitize)
            return serializers.yaml(d)
        else:
            raise ImportError("No YAML serializers available")

    def __nonzero__(self):
        return True

    def __str__(self):
        try:
            return '%s.%s' % (self.tablename, self.name)
        except:
            return '<no table>.%s' % self.name

    @property
    def sqlsafe(self):
        if self._table:
            return self._table.sqlsafe + '.' + \
                (self._rname or self._db._adapter.sqlsafe_field(self.name))
        return '<no table>.%s' % self.name

    @property
    def sqlsafe_name(self):
        return self._rname or self._db._adapter.sqlsafe_field(self.name)


class Query(object):

    """
    Necessary to define a set.
    It can be stored or can be passed to `DAL.__call__()` to obtain a `Set`

    Example:
        Use as::

            query = db.users.name=='Max'
            set = db(query)
            records = set.select()

    """

    def __init__(self,
                 db,
                 op,
                 first=None,
                 second=None,
                 ignore_common_filters=False,
                 **optional_args
                 ):
        self.db = self._db = db
        self.op = op
        self.first = first
        self.second = second
        self.ignore_common_filters = ignore_common_filters
        self.optional_args = optional_args

    def __repr__(self):
        return '<Query %s>' % BaseAdapter.expand(self.db._adapter, self)

    def __str__(self):
        return str(self.db._adapter.expand(self))

    def __and__(self, other):
        return Query(self.db, self.db._adapter.AND, self, other)

    __rand__ = __and__

    def __or__(self, other):
        return Query(self.db, self.db._adapter.OR, self, other)

    __ror__ = __or__

    def __invert__(self):
        if self.op==self.db._adapter.NOT:
            return self.first
        return Query(self.db, self.db._adapter.NOT, self)

    def __eq__(self, other):
        return repr(self) == repr(other)

    def __ne__(self, other):
        return not (self == other)

    def case(self, t=1, f=0):
        return self.db._adapter.CASE(self, t, f)

    def as_dict(self, flat=False, sanitize=True):
        """Experimental stuff

        This allows to return a plain dictionary with the basic
        query representation. Can be used with json/xml services
        for client-side db I/O

        Example:
            Usage::

                q = db.auth_user.id != 0
                q.as_dict(flat=True)
                {
                "op": "NE",
                "first":{
                    "tablename": "auth_user",
                    "fieldname": "id"
                    },
                "second":0
                }
        """

        SERIALIZABLE_TYPES = (tuple, dict, set, list, int, long, float,
                              basestring, type(None), bool)

        def loop(d):
            newd = dict()
            for k, v in d.items():
                if k in ("first", "second"):
                    if isinstance(v, self.__class__):
                        newd[k] = loop(v.__dict__)
                    elif isinstance(v, Field):
                        newd[k] = {"tablename": v._tablename,
                                   "fieldname": v.name}
                    elif isinstance(v, Expression):
                        newd[k] = loop(v.__dict__)
                    elif isinstance(v, SERIALIZABLE_TYPES):
                        newd[k] = v
                    elif isinstance(v, (datetime.date,
                                        datetime.time,
                                        datetime.datetime)):
                        newd[k] = unicode(v)
                elif k == "op":
                    if callable(v):
                        newd[k] = v.__name__
                    elif isinstance(v, basestring):
                        newd[k] = v
                    else: pass  # not callable or string
                elif isinstance(v, SERIALIZABLE_TYPES):
                    if isinstance(v, dict):
                        newd[k] = loop(v)
                    else: newd[k] = v
            return newd

        if flat:
            return loop(self.__dict__)
        else: return self.__dict__

    def as_xml(self, sanitize=True):
        if have_serializers:
            xml = serializers.xml
        else:
            raise ImportError("No xml serializers available")
        d = self.as_dict(flat=True, sanitize=sanitize)
        return xml(d)

    def as_json(self, sanitize=True):
        if have_serializers:
            json = serializers.json
        else:
            raise ImportError("No json serializers available")
        d = self.as_dict(flat=True, sanitize=sanitize)
        return json(d)


def xorify(orderby):
    if not orderby:
        return None
    orderby2 = orderby[0]
    for item in orderby[1:]:
        orderby2 = orderby2 | item
    return orderby2


def use_common_filters(query):
    return (query and hasattr(query, 'ignore_common_filters') and \
                not query.ignore_common_filters)


class Set(object):

    """
    Represents a set of records in the database.
    Records are identified by the `query=Query(...)` object.
    Normally the Set is generated by `DAL.__call__(Query(...))`

    Given a set, for example::

        myset = db(db.users.name=='Max')

    you can::

        myset.update(db.users.name='Massimo')
        myset.delete() # all elements in the set
        myset.select(orderby=db.users.id, groupby=db.users.name, limitby=(0, 10))

    and take subsets:

       subset = myset(db.users.id<5)

    """

    def __init__(self, db, query, ignore_common_filters = None):
        self.db = db
        self._db = db  # for backward compatibility
        self.dquery = None

        # if query is a dict, parse it
        if isinstance(query, dict):
            query = self.parse(query)

        if not ignore_common_filters is None and \
                use_common_filters(query) == ignore_common_filters:
            query = copy.copy(query)
            query.ignore_common_filters = ignore_common_filters
        self.query = query

    def __repr__(self):
        return '<Set %s>' % BaseAdapter.expand(self.db._adapter, self.query)

    def __call__(self, query, ignore_common_filters=False):
        if query is None:
            return self
        elif isinstance(query, Table):
            query = self.db._adapter.id_query(query)
        elif isinstance(query, str):
            query = Expression(self.db, query)
        elif isinstance(query, Field):
            query = query!=None
        if self.query:
            return Set(self.db, self.query & query,
                       ignore_common_filters=ignore_common_filters)
        else:
            return Set(self.db, query,
                       ignore_common_filters=ignore_common_filters)

    def _count(self, distinct=None):
        return self.db._adapter._count(self.query, distinct)

    def _select(self, *fields, **attributes):
        adapter = self.db._adapter
        tablenames = adapter.tables(self.query,
                                    attributes.get('join', None),
                                    attributes.get('left', None),
                                    attributes.get('orderby', None),
                                    attributes.get('groupby', None))
        fields = adapter.expand_all(fields, tablenames)
        return adapter._select(self.query, fields, attributes)

    def _delete(self):
        db = self.db
        tablename = db._adapter.get_table(self.query)
        return db._adapter._delete(tablename, self.query)

    def _update(self, **update_fields):
        db = self.db
        tablename = db._adapter.get_table(self.query)
        fields = db[tablename]._listify(update_fields, update=True)
        return db._adapter._update(tablename, self.query, fields)

    def as_dict(self, flat=False, sanitize=True):
        if flat:
            uid = dbname = uri = None
            codec = self.db._db_codec
            if not sanitize:
                uri, dbname, uid = (self.db._dbname, str(self.db),
                                    self.db._db_uid)
            d = {"query": self.query.as_dict(flat=flat)}
            d["db"] = {"uid": uid, "codec": codec,
                       "name": dbname, "uri": uri}
            return d
        else: return self.__dict__

    def as_xml(self, sanitize=True):
        if have_serializers:
            xml = serializers.xml
        else:
            raise ImportError("No xml serializers available")
        d = self.as_dict(flat=True, sanitize=sanitize)
        return xml(d)

    def as_json(self, sanitize=True):
        if have_serializers:
            json = serializers.json
        else:
            raise ImportError("No json serializers available")
        d = self.as_dict(flat=True, sanitize=sanitize)
        return json(d)

    def parse(self, dquery):
        """Experimental: Turn a dictionary into a Query object"""
        self.dquery = dquery
        return self.build(self.dquery)

    def build(self, d):
        """Experimental: see .parse()"""
        op, first, second = (d["op"], d["first"],
                             d.get("second", None))
        left = right = built = None

        if op in ("AND", "OR"):
            if not (type(first), type(second)) == (dict, dict):
                raise SyntaxError("Invalid AND/OR query")
            if op == "AND":
                built = self.build(first) & self.build(second)
            else: built = self.build(first) | self.build(second)

        elif op == "NOT":
            if first is None:
                raise SyntaxError("Invalid NOT query")
            built = ~self.build(first)
        else:
            # normal operation (GT, EQ, LT, ...)
            for k, v in {"left": first, "right": second}.items():
                if isinstance(v, dict) and v.get("op"):
                    v = self.build(v)
                if isinstance(v, dict) and ("tablename" in v):
                    v = self.db[v["tablename"]][v["fieldname"]]
                if k == "left": left = v
                else: right = v

            if hasattr(self.db._adapter, op):
                opm = getattr(self.db._adapter, op)

            if op == "EQ": built = left == right
            elif op == "NE": built = left != right
            elif op == "GT": built = left > right
            elif op == "GE": built = left >= right
            elif op == "LT": built = left < right
            elif op == "LE": built = left <= right
            elif op in ("JOIN", "LEFT_JOIN", "RANDOM", "ALLOW_NULL"):
                built = Expression(self.db, opm)
            elif op in ("LOWER", "UPPER", "EPOCH", "PRIMARY_KEY",
                        "COALESCE_ZERO", "RAW", "INVERT"):
                built = Expression(self.db, opm, left)
            elif op in ("COUNT", "EXTRACT", "AGGREGATE", "SUBSTRING",
                        "REGEXP", "LIKE", "ILIKE", "STARTSWITH",
                        "ENDSWITH", "ADD", "SUB", "MUL", "DIV",
                        "MOD", "AS", "ON", "COMMA", "NOT_NULL",
                        "COALESCE", "CONTAINS", "BELONGS"):
                built = Expression(self.db, opm, left, right)
            # expression as string
            elif not (left or right): built = Expression(self.db, op)
            else:
                raise SyntaxError("Operator not supported: %s" % op)

        return built

    def isempty(self):
        return not self.select(limitby=(0, 1), orderby_on_limitby=False)

    def count(self, distinct=None, cache=None):
        db = self.db
        if cache:
            cache_model, time_expire = cache
            sql = self._count(distinct=distinct)
            key = db._uri + '/' + sql
            if len(key) > 200: key = hashlib_md5(key).hexdigest()
            return cache_model(
                key,
                (lambda self=self, distinct=distinct:
                 db._adapter.count(self.query, distinct)),
                time_expire)
        return db._adapter.count(self.query, distinct)

    def select(self, *fields, **attributes):
        adapter = self.db._adapter
        tablenames = adapter.tables(self.query,
                                    attributes.get('join', None),
                                    attributes.get('left', None),
                                    attributes.get('orderby', None),
                                    attributes.get('groupby', None))
        fields = adapter.expand_all(fields, tablenames)
        return adapter.select(self.query, fields, attributes)

    def nested_select(self, *fields, **attributes):
        return Expression(self.db, self._select(*fields, **attributes))

    def delete(self):
        db = self.db
        tablename = db._adapter.get_table(self.query)
        table = db[tablename]
        if any(f(self) for f in table._before_delete): return 0
        ret = db._adapter.delete(tablename, self.query)
        ret and [f(self) for f in table._after_delete]
        return ret

    def update(self, **update_fields):
        db = self.db
        tablename = db._adapter.get_table(self.query)
        table = db[tablename]
        table._attempt_upload(update_fields)
        if any(f(self, update_fields) for f in table._before_update):
            return 0
        fields = table._listify(update_fields, update=True)
        if not fields:
            raise SyntaxError("No fields to update")
        ret = db._adapter.update("%s" % table._tablename, self.query, fields)
        ret and [f(self, update_fields) for f in table._after_update]
        return ret

    def update_naive(self, **update_fields):
        """
        Same as update but does not call table._before_update and _after_update
        """
        tablename = self.db._adapter.get_table(self.query)
        table = self.db[tablename]
        fields = table._listify(update_fields, update=True)
        if not fields: raise SyntaxError("No fields to update")

        ret = self.db._adapter.update("%s" % table, self.query, fields)
        return ret

    def validate_and_update(self, **update_fields):
        tablename = self.db._adapter.get_table(self.query)
        response = Row()
        response.errors = Row()
        new_fields = copy.copy(update_fields)
        for key, value in update_fields.iteritems():
            value, error = self.db[tablename][key].validate(value)
            if error:
                response.errors[key] = error
            else:
                new_fields[key] = value
        table = self.db[tablename]
        if response.errors:
            response.updated = None
        else:
            if not any(f(self, new_fields) for f in table._before_update):
                fields = table._listify(new_fields, update=True)
                if not fields: raise SyntaxError("No fields to update")
                ret = self.db._adapter.update(tablename, self.query, fields)
                ret and [f(self, new_fields) for f in table._after_update]
            else:
                ret = 0
            response.updated = ret
        return response

    def delete_uploaded_files(self, upload_fields=None):
        table = self.db[self.db._adapter.tables(self.query)[0]]
        # ## mind uploadfield==True means file is not in DB
        if upload_fields:
            fields = upload_fields.keys()
        else:
            fields = table.fields
        fields = [f for f in fields if table[f].type == 'upload'
                   and table[f].uploadfield == True
                   and table[f].autodelete]
        if not fields:
            return False
        for record in self.select(*[table[f] for f in fields]):
            for fieldname in fields:
                field = table[fieldname]
                oldname = record.get(fieldname, None)
                if not oldname:
                    continue
                if upload_fields and oldname == upload_fields[fieldname]:
                    continue
                if field.custom_delete:
                    field.custom_delete(oldname)
                else:
                    uploadfolder = field.uploadfolder
                    if not uploadfolder:
                        uploadfolder = pjoin(
                            self.db._adapter.folder, '..', 'uploads')
                    if field.uploadseparate:
                        items = oldname.split('.')
                        uploadfolder = pjoin(
                            uploadfolder,
                            "%s.%s" % (items[0], items[1]),
                            items[2][:2])
                    oldpath = pjoin(uploadfolder, oldname)
                    if exists(oldpath):
                        os.unlink(oldpath)
        return False


class RecordUpdater(object):
    def __init__(self, colset, table, id):
        self.colset, self.db, self.tablename, self.id = \
            colset, table._db, table._tablename, id

    def __call__(self, **fields):
        colset, db, tablename, id = self.colset, self.db, self.tablename, self.id
        table = db[tablename]
        newfields = fields or dict(colset)
        for fieldname in newfields.keys():
            if not fieldname in table.fields or table[fieldname].type=='id':
                del newfields[fieldname]
        table._db(table._id==id, ignore_common_filters=True).update(**newfields)
        colset.update(newfields)
        return colset


class RecordDeleter(object):

    def __init__(self, table, id):
        self.db, self.tablename, self.id = table._db, table._tablename, id

    def __call__(self):
        return self.db(self.db[self.tablename]._id==self.id).delete()


class LazyReferenceGetter(object):

    def __init__(self, table, id):
        self.db, self.tablename, self.id = table._db, table._tablename, id

    def __call__(self, other_tablename):
        if self.db._lazy_tables is False:
            raise AttributeError()
        table = self.db[self.tablename]
        other_table = self.db[other_tablename]
        for rfield in table._referenced_by:
            if rfield.table == other_table:
                return LazySet(rfield, self.id)

        raise AttributeError()


class LazySet(object):

    def __init__(self, field, id):
        self.db, self.tablename, self.fieldname, self.id = \
            field.db, field._tablename, field.name, id

    def _getset(self):
        query = self.db[self.tablename][self.fieldname]==self.id
        return Set(self.db, query)

    def __repr__(self):
        return repr(self._getset())

    def __call__(self, query, ignore_common_filters=False):
        return self._getset()(query, ignore_common_filters)

    def _count(self, distinct=None):
        return self._getset()._count(distinct)

    def _select(self, *fields, **attributes):
        return self._getset()._select(*fields, **attributes)

    def _delete(self):
        return self._getset()._delete()

    def _update(self, **update_fields):
        return self._getset()._update(**update_fields)

    def isempty(self):
        return self._getset().isempty()

    def count(self, distinct=None, cache=None):
        return self._getset().count(distinct, cache)

    def select(self, *fields, **attributes):
        return self._getset().select(*fields, **attributes)

    def nested_select(self, *fields, **attributes):
        return self._getset().nested_select(*fields, **attributes)

    def delete(self):
        return self._getset().delete()

    def update(self, **update_fields):
        return self._getset().update(**update_fields)

    def update_naive(self, **update_fields):
        return self._getset().update_naive(**update_fields)

    def validate_and_update(self, **update_fields):
        return self._getset().validate_and_update(**update_fields)

    def delete_uploaded_files(self, upload_fields=None):
        return self._getset().delete_uploaded_files(upload_fields)


class VirtualCommand(object):
    def __init__(self, method, row):
        self.method=method
        self.row=row
    def __call__(self, *args, **kwargs):
        return self.method(self.row, *args, **kwargs)


def lazy_virtualfield(f):
    f.__lazy__ = True
    return f


class Rows(object):

    """
    A wrapper for the return value of a select. It basically represents a table.
    It has an iterator and each row is represented as a `Row` dictionary.
    """

    # ## TODO: this class still needs some work to care for ID/OID

    def __init__(self,
                 db=None,
                 records=[],
                 colnames=[],
                 compact=True,
                 rawrows=None
                 ):
        self.db = db
        self.records = records
        self.colnames = colnames
        self.compact = compact
        self.response = rawrows

    def __repr__(self):
        return '<Rows (%s)>' % len(self.records)

    def setvirtualfields(self, **keyed_virtualfields):
        """
        For reference::

            db.define_table('x', Field('number', 'integer'))
            if db(db.x).isempty(): [db.x.insert(number=i) for i in range(10)]

            from gluon.dal import lazy_virtualfield

            class MyVirtualFields(object):
                # normal virtual field (backward compatible, discouraged)
                def normal_shift(self): return self.x.number+1
                # lazy virtual field (because of @staticmethod)
                @lazy_virtualfield
                def lazy_shift(instance, row, delta=4): return row.x.number+delta
            db.x.virtualfields.append(MyVirtualFields())

            for row in db(db.x).select():
                print row.number, row.normal_shift, row.lazy_shift(delta=7)

        """
        if not keyed_virtualfields:
            return self
        for row in self.records:
            for (tablename, virtualfields) in keyed_virtualfields.iteritems():
                attributes = dir(virtualfields)
                if not tablename in row:
                    box = row[tablename] = Row()
                else:
                    box = row[tablename]
                updated = False
                for attribute in attributes:
                    if attribute[0] != '_':
                        method = getattr(virtualfields, attribute)
                        if hasattr(method, '__lazy__'):
                            box[attribute]=VirtualCommand(method, row)
                        elif type(method)==types.MethodType:
                            if not updated:
                                virtualfields.__dict__.update(row)
                                updated = True
                            box[attribute]=method()
        return self

    def __and__(self, other):
        if self.colnames!=other.colnames:
            raise Exception('Cannot & incompatible Rows objects')
        records = self.records+other.records
        return Rows(self.db, records, self.colnames,
                    compact=self.compact or other.compact)

    def __or__(self, other):
        if self.colnames!=other.colnames:
            raise Exception('Cannot | incompatible Rows objects')
        records = [record for record in other.records
                   if not record in self.records]
        records = self.records + records
        return Rows(self.db, records, self.colnames,
                    compact=self.compact or other.compact)

    def __nonzero__(self):
        if len(self.records):
            return 1
        return 0

    def __len__(self):
        return len(self.records)

    def __getslice__(self, a, b):
        return Rows(self.db, self.records[a:b], self.colnames, compact=self.compact)

    def __getitem__(self, i):
        row = self.records[i]
        keys = row.keys()
        if self.compact and len(keys) == 1 and keys[0] != '_extra':
            return row[row.keys()[0]]
        return row

    def __iter__(self):
        """
        Iterator over records
        """

        for i in xrange(len(self)):
            yield self[i]

    def __str__(self):
        """
        Serializes the table into a csv file
        """

        s = StringIO.StringIO()
        self.export_to_csv_file(s)
        return s.getvalue()

    def first(self):
        if not self.records:
            return None
        return self[0]

    def last(self):
        if not self.records:
            return None
        return self[-1]

    def find(self, f, limitby=None):
        """
        Returns a new Rows object, a subset of the original object,
        filtered by the function `f`
        """
        if not self:
            return Rows(self.db, [], self.colnames, compact=self.compact)
        records = []
        if limitby:
            a, b = limitby
        else:
            a, b = 0, len(self)
        k = 0
        for i, row in enumerate(self):
            if f(row):
                if a<=k: records.append(self.records[i])
                k += 1
                if k==b: break
        return Rows(self.db, records, self.colnames, compact=self.compact)

    def exclude(self, f):
        """
        Removes elements from the calling Rows object, filtered by the function
        `f`, and returns a new Rows object containing the removed elements
        """
        if not self.records:
            return Rows(self.db, [], self.colnames, compact=self.compact)
        removed = []
        i = 0
        while i < len(self):
            row = self[i]
            if f(row):
                removed.append(self.records[i])
                del self.records[i]
            else:
                i += 1
        return Rows(self.db, removed, self.colnames, compact=self.compact)

    def sort(self, f, reverse=False):
        """
        Returns a list of sorted elements (not sorted in place)
        """
        rows = Rows(self.db, [], self.colnames, compact=self.compact)
        # When compact=True, iterating over self modifies each record,
        # so when sorting self, it is necessary to return a sorted
        # version of self.records rather than the sorted self directly.
        rows.records = [r for (r, s) in sorted(zip(self.records, self),
                                               key=lambda r: f(r[1]),
                                               reverse=reverse)]
        return rows

    def group_by_value(self, *fields, **args):
        """
        Regroups the rows, by one of the fields
        """
        one_result = False
        if 'one_result' in args:
            one_result = args['one_result']

        def build_fields_struct(row, fields, num, groups):
            """ helper function:
            """
            if num > len(fields)-1:
                if one_result:
                    return row
                else:
                    return [row]

            key = fields[num]
            value = row[key]

            if value not in groups:
                groups[value] = build_fields_struct(row, fields, num+1, {})
            else:
                struct = build_fields_struct(row, fields, num+1, groups[ value ])

                # still have more grouping to do
                if type(struct) == type(dict()):
                    groups[value].update()
                # no more grouping, first only is off
                elif type(struct) == type(list()):
                    groups[value] += struct
                # no more grouping, first only on
                else:
                    groups[value] = struct

            return groups

        if len(fields) == 0:
            return self

        # if select returned no results
        if not self.records:
            return {}

        grouped_row_group = dict()

        # build the struct
        for row in self:
            build_fields_struct(row, fields, 0, grouped_row_group)

        return grouped_row_group

    def render(self, i=None, fields=None):
        """
        Takes an index and returns a copy of the indexed row with values
        transformed via the "represent" attributes of the associated fields.

        Args:
            i: index. If not specified, a generator is returned for iteration
                over all the rows.
            fields: a list of fields to transform (if None, all fields with
                "represent" attributes will be transformed)
        """

        if i is None:
            return (self.render(i, fields=fields) for i in range(len(self)))
        import sqlhtml
        row = copy.deepcopy(self.records[i])
        keys = row.keys()
        tables = [f.tablename for f in fields] if fields \
            else [k for k in keys if k != '_extra']
        for table in tables:
            repr_fields = [f.name for f in fields if f.tablename == table] \
                if fields else [k for k in row[table].keys()
                                if (hasattr(self.db[table], k) and
                                    isinstance(self.db[table][k], Field)
                                    and self.db[table][k].represent)]
            for field in repr_fields:
                row[table][field] = sqlhtml.represent(
                    self.db[table][field], row[table][field], row[table])
        if self.compact and len(keys) == 1 and keys[0] != '_extra':
            return row[keys[0]]
        return row

    def as_list(self,
                compact=True,
                storage_to_dict=True,
                datetime_to_str=False,
                custom_types=None):
        """
        Returns the data as a list or dictionary.

        Args:
            storage_to_dict: when True returns a dict, otherwise a list
            datetime_to_str: convert datetime fields as strings
        """
        (oc, self.compact) = (self.compact, compact)
        if storage_to_dict:
            items = [item.as_dict(datetime_to_str, custom_types) for item in self]
        else:
            items = [item for item in self]
        self.compact = compact
        return items

    def as_dict(self,
                key='id',
                compact=True,
                storage_to_dict=True,
                datetime_to_str=False,
                custom_types=None):
        """
        Returns the data as a dictionary of dictionaries (storage_to_dict=True)
        or records (False)

        Args:
            key: the name of the field to be used as dict key, normally the id
            compact: ? (default True)
            storage_to_dict: when True returns a dict, otherwise a list(default True)
            datetime_to_str: convert datetime fields as strings (default False)
        """

        # test for multiple rows
        multi = False
        f = self.first()
        if f and isinstance(key, basestring):
            multi = any([isinstance(v, f.__class__) for v in f.values()])
            if (not "." in key) and multi:
                # No key provided, default to int indices
                def new_key():
                    i = 0
                    while True:
                        yield i
                        i += 1
                key_generator = new_key()
                key = lambda r: key_generator.next()

        rows = self.as_list(compact, storage_to_dict, datetime_to_str, custom_types)
        if isinstance(key, str) and key.count('.')==1:
            (table, field) = key.split('.')
            return dict([(r[table][field], r) for r in rows])
        elif isinstance(key, str):
            return dict([(r[key], r) for r in rows])
        else:
            return dict([(key(r), r) for r in rows])

    def as_trees(self, parent_name='parent_id', children_name='children'):
        roots = []
        drows = {}
        for row in self:
            drows[row.id] = row
            row[children_name] = []
        for row in self:
            parent = row[parent_name]
            if parent is None:
                roots.append(row)
            else:
                drows[parent][children_name].append(row)
        return roots

    def export_to_csv_file(self, ofile, null='<NULL>', *args, **kwargs):
        """
        Exports data to csv, the first line contains the column names

        Args:
            ofile: where the csv must be exported to
            null: how null values must be represented (default '<NULL>')
            delimiter: delimiter to separate values (default ',')
            quotechar: character to use to quote string values (default '"')
            quoting: quote system, use csv.QUOTE_*** (default csv.QUOTE_MINIMAL)
            represent: use the fields .represent value (default False)
            colnames: list of column names to use (default self.colnames)

        This will only work when exporting rows objects!!!!
        DO NOT use this with db.export_to_csv()
        """
        delimiter = kwargs.get('delimiter', ',')
        quotechar = kwargs.get('quotechar', '"')
        quoting = kwargs.get('quoting', csv.QUOTE_MINIMAL)
        represent = kwargs.get('represent', False)
        writer = csv.writer(ofile, delimiter=delimiter,
                            quotechar=quotechar, quoting=quoting)

        def unquote_colnames(colnames):
            unq_colnames = []
            for col in colnames:
                m = self.db._adapter.REGEX_TABLE_DOT_FIELD.match(col)
                if not m:
                    unq_colnames.append(col)
                else:
                    unq_colnames.append('.'.join(m.groups()))
            return unq_colnames

        colnames = kwargs.get('colnames', self.colnames)
        write_colnames = kwargs.get('write_colnames', True)
        # a proper csv starting with the column names
        if write_colnames:
            writer.writerow(unquote_colnames(colnames))

        def none_exception(value):
            """
            Returns a cleaned up value that can be used for csv export:

            - unicode text is encoded as such
            - None values are replaced with the given representation (default <NULL>)
            """
            if value is None:
                return null
            elif isinstance(value, unicode):
                return value.encode('utf8')
            elif isinstance(value, Reference):
                return long(value)
            elif hasattr(value, 'isoformat'):
                return value.isoformat()[:19].replace('T', ' ')
            elif isinstance(value, (list, tuple)):  # for type='list:..'
                return bar_encode(value)
            return value

        for record in self:
            row = []
            for col in colnames:
                m = self.db._adapter.REGEX_TABLE_DOT_FIELD.match(col)
                if not m:
                    row.append(record._extra[col])
                else:
                    (t, f) = m.groups()
                    field = self.db[t][f]
                    if isinstance(record.get(t, None), (Row, dict)):
                        value = record[t][f]
                    else:
                        value = record[f]
                    if field.type=='blob' and not value is None:
                        value = base64.b64encode(value)
                    elif represent and field.represent:
                        value = field.represent(value, record)
                    row.append(none_exception(value))
            writer.writerow(row)

    def xml(self, strict=False, row_name='row', rows_name='rows'):
        """
        Serializes the table using sqlhtml.SQLTABLE (if present)
        """

        if strict:
            return '<%s>\n%s\n</%s>' % (rows_name,
                '\n'.join(row.as_xml(row_name=row_name,
                                     colnames=self.colnames) for
                          row in self), rows_name)

        import sqlhtml
        return sqlhtml.SQLTABLE(self).xml()

    def as_xml(self, row_name='row', rows_name='rows'):
        return self.xml(strict=True, row_name=row_name, rows_name=rows_name)

    def as_json(self, mode='object', default=None):
        """
        Serializes the rows to a JSON list or object with objects
        mode='object' is not implemented (should return a nested
        object structure)
        """

        items = [record.as_json(mode=mode, default=default,
                                serialize=False,
                                colnames=self.colnames) for
                 record in self]

        if have_serializers:
            return serializers.json(items,
                                    default=default or
                                    serializers.custom_json)
        elif simplejson:
            return simplejson.dumps(items)
        else:
            raise RuntimeError("missing simplejson")

    # for consistent naming yet backwards compatible
    as_csv = __str__
    json = as_json


################################################################################
# dummy function used to define some doctests
################################################################################

def test_all():
    """

    >>> if len(sys.argv)<2: db = DAL("sqlite://test.db")
    >>> if len(sys.argv)>1: db = DAL(sys.argv[1])
    >>> tmp = db.define_table('users',\
              Field('stringf', 'string', length=32, required=True),\
              Field('booleanf', 'boolean', default=False),\
              Field('passwordf', 'password', notnull=True),\
              Field('uploadf', 'upload'),\
              Field('blobf', 'blob'),\
              Field('integerf', 'integer', unique=True),\
              Field('doublef', 'double', unique=True,notnull=True),\
              Field('jsonf', 'json'),\
              Field('datef', 'date', default=datetime.date.today()),\
              Field('timef', 'time'),\
              Field('datetimef', 'datetime'),\
              migrate='test_user.table')

   Insert a field

    >>> db.users.insert(stringf='a', booleanf=True, passwordf='p', blobf='0A',\
                       uploadf=None, integerf=5, doublef=3.14,\
                       jsonf={"j": True},\
                       datef=datetime.date(2001, 1, 1),\
                       timef=datetime.time(12, 30, 15),\
                       datetimef=datetime.datetime(2002, 2, 2, 12, 30, 15))
    1

    Drop the table

    >>> db.users.drop()

    Examples of insert, select, update, delete

    >>> tmp = db.define_table('person',\
              Field('name'),\
              Field('birth','date'),\
              migrate='test_person.table')
    >>> person_id = db.person.insert(name='Marco', birth='2005-06-22')
    >>> person_id = db.person.insert(name='Massimo', birth='1971-12-21')

    commented len(db().select(db.person.ALL))
    commented 2

    >>> me = db(db.person.id==person_id).select()[0] # test select
    >>> me.name
    'Massimo'
    >>> db.person[2].name
    'Massimo'
    >>> db.person(2).name
    'Massimo'
    >>> db.person(name='Massimo').name
    'Massimo'
    >>> db.person(db.person.name == 'Massimo').name
    'Massimo'
    >>> row = db.person[2]
    >>> row.name == row['name'] == row['person.name'] == row('person.name')
    True
    >>> db(db.person.name == 'Massimo').update(name='massimo')  # test update
    1
    >>> db(db.person.name == 'Marco').select().first().delete_record()  # test delete
    1

    Update a single record

    >>> me.update_record(name="Max")
    <Row {'name': 'Max', 'birth': datetime.date(1971, 12, 21), 'id': 2}>
    >>> me.name
    'Max'

    Examples of complex search conditions

    >>> len(db((db.person.name == 'Max') & (db.person.birth < '2003-01-01')).select())
    1
    >>> len(db((db.person.name == 'Max') & (db.person.birth<datetime.date( 2003, 01, 01))).select())
    1
    >>> len(db((db.person.name == 'Max') | (db.person.birth < '2003-01-01')).select())
    1
    >>> me = db(db.person.id == person_id).select(db.person.name)[0]
    >>> me.name
    'Max'

    Examples of search conditions using extract from date/datetime/time

    >>> len(db(db.person.birth.month() == 12).select())
    1
    >>> len(db(db.person.birth.year() > 1900).select())
    1

    Example of usage of NULL

    >>> len(db(db.person.birth == None).select()) ### test NULL
    0
    >>> len(db(db.person.birth != None).select()) ### test NULL
    1

    Examples of search conditions using lower, upper, and like

    >>> len(db(db.person.name.upper() == 'MAX').select())
    1
    >>> len(db(db.person.name.like('%ax')).select())
    1
    >>> len(db(db.person.name.upper().like('%AX')).select())
    1
    >>> len(db(~db.person.name.upper().like('%AX')).select())
    0

    orderby, groupby and limitby

    >>> people = db().select(db.person.name, orderby=db.person.name)
    >>> order = db.person.name|~db.person.birth
    >>> people = db().select(db.person.name, orderby=order)

    >>> people = db().select(db.person.name, orderby=db.person.name, groupby=db.person.name)

    >>> people = db().select(db.person.name, orderby=order, limitby=(0, 100))

    Example of one 2 many relation

    >>> tmp = db.define_table('dog',\
               Field('name'),\
               Field('birth','date'),\
               Field('owner',db.person),\
               migrate='test_dog.table')
    >>> db.dog.insert(name='Snoopy', birth=None, owner=person_id)
    1

    A simple JOIN

    >>> len(db(db.dog.owner == db.person.id).select())
    1

    >>> len(db().select(db.person.ALL, db.dog.name,left=db.dog.on(db.dog.owner == db.person.id)))
    1

    Drop tables

    >>> db.dog.drop()
    >>> db.person.drop()

    Example of many 2 many relation and Set

    >>> tmp = db.define_table('author', Field('name'),\
                            migrate='test_author.table')
    >>> tmp = db.define_table('paper', Field('title'),\
                            migrate='test_paper.table')
    >>> tmp = db.define_table('authorship',\
            Field('author_id', db.author),\
            Field('paper_id', db.paper),\
            migrate='test_authorship.table')
    >>> aid = db.author.insert(name='Massimo')
    >>> pid = db.paper.insert(title='QCD')
    >>> tmp = db.authorship.insert(author_id=aid, paper_id=pid)

    Define a Set

    >>> authored_papers = db((db.author.id == db.authorship.author_id) & (db.paper.id == db.authorship.paper_id))
    >>> rows = authored_papers.select(db.author.name, db.paper.title)
    >>> for row in rows: print row.author.name, row.paper.title
    Massimo QCD

    Example of search condition using  belongs

    >>> set = (1, 2, 3)
    >>> rows = db(db.paper.id.belongs(set)).select(db.paper.ALL)
    >>> print rows[0].title
    QCD

    Example of search condition using nested select

    >>> nested_select = db()._select(db.authorship.paper_id)
    >>> rows = db(db.paper.id.belongs(nested_select)).select(db.paper.ALL)
    >>> print rows[0].title
    QCD

    Example of expressions

    >>> mynumber = db.define_table('mynumber', Field('x', 'integer'))
    >>> db(mynumber).delete()
    0
    >>> for i in range(10): tmp = mynumber.insert(x=i)
    >>> db(mynumber).select(mynumber.x.sum())[0](mynumber.x.sum())
    45

    >>> db(mynumber.x+2 == 5).select(mynumber.x + 2)[0](mynumber.x + 2)
    5

    Output in csv

    >>> print str(authored_papers.select(db.author.name, db.paper.title)).strip()
    author.name,paper.title\r
    Massimo,QCD

    Delete all leftover tables

    >>> DAL.distributed_transaction_commit(db)

    >>> db.mynumber.drop()
    >>> db.authorship.drop()
    >>> db.author.drop()
    >>> db.paper.drop()
    """
################################################################################
# deprecated since the new DAL; here only for backward compatibility
################################################################################

SQLField = Field
SQLTable = Table
SQLXorable = Expression
SQLQuery = Query
SQLSet = Set
SQLRows = Rows
SQLStorage = Row
SQLDB = DAL
GQLDB = DAL
DAL.Field = Field  # was necessary in gluon/globals.py session.connect
DAL.Table = Table  # was necessary in gluon/globals.py session.connect


################################################################################
# Geodal utils
################################################################################

def geoPoint(x, y):
    return "POINT (%f %f)" % (x, y)


def geoLine(*line):
    return "LINESTRING (%s)" % ','.join("%f %f" % item for item in line)


def geoPolygon(*line):
    return "POLYGON ((%s))" % ','.join("%f %f" % item for item in line)

################################################################################
# run tests
################################################################################

if __name__ == '__main__':
    import doctest
    doctest.testmod()<|MERGE_RESOLUTION|>--- conflicted
+++ resolved
@@ -2682,11 +2682,7 @@
         self.execute("XA END;")
         self.execute("XA PREPARE;")
 
-<<<<<<< HEAD
-    def commit_prepared(self, ley):
-=======
     def commit_prepared(self,key):
->>>>>>> 32ef767e
         self.execute("XA COMMIT;")
 
     def rollback_prepared(self,key):
