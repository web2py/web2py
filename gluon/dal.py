#!/bin/env python
# -*- coding: utf-8 -*-

"""
This file is part of the web2py Web Framework
Copyrighted by Massimo Di Pierro <mdipierro@cs.depaul.edu>
License: LGPLv3 (http://www.gnu.org/licenses/lgpl.html)

Thanks to
    * Niall Sweeny <niall.sweeny@fonjax.com> for MS SQL support
    * Marcel Leuthi <mluethi@mlsystems.ch> for Oracle support
    * Denes
    * Chris Clark
    * clach05
    * Denes Lengyel
    * and many others who have contributed to current and previous versions

This file contains the DAL support for many relational databases,
including:
- SQLite & SpatiaLite
- MySQL
- Postgres
- Firebird
- Oracle
- MS SQL
- DB2
- Interbase
- Ingres
- Informix (9+ and SE)
- SapDB (experimental)
- Cubrid (experimental)
- CouchDB (experimental)
- MongoDB (in progress)
- Google:nosql
- Google:sql
- Teradata
- IMAP (experimental)

Example of usage:

>>> # from dal import DAL, Field

### create DAL connection (and create DB if it doesn't exist)
>>> db = DAL(('sqlite://storage.sqlite','mysql://a:b@localhost/x'),
... folder=None)

### define a table 'person' (create/alter as necessary)
>>> person = db.define_table('person',Field('name','string'))

### insert a record
>>> id = person.insert(name='James')

### retrieve it by id
>>> james = person(id)

### retrieve it by name
>>> james = person(name='James')

### retrieve it by arbitrary query
>>> query = (person.name=='James') & (person.name.startswith('J'))
>>> james = db(query).select(person.ALL)[0]

### update one record
>>> james.update_record(name='Jim')
<Row {'id': 1, 'name': 'Jim'}>

### update multiple records by query
>>> db(person.name.like('J%')).update(name='James')
1

### delete records by query
>>> db(person.name.lower() == 'jim').delete()
0

### retrieve multiple records (rows)
>>> people = db(person).select(orderby=person.name,
... groupby=person.name, limitby=(0,100))

### further filter them
>>> james = people.find(lambda row: row.name == 'James').first()
>>> print james.id, james.name
1 James

### check aggregates
>>> counter = person.id.count()
>>> print db(person).select(counter).first()(counter)
1

### delete one record
>>> james.delete_record()
1

### delete (drop) entire database table
>>> person.drop()

Supported field types:
id string text boolean integer double decimal password upload
blob time date datetime

Supported DAL URI strings:
'sqlite://test.db'
'spatialite://test.db'
'sqlite:memory'
'spatialite:memory'
'jdbc:sqlite://test.db'
'mysql://root:none@localhost/test'
'postgres://mdipierro:password@localhost/test'
'postgres:psycopg2://mdipierro:password@localhost/test'
'postgres:pg8000://mdipierro:password@localhost/test'
'jdbc:postgres://mdipierro:none@localhost/test'
'mssql://web2py:none@A64X2/web2py_test'
'mssql2://web2py:none@A64X2/web2py_test' # alternate mappings
'oracle://username:password@database'
'firebird://user:password@server:3050/database'
'db2://DSN=dsn;UID=user;PWD=pass'
'firebird://username:password@hostname/database'
'firebird_embedded://username:password@c://path'
'informix://user:password@server:3050/database'
'informixu://user:password@server:3050/database' # unicode informix
'ingres://database'  # or use an ODBC connection string, e.g. 'ingres://dsn=dsn_name'
'google:datastore' # for google app engine datastore
'google:sql' # for google app engine with sql (mysql compatible)
'teradata://DSN=dsn;UID=user;PWD=pass; DATABASE=database' # experimental
'imap://user:password@server:port' # experimental
'mongodb://user:password@server:port/database' # experimental

For more info:
help(DAL)
help(Field)
"""

###################################################################################
# this file only exposes DAL and Field
###################################################################################

__all__ = ['DAL', 'Field']

DEFAULTLENGTH = {'string':512,
                 'password':512,
                 'upload':512,
                 'text':2**15,
                 'blob':2**31}
TIMINGSSIZE = 100
SPATIALLIBS = {
    'Windows':'libspatialite',
    'Linux':'libspatialite.so',
    'Darwin':'libspatialite.dylib'
    }
DEFAULT_URI = 'sqlite://dummy.db'

import re
import sys
import locale
import os
import types
import datetime
import threading
import time
import csv
import cgi
import copy
import socket
import logging
import base64
import shutil
import marshal
import decimal
import struct
import urllib
import hashlib
import uuid
import glob
import traceback
import platform

PYTHON_VERSION = sys.version_info[:3]
if PYTHON_VERSION[0] == 2:
    import cPickle as pickle
    import cStringIO as StringIO
    import copy_reg as copyreg
    hashlib_md5 = hashlib.md5
    bytes, unicode = str, unicode
else:
    import pickle
    from io import StringIO as StringIO
    import copyreg
    long = int
    hashlib_md5 = lambda s: hashlib.md5(bytes(s,'utf8'))
    bytes, unicode = bytes, str

if PYTHON_VERSION[:2] < (2, 7):
    from gluon.contrib.ordereddict import OrderedDict
else:
    from collections import OrderedDict


CALLABLETYPES = (types.LambdaType, types.FunctionType,
                 types.BuiltinFunctionType,
                 types.MethodType, types.BuiltinMethodType)

TABLE_ARGS = set(
    ('migrate','primarykey','fake_migrate','format','redefine',
     'singular','plural','trigger_name','sequence_name','fields',
     'common_filter','polymodel','table_class','on_define','rname'))

SELECT_ARGS = set(
    ('orderby', 'groupby', 'limitby','required', 'cache', 'left',
     'distinct', 'having', 'join','for_update', 'processor','cacheable', 'orderby_on_limitby'))

ogetattr = object.__getattribute__
osetattr = object.__setattr__
exists = os.path.exists
pjoin = os.path.join

###################################################################################
# following checks allow the use of dal without web2py, as a standalone module
###################################################################################
try:
    from gluon.utils import web2py_uuid
except (ImportError, SystemError):
    import uuid
    def web2py_uuid(): return str(uuid.uuid4())

try:
    import portalocker
    have_portalocker = True
except ImportError:
    have_portalocker = False

try:
    from gluon import serializers
    have_serializers = True
except ImportError:
    have_serializers = False
    try:
        import json as simplejson
    except ImportError:
        try:
            import gluon.contrib.simplejson as simplejson
        except ImportError:
            simplejson = None

LOGGER = logging.getLogger("web2py.dal")
DEFAULT = lambda:0

GLOBAL_LOCKER = threading.RLock()
THREAD_LOCAL = threading.local()

# internal representation of tables with field
#  <table>.<field>, tables and fields may only be [a-zA-Z0-9_]

REGEX_TYPE = re.compile('^([\w\_\:]+)')
REGEX_DBNAME = re.compile('^(\w+)(\:\w+)*')
REGEX_W = re.compile('^\w+$')
REGEX_TABLE_DOT_FIELD = re.compile('^(\w+)\.([^.]+)$')
REGEX_NO_GREEDY_ENTITY_NAME = r'(.+?)'
REGEX_UPLOAD_PATTERN = re.compile('(?P<table>[\w\-]+)\.(?P<field>[\w\-]+)\.(?P<uuidkey>[\w\-]+)(\.(?P<name>\w+))?\.\w+$')
REGEX_CLEANUP_FN = re.compile('[\'"\s;]+')
REGEX_UNPACK = re.compile('(?<!\|)\|(?!\|)')
REGEX_PYTHON_KEYWORDS = re.compile('^(and|del|from|not|while|as|elif|global|or|with|assert|else|if|pass|yield|break|except|import|print|class|exec|in|raise|continue|finally|is|return|def|for|lambda|try)$')
REGEX_SELECT_AS_PARSER = re.compile("\s+AS\s+(\S+)")
REGEX_CONST_STRING = re.compile('(\"[^\"]*?\")|(\'[^\']*?\')')
REGEX_SEARCH_PATTERN = re.compile('^{[^\.]+\.[^\.]+(\.(lt|gt|le|ge|eq|ne|contains|startswith|year|month|day|hour|minute|second))?(\.not)?}$')
REGEX_SQUARE_BRACKETS = re.compile('^.+\[.+\]$')
REGEX_STORE_PATTERN = re.compile('\.(?P<e>\w{1,5})$')
REGEX_QUOTES = re.compile("'[^']*'")
REGEX_ALPHANUMERIC = re.compile('^[0-9a-zA-Z]\w*$')
REGEX_PASSWORD = re.compile('\://([^:@]*)\:')
REGEX_NOPASSWD = re.compile('\/\/[\w\.\-]+[\:\/](.+)(?=@)') # was '(?<=[\:\/])([^:@/]+)(?=@.+)'

# list of drivers will be built on the fly
# and lists only what is available
DRIVERS = []

try:
    from new import classobj
    from google.appengine.ext import db as gae
    from google.appengine.ext import ndb
    from google.appengine.api import namespace_manager, rdbms
    from google.appengine.api.datastore_types import Key  ### for belongs on ID
    from google.appengine.ext.db.polymodel import PolyModel
    from google.appengine.ext.ndb.polymodel import PolyModel as NDBPolyModel
    DRIVERS.append('google')
except ImportError:
    pass

if not 'google' in DRIVERS:

    try:
        from pysqlite2 import dbapi2 as sqlite2
        DRIVERS.append('SQLite(sqlite2)')
    except ImportError:
        LOGGER.debug('no SQLite drivers pysqlite2.dbapi2')

    try:
        from sqlite3 import dbapi2 as sqlite3
        DRIVERS.append('SQLite(sqlite3)')
    except ImportError:
        LOGGER.debug('no SQLite drivers sqlite3')

    try:
        # first try contrib driver, then from site-packages (if installed)
        try:
            import gluon.contrib.pymysql as pymysql
            # monkeypatch pymysql because they havent fixed the bug:
            # https://github.com/petehunt/PyMySQL/issues/86
            pymysql.ESCAPE_REGEX = re.compile("'")
            pymysql.ESCAPE_MAP = {"'": "''"}
            # end monkeypatch
        except ImportError:
            import pymysql
        DRIVERS.append('MySQL(pymysql)')
    except ImportError:
        LOGGER.debug('no MySQL driver pymysql')

    try:
        import MySQLdb
        DRIVERS.append('MySQL(MySQLdb)')
    except ImportError:
        LOGGER.debug('no MySQL driver MySQLDB')

    try:
        import mysql.connector as mysqlconnector
        DRIVERS.append("MySQL(mysqlconnector)")
    except ImportError:
        LOGGER.debug("no driver mysql.connector")

    try:
        import psycopg2
        from psycopg2.extensions import adapt as psycopg2_adapt
        DRIVERS.append('PostgreSQL(psycopg2)')
    except ImportError:
        LOGGER.debug('no PostgreSQL driver psycopg2')

    try:
        # first try contrib driver, then from site-packages (if installed)
        try:
            import gluon.contrib.pg8000.dbapi as pg8000
        except ImportError:
            import pg8000.dbapi as pg8000
        DRIVERS.append('PostgreSQL(pg8000)')
    except ImportError:
        LOGGER.debug('no PostgreSQL driver pg8000')

    try:
        import cx_Oracle
        DRIVERS.append('Oracle(cx_Oracle)')
    except ImportError:
        LOGGER.debug('no Oracle driver cx_Oracle')

    try:
        try:
            import pyodbc
        except ImportError:
            try:
                import gluon.contrib.pypyodbc as pyodbc
            except Exception, e:
                raise ImportError(str(e))
        DRIVERS.append('MSSQL(pyodbc)')
        DRIVERS.append('DB2(pyodbc)')
        DRIVERS.append('Teradata(pyodbc)')
        DRIVERS.append('Ingres(pyodbc)')
    except ImportError:
        LOGGER.debug('no MSSQL/DB2/Teradata/Ingres driver pyodbc')

    try:
        import Sybase
        DRIVERS.append('Sybase(Sybase)')
    except ImportError:
        LOGGER.debug('no Sybase driver')

    try:
        import kinterbasdb
        DRIVERS.append('Interbase(kinterbasdb)')
        DRIVERS.append('Firebird(kinterbasdb)')
    except ImportError:
        LOGGER.debug('no Firebird/Interbase driver kinterbasdb')

    try:
        import fdb
        DRIVERS.append('Firebird(fdb)')
    except ImportError:
        LOGGER.debug('no Firebird driver fdb')
#####
    try:
        import firebirdsql
        DRIVERS.append('Firebird(firebirdsql)')
    except ImportError:
        LOGGER.debug('no Firebird driver firebirdsql')

    try:
        import informixdb
        DRIVERS.append('Informix(informixdb)')
        LOGGER.warning('Informix support is experimental')
    except ImportError:
        LOGGER.debug('no Informix driver informixdb')

    try:
        import sapdb
        DRIVERS.append('SQL(sapdb)')
        LOGGER.warning('SAPDB support is experimental')
    except ImportError:
        LOGGER.debug('no SAP driver sapdb')

    try:
        import cubriddb
        DRIVERS.append('Cubrid(cubriddb)')
        LOGGER.warning('Cubrid support is experimental')
    except ImportError:
        LOGGER.debug('no Cubrid driver cubriddb')

    try:
        from com.ziclix.python.sql import zxJDBC
        import java.sql
        # Try sqlite jdbc driver from http://www.zentus.com/sqlitejdbc/
        from org.sqlite import JDBC # required by java.sql; ensure we have it
        zxJDBC_sqlite = java.sql.DriverManager
        DRIVERS.append('PostgreSQL(zxJDBC)')
        DRIVERS.append('SQLite(zxJDBC)')
        LOGGER.warning('zxJDBC support is experimental')
        is_jdbc = True
    except ImportError:
        LOGGER.debug('no SQLite/PostgreSQL driver zxJDBC')
        is_jdbc = False

    try:
        import couchdb
        DRIVERS.append('CouchDB(couchdb)')
    except ImportError:
        LOGGER.debug('no Couchdb driver couchdb')

    try:
        import pymongo
        DRIVERS.append('MongoDB(pymongo)')
    except:
        LOGGER.debug('no MongoDB driver pymongo')

    try:
        import imaplib
        DRIVERS.append('IMAP(imaplib)')
    except:
        LOGGER.debug('no IMAP driver imaplib')

PLURALIZE_RULES = [
    (re.compile('child$'), re.compile('child$'), 'children'),
    (re.compile('oot$'), re.compile('oot$'), 'eet'),
    (re.compile('ooth$'), re.compile('ooth$'), 'eeth'),
    (re.compile('l[eo]af$'), re.compile('l([eo])af$'), 'l\\1aves'),
    (re.compile('sis$'), re.compile('sis$'), 'ses'),
    (re.compile('man$'), re.compile('man$'), 'men'),
    (re.compile('ife$'), re.compile('ife$'), 'ives'),
    (re.compile('eau$'), re.compile('eau$'), 'eaux'),
    (re.compile('lf$'), re.compile('lf$'), 'lves'),
    (re.compile('[sxz]$'), re.compile('$'), 'es'),
    (re.compile('[^aeioudgkprt]h$'), re.compile('$'), 'es'),
    (re.compile('(qu|[^aeiou])y$'), re.compile('y$'), 'ies'),
    (re.compile('$'), re.compile('$'), 's'),
    ]

def pluralize(singular, rules=PLURALIZE_RULES):
    for line in rules:
        re_search, re_sub, replace = line
        plural = re_search.search(singular) and re_sub.sub(replace, singular)
        if plural: return plural

def hide_password(uri):
    if isinstance(uri,(list,tuple)):
        return [hide_password(item) for item in uri]
    return REGEX_NOPASSWD.sub('******',uri)

def OR(a,b):
    return a|b

def AND(a,b):
    return a&b

def IDENTITY(x): return x

def varquote_aux(name,quotestr='%s'):
    return name if REGEX_W.match(name) else quotestr % name

def quote_keyword(a,keyword='timestamp'):
    regex = re.compile('\.keyword(?=\w)')
    a = regex.sub('."%s"' % keyword,a)
    return a

if 'google' in DRIVERS:

    is_jdbc = False

    class GAEDecimalProperty(gae.Property):
        """
        GAE decimal implementation
        """
        data_type = decimal.Decimal

        def __init__(self, precision, scale, **kwargs):
            super(GAEDecimalProperty, self).__init__(self, **kwargs)
            d = '1.'
            for x in range(scale):
                d += '0'
            self.round = decimal.Decimal(d)

        def get_value_for_datastore(self, model_instance):
            value = super(GAEDecimalProperty, self)\
                .get_value_for_datastore(model_instance)
            if value is None or value == '':
                return None
            else:
                return str(value)

        def make_value_from_datastore(self, value):
            if value is None or value == '':
                return None
            else:
                return decimal.Decimal(value).quantize(self.round)

        def validate(self, value):
            value = super(GAEDecimalProperty, self).validate(value)
            if value is None or isinstance(value, decimal.Decimal):
                return value
            elif isinstance(value, basestring):
                return decimal.Decimal(value)
            raise gae.BadValueError("Property %s must be a Decimal or string."\
                                        % self.name)

    #TODO Needs more testing
    class NDBDecimalProperty(ndb.StringProperty):
        """
        NDB decimal implementation
        """
        data_type = decimal.Decimal

        def __init__(self, precision, scale, **kwargs):
            d = '1.'
            for x in range(scale):
                d += '0'
            self.round = decimal.Decimal(d)

        def _to_base_type(self, value):
            if value is None or value == '':
                return None
            else:
                return str(value)

        def _from_base_type(self, value):
            if value is None or value == '':
                return None
            else:
                return decimal.Decimal(value).quantize(self.round)

        def _validate(self, value):
            if value is None or isinstance(value, decimal.Decimal):
                return value
            elif isinstance(value, basestring):
                return decimal.Decimal(value)
            raise TypeError("Property %s must be a Decimal or string."\
                                        % self._name)

###################################################################################
# class that handles connection pooling (all adapters are derived from this one)
###################################################################################

class ConnectionPool(object):

    POOLS = {}
    check_active_connection = True

    @staticmethod
    def set_folder(folder):
        THREAD_LOCAL.folder = folder

    # ## this allows gluon to commit/rollback all dbs in this thread

    def close(self,action='commit',really=True):
        if action:
            if callable(action):
                action(self)
            else:
                getattr(self, action)()
        # ## if you want pools, recycle this connection
        if self.pool_size:
            GLOBAL_LOCKER.acquire()
            pool = ConnectionPool.POOLS[self.uri]
            if len(pool) < self.pool_size:
                pool.append(self.connection)
                really = False
            GLOBAL_LOCKER.release()
        if really:
            self.close_connection()
        self.connection = None

    @staticmethod
    def close_all_instances(action):
        """ to close cleanly databases in a multithreaded environment """
        dbs = getattr(THREAD_LOCAL,'db_instances',{}).items()
        for db_uid, db_group in dbs:
            for db in db_group:
                if hasattr(db,'_adapter'):
                    db._adapter.close(action)
        getattr(THREAD_LOCAL,'db_instances',{}).clear()
        getattr(THREAD_LOCAL,'db_instances_zombie',{}).clear()
        if callable(action):
            action(None)
        return

    def find_or_make_work_folder(self):
        """ this actually does not make the folder. it has to be there """
        self.folder = getattr(THREAD_LOCAL,'folder','')

        if (os.path.isabs(self.folder) and
            isinstance(self, UseDatabaseStoredFile) and
            self.folder.startswith(os.getcwd())):
            self.folder = os.path.relpath(self.folder, os.getcwd())

        # Creating the folder if it does not exist
        if False and self.folder and not exists(self.folder):
            os.mkdir(self.folder)

    def after_connection_hook(self):
        """hook for the after_connection parameter"""
        if callable(self._after_connection):
            self._after_connection(self)
        self.after_connection()

    def after_connection(self):
        """ this it is supposed to be overloaded by adapters"""
        pass

    def reconnect(self, f=None, cursor=True):
        """
        this function defines: self.connection and self.cursor
        (iff cursor is True)
        if self.pool_size>0 it will try pull the connection from the pool
        if the connection is not active (closed by db server) it will loop
        if not self.pool_size or no active connections in pool makes a new one
        """
        if getattr(self,'connection', None) != None:
            return
        if f is None:
            f = self.connector

        # if not hasattr(self, "driver") or self.driver is None:
        #     LOGGER.debug("Skipping connection since there's no driver")
        #     return

        if not self.pool_size:
            self.connection = f()
            self.cursor = cursor and self.connection.cursor()
        else:
            uri = self.uri
            POOLS = ConnectionPool.POOLS
            while True:
                GLOBAL_LOCKER.acquire()
                if not uri in POOLS:
                    POOLS[uri] = []
                if POOLS[uri]:
                    self.connection = POOLS[uri].pop()
                    GLOBAL_LOCKER.release()
                    self.cursor = cursor and self.connection.cursor()
                    try:
                        if self.cursor and self.check_active_connection:
                            self.execute('SELECT 1;')
                        break
                    except:
                        pass
                else:
                    GLOBAL_LOCKER.release()
                    self.connection = f()
                    self.cursor = cursor and self.connection.cursor()
                    break
        self.after_connection_hook()

###################################################################################
# metaclass to prepare adapter classes static values
###################################################################################
class AdapterMeta(type):
    def __new__(cls, clsname, bases, dct):
        classobj = super(AdapterMeta, cls).__new__(cls, clsname, bases, dct)
        classobj.REGEX_TABLE_DOT_FIELD = re.compile(r'^' + \
                                               classobj.QUOTE_TEMPLATE % REGEX_NO_GREEDY_ENTITY_NAME + \
                                               r'\.' + \
                                               classobj.QUOTE_TEMPLATE % REGEX_NO_GREEDY_ENTITY_NAME + \
                                               r'$')
        return classobj

###################################################################################
# this is a generic adapter that does nothing; all others are derived from this one
###################################################################################

class BaseAdapter(ConnectionPool):

    __metaclass__ = AdapterMeta

    native_json = False
    driver = None
    driver_name = None
    drivers = () # list of drivers from which to pick
    connection = None
    commit_on_alter_table = False
    support_distributed_transaction = False
    uploads_in_blob = False
    can_select_for_update = True
    dbpath = None
    folder = None
    connector = lambda *args, **kwargs: None # __init__ should override this

    TRUE = 'T'
    FALSE = 'F'
    T_SEP = ' '
    QUOTE_TEMPLATE = '"%s"'


    types = {
        'boolean': 'CHAR(1)',
        'string': 'CHAR(%(length)s)',
        'text': 'TEXT',
        'json': 'TEXT',
        'password': 'CHAR(%(length)s)',
        'blob': 'BLOB',
        'upload': 'CHAR(%(length)s)',
        'integer': 'INTEGER',
        'bigint': 'INTEGER',
        'float':'DOUBLE',
        'double': 'DOUBLE',
        'decimal': 'DOUBLE',
        'date': 'DATE',
        'time': 'TIME',
        'datetime': 'TIMESTAMP',
        'id': 'INTEGER PRIMARY KEY AUTOINCREMENT',
        'reference': 'INTEGER REFERENCES %(foreign_key)s ON DELETE %(on_delete_action)s',
        'list:integer': 'TEXT',
        'list:string': 'TEXT',
        'list:reference': 'TEXT',
        # the two below are only used when DAL(...bigint_id=True) and replace 'id','reference'
        'big-id': 'BIGINT PRIMARY KEY AUTOINCREMENT',
        'big-reference': 'BIGINT REFERENCES %(foreign_key)s ON DELETE %(on_delete_action)s',
        'reference FK': ', CONSTRAINT  "FK_%(constraint_name)s" FOREIGN KEY (%(field_name)s) REFERENCES %(foreign_key)s ON DELETE %(on_delete_action)s',
        }

    def isOperationalError(self,exception):
        if not hasattr(self.driver, "OperationalError"):
            return None
        return isinstance(exception, self.driver.OperationalError)

    def isProgrammingError(self,exception):
        if not hasattr(self.driver, "ProgrammingError"):
            return None
        return isinstance(exception, self.driver.ProgrammingError)

    def id_query(self, table):
        pkeys = getattr(table,'_primarykey',None)
        if pkeys:
            return table[pkeys[0]] != None
        else:
            return table._id != None

    def adapt(self, obj):
        return "'%s'" % obj.replace("'", "''")

    def smart_adapt(self, obj):
        if isinstance(obj,(int,float)):
            return str(obj)
        return self.adapt(str(obj))

    def file_exists(self, filename):
        """
        to be used ONLY for files that on GAE may not be on filesystem
        """
        return exists(filename)

    def file_open(self, filename, mode='rb', lock=True):
        """
        to be used ONLY for files that on GAE may not be on filesystem
        """
        if have_portalocker and lock:
            fileobj = portalocker.LockedFile(filename,mode)
        else:
            fileobj = open(filename,mode)
        return fileobj

    def file_close(self, fileobj):
        """
        to be used ONLY for files that on GAE may not be on filesystem
        """
        if fileobj:
            fileobj.close()

    def file_delete(self, filename):
        os.unlink(filename)

    def find_driver(self,adapter_args,uri=None):
        self.adapter_args = adapter_args
        if getattr(self,'driver',None) != None:
            return
        drivers_available = [driver for driver in self.drivers
                             if driver in globals()]
        if uri:
            items = uri.split('://',1)[0].split(':')
            request_driver = items[1] if len(items)>1 else None
        else:
            request_driver = None
        request_driver = request_driver or adapter_args.get('driver')
        if request_driver:
            if request_driver in drivers_available:
                self.driver_name = request_driver
                self.driver = globals().get(request_driver)
            else:
                raise RuntimeError("driver %s not available" % request_driver)
        elif drivers_available:
            self.driver_name = drivers_available[0]
            self.driver = globals().get(self.driver_name)
        else:
            raise RuntimeError("no driver available %s" % str(self.drivers))

    def log(self, message, table=None):
        """ Logs migrations

        It will not log changes if logfile is not specified. Defaults
        to sql.log
        """

        isabs = None
        logfilename = self.adapter_args.get('logfile','sql.log')
        writelog = bool(logfilename)
        if writelog:
            isabs = os.path.isabs(logfilename)

        if table and table._dbt and writelog and self.folder:
            if isabs:
                table._loggername = logfilename
            else:
                table._loggername = pjoin(self.folder, logfilename)
            logfile = self.file_open(table._loggername, 'a')
            logfile.write(message)
            self.file_close(logfile)


    def __init__(self, db,uri,pool_size=0, folder=None, db_codec='UTF-8',
                 credential_decoder=IDENTITY, driver_args={},
                 adapter_args={},do_connect=True, after_connection=None):
        self.db = db
        self.dbengine = "None"
        self.uri = uri
        self.pool_size = pool_size
        self.folder = folder
        self.db_codec = db_codec
        self._after_connection = after_connection
        class Dummy(object):
            lastrowid = 1
            def __getattr__(self, value):
                return lambda *a, **b: []
        self.connection = Dummy()
        self.cursor = Dummy()


    def sequence_name(self,tablename):
        return self.QUOTE_TEMPLATE % ('%s_sequence' % tablename)

    def trigger_name(self,tablename):
        return '%s_sequence' % tablename

    def varquote(self,name):
        return name

    def create_table(self, table,
                     migrate=True,
                     fake_migrate=False,
                     polymodel=None):
        db = table._db
        fields = []
        # PostGIS geo fields are added after the table has been created
        postcreation_fields = []
        sql_fields = {}
        sql_fields_aux = {}
        TFK = {}
        tablename = table._tablename
        sortable = 0
        types = self.types
        for field in table:
            sortable += 1
            field_name = field.name
            field_type = field.type
            if isinstance(field_type,SQLCustomType):
                ftype = field_type.native or field_type.type
            elif field_type.startswith('reference'):
                referenced = field_type[10:].strip()
                if referenced == '.':
                    referenced = tablename
                constraint_name = self.constraint_name(tablename, field_name)
                # if not '.' in referenced \
                #         and referenced != tablename \
                #         and hasattr(table,'_primarykey'):
                #     ftype = types['integer']
                #else:
                try:
                    rtable = db[referenced]
                    rfield = rtable._id
                    rfieldname = rfield.name
                    rtablename = referenced
                except (KeyError, ValueError, AttributeError), e:
                    LOGGER.debug('Error: %s' % e)
                    try:
                        rtablename,rfieldname = referenced.split('.')
                        rtable = db[rtablename]
                        rfield = rtable[rfieldname]
                    except Exception, e:
                        LOGGER.debug('Error: %s' %e)
                        raise KeyError('Cannot resolve reference %s in %s definition' % (referenced, table._tablename))

                # must be PK reference or unique
                if getattr(rtable, '_primarykey', None) and rfieldname in rtable._primarykey or \
                        rfield.unique:
                    ftype = types[rfield.type[:9]] % \
                        dict(length=rfield.length)
                    # multicolumn primary key reference?
                    if not rfield.unique and len(rtable._primarykey)>1:
                        # then it has to be a table level FK
                        if rtablename not in TFK:
                            TFK[rtablename] = {}
                        TFK[rtablename][rfieldname] = field_name
                    else:
<<<<<<< HEAD
                        # make a guess here for circular references
                        if referenced in db:
                            id_fieldname = db[referenced]._id.name
                        elif referenced == tablename:
                            id_fieldname = table._id.name
                        else: #make a guess
                            id_fieldname = 'id'
                        #gotcha: the referenced table must be defined before
                        #the referencing one to be able to create the table
                        #Also if it's not recommended, we can still support
                        #references to tablenames without rname to make
                        #migrations and model relationship work also if tables
                        #are not defined in order
                        real_referenced = (
                            (db[referenced]._rname or db[referenced])
                            if referenced == tablename or referenced in db
                            else referenced)
                            
                        ftype = types[field_type[:9]] % dict(
                            index_name = field_name+'__idx',
                            field_name = field._rname or field.name,
                            constraint_name = constraint_name,
                            foreign_key = '%s (%s)' % (real_referenced,
                                                       id_fieldname),
                            on_delete_action=field.ondelete)
=======
                        ftype = ftype + \
                            types['reference FK'] % dict(
                                constraint_name = constraint_name, # should be quoted
                                foreign_key = rtable.sqlsafe + ' (' + rfield.sqlsafe_name + ')',
                                table_name = table.sqlsafe,
                                field_name = field.sqlsafe_name,
                                on_delete_action=field.ondelete)
                else:
                    # make a guess here for circular references
                    if referenced in db:
                        id_fieldname = db[referenced]._id.sqlsafe_name
                    elif referenced == tablename:
                        id_fieldname = table._id.sqlsafe_name
                    else: #make a guess
                        id_fieldname = self.QUOTE_TEMPLATE % 'id'
                    #gotcha: the referenced table must be defined before
                    #the referencing one to be able to create the table
                    #Also if it's not recommended, we can still support
                    #references to tablenames without rname to make
                    #migrations and model relationship work also if tables
                    #are not defined in order
                    if referenced == tablename:
                        real_referenced = db[referenced].sqlsafe
                    else:
                        real_referenced = (referenced in db
                                           and db[referenced].sqlsafe
                                           or referenced)
                    rfield = db[referenced]._id
                    ftype = types[field_type[:9]] % dict(
                        index_name = self.QUOTE_TEMPLATE % (field_name+'__idx'),
                        field_name = field.sqlsafe_name,
                        constraint_name = self.QUOTE_TEMPLATE % constraint_name,
                        foreign_key = '%s (%s)' % (real_referenced, rfield.sqlsafe_name),
                        on_delete_action=field.ondelete)
>>>>>>> 338331aa
            elif field_type.startswith('list:reference'):
                ftype = types[field_type[:14]]
            elif field_type.startswith('decimal'):
                precision, scale = map(int,field_type[8:-1].split(','))
                ftype = types[field_type[:7]] % \
                    dict(precision=precision,scale=scale)
            elif field_type.startswith('geo'):
                if not hasattr(self,'srid'):
                    raise RuntimeError('Adapter does not support geometry')
                srid = self.srid
                geotype, parms = field_type[:-1].split('(')
                if not geotype in types:
                    raise SyntaxError(
                        'Field: unknown field type: %s for %s' \
                        % (field_type, field_name))
                ftype = types[geotype]
                if self.dbengine == 'postgres' and geotype == 'geometry':
                    # parameters: schema, srid, dimension
                    dimension = 2 # GIS.dimension ???
                    parms = parms.split(',')
                    if len(parms) == 3:
                        schema, srid, dimension = parms
                    elif len(parms) == 2:
                        schema, srid = parms
                    else:
                        schema = parms[0]
                    ftype = "SELECT AddGeometryColumn ('%%(schema)s', '%%(tablename)s', '%%(fieldname)s', %%(srid)s, '%s', %%(dimension)s);" % types[geotype]
                    ftype = ftype % dict(schema=schema,
                                         tablename=tablename,
                                         fieldname=field_name, srid=srid,
                                         dimension=dimension)
                    postcreation_fields.append(ftype)
            elif not field_type in types:
                raise SyntaxError('Field: unknown field type: %s for %s' % \
                    (field_type, field_name))
            else:
                ftype = types[field_type]\
                     % dict(length=field.length)
            if not field_type.startswith('id') and \
                    not field_type.startswith('reference'):
                if field.notnull:
                    ftype += ' NOT NULL'
                else:
                    ftype += self.ALLOW_NULL()
                if field.unique:
                    ftype += ' UNIQUE'
                if field.custom_qualifier:
                    ftype += ' %s' % field.custom_qualifier

            # add to list of fields
            sql_fields[field_name] = dict(
                length=field.length,
                unique=field.unique,
                notnull=field.notnull,
                sortable=sortable,
                type=str(field_type),
                sql=ftype)

            if field.notnull and not field.default is None:
                # Caveat: sql_fields and sql_fields_aux
                # differ for default values.
                # sql_fields is used to trigger migrations and sql_fields_aux
                # is used for create tables.
                # The reason is that we do not want to trigger
                # a migration simply because a default value changes.
                not_null = self.NOT_NULL(field.default, field_type)
                ftype = ftype.replace('NOT NULL', not_null)
            sql_fields_aux[field_name] = dict(sql=ftype)
            # Postgres - PostGIS:
            # geometry fields are added after the table has been created, not now
            if not (self.dbengine == 'postgres' and \
                        field_type.startswith('geom')):
                fields.append('%s %s' % (field.sqlsafe_name, ftype))
        other = ';'

        # backend-specific extensions to fields
        if self.dbengine == 'mysql':
            if not hasattr(table, "_primarykey"):
                fields.append('PRIMARY KEY (%s)' % (self.QUOTE_TEMPLATE % table._id.name))
            engine = self.adapter_args.get('engine','InnoDB')
            other = ' ENGINE=%s CHARACTER SET utf8;' % engine

        fields = ',\n    '.join(fields)
        for rtablename in TFK:
            rfields = TFK[rtablename]
            pkeys = [self.QUOTE_TEMPLATE % pk for pk in db[rtablename]._primarykey]
            fkeys = [self.QUOTE_TEMPLATE % rfields[k].name for k in pkeys ]
            fields = fields + ',\n    ' + \
                types['reference TFK'] % dict(
                table_name = table.sqlsafe,
                field_name=', '.join(fkeys),
                foreign_table = table.sqlsafe,
                foreign_key = ', '.join(pkeys),
                on_delete_action = field.ondelete)

        table_rname = table.sqlsafe

        if getattr(table,'_primarykey',None):
            query = "CREATE TABLE %s(\n    %s,\n    %s) %s" % \
                (table.sqlsafe, fields,
                 self.PRIMARY_KEY(', '.join([self.QUOTE_TEMPLATE % pk for pk in table._primarykey])),other)
        else:
            query = "CREATE TABLE %s(\n    %s\n)%s" % \
                (table.sqlsafe, fields, other)

        if self.uri.startswith('sqlite:///') \
                or self.uri.startswith('spatialite:///'):
            path_encoding = sys.getfilesystemencoding() \
                or locale.getdefaultlocale()[1] or 'utf8'
            dbpath = self.uri[9:self.uri.rfind('/')]\
                .decode('utf8').encode(path_encoding)
        else:
            dbpath = self.folder

        if not migrate:
            return query
        elif self.uri.startswith('sqlite:memory')\
                or self.uri.startswith('spatialite:memory'):
            table._dbt = None
        elif isinstance(migrate, str):
            table._dbt = pjoin(dbpath, migrate)
        else:
            table._dbt = pjoin(
                dbpath, '%s_%s.table' % (table._db._uri_hash, tablename))

        if not table._dbt or not self.file_exists(table._dbt):
            if table._dbt:
                self.log('timestamp: %s\n%s\n'
                         % (datetime.datetime.today().isoformat(),
                            query), table)
            if not fake_migrate:
                self.create_sequence_and_triggers(query,table)
                table._db.commit()
                # Postgres geom fields are added now,
                # after the table has been created
                for query in postcreation_fields:
                    self.execute(query)
                    table._db.commit()
            if table._dbt:
                tfile = self.file_open(table._dbt, 'w')
                pickle.dump(sql_fields, tfile)
                self.file_close(tfile)
                if fake_migrate:
                    self.log('faked!\n', table)
                else:
                    self.log('success!\n', table)
        else:
            tfile = self.file_open(table._dbt, 'r')
            try:
                sql_fields_old = pickle.load(tfile)
            except EOFError:
                self.file_close(tfile)
                raise RuntimeError('File %s appears corrupted' % table._dbt)
            self.file_close(tfile)
            if sql_fields != sql_fields_old:
                self.migrate_table(
                    table,
                    sql_fields, sql_fields_old,
                    sql_fields_aux, None,
                    fake_migrate=fake_migrate
                    )
        return query

    def migrate_table(
        self,
        table,
        sql_fields,
        sql_fields_old,
        sql_fields_aux,
        logfile,
        fake_migrate=False,
        ):

        # logfile is deprecated (moved to adapter.log method)
        db = table._db
        db._migrated.append(table._tablename)
        tablename = table._tablename
        def fix(item):
            k,v=item
            if not isinstance(v,dict):
                v=dict(type='unknown',sql=v)
            if self.ignore_field_case is not True: return k, v
            return k.lower(),v
        # make sure all field names are lower case to avoid
        # migrations because of case cahnge
        sql_fields = dict(map(fix,sql_fields.iteritems()))
        sql_fields_old = dict(map(fix,sql_fields_old.iteritems()))
        sql_fields_aux = dict(map(fix,sql_fields_aux.iteritems()))
        if db._debug:
            logging.debug('migrating %s to %s' % (sql_fields_old,sql_fields))

        keys = sql_fields.keys()
        for key in sql_fields_old:
            if not key in keys:
                keys.append(key)
        new_add = self.concat_add(tablename)

        metadata_change = False
        sql_fields_current = copy.copy(sql_fields_old)
        for key in keys:
            query = None
            if not key in sql_fields_old:
                sql_fields_current[key] = sql_fields[key]
                if self.dbengine in ('postgres',) and \
                   sql_fields[key]['type'].startswith('geometry'):
                    # 'sql' == ftype in sql
                    query = [ sql_fields[key]['sql'] ]
                else:
                    query = ['ALTER TABLE %s ADD %s %s;' % \
                         (table.sqlsafe, key,
                          sql_fields_aux[key]['sql'].replace(', ', new_add))]
                metadata_change = True
            elif self.dbengine in ('sqlite', 'spatialite'):
                if key in sql_fields:
                    sql_fields_current[key] = sql_fields[key]
                metadata_change = True
            elif not key in sql_fields:
                del sql_fields_current[key]
                ftype = sql_fields_old[key]['type']
                if (self.dbengine in ('postgres',) and
                    ftype.startswith('geometry')):
                    geotype, parms = ftype[:-1].split('(')
                    schema = parms.split(',')[0]
                    query = [ "SELECT DropGeometryColumn ('%(schema)s', "+
                              "'%(table)s', '%(field)s');" %
                              dict(schema=schema, table=tablename, field=key,) ]
                elif self.dbengine in ('firebird',):
                    query = ['ALTER TABLE %s DROP %s;' % 
                             (self.QUOTE_TEMPLATE % tablename, self.QUOTE_TEMPLATE % key)]
                else:
                    query = ['ALTER TABLE %s DROP COLUMN %s;' %
                             (self.QUOTE_TEMPLATE % tablename, self.QUOTE_TEMPLATE % key)]
                metadata_change = True
            elif sql_fields[key]['sql'] != sql_fields_old[key]['sql'] \
                  and not (key in table.fields and
                           isinstance(table[key].type, SQLCustomType)) \
                  and not sql_fields[key]['type'].startswith('reference')\
                  and not sql_fields[key]['type'].startswith('double')\
                  and not sql_fields[key]['type'].startswith('id'):
                sql_fields_current[key] = sql_fields[key]
                t = tablename
                tt = sql_fields_aux[key]['sql'].replace(', ', new_add)
                if self.dbengine in ('firebird',):
                    drop_expr = 'ALTER TABLE %s DROP %s;'
                else:
                    drop_expr = 'ALTER TABLE %s DROP COLUMN %s;'
                key_tmp = key + '__tmp'
                query = ['ALTER TABLE %s ADD %s %s;' % (self.QUOTE_TEMPLATE % t, self.QUOTE_TEMPLATE % key_tmp, tt),
                         'UPDATE %s SET %s=%s;' %
                         (self.QUOTE_TEMPLATE % t, self.QUOTE_TEMPLATE % key_tmp, self.QUOTE_TEMPLATE % key),
                         drop_expr % (self.QUOTE_TEMPLATE % t, self.QUOTE_TEMPLATE % key),
                         'ALTER TABLE %s ADD %s %s;' %
                         (self.QUOTE_TEMPLATE % t, self.QUOTE_TEMPLATE % key, tt),
                         'UPDATE %s SET %s=%s;' %
                         (self.QUOTE_TEMPLATE % t, self.QUOTE_TEMPLATE % key, self.QUOTE_TEMPLATE % key_tmp),
                         drop_expr % (self.QUOTE_TEMPLATE % t, self.QUOTE_TEMPLATE % key_tmp)]
                metadata_change = True
            elif sql_fields[key]['type'] != sql_fields_old[key]['type']:
                sql_fields_current[key] = sql_fields[key]
                metadata_change = True

            if query:
                self.log('timestamp: %s\n'
                    % datetime.datetime.today().isoformat(), table)
                db['_lastsql'] = '\n'.join(query)
                for sub_query in query:
                    self.log(sub_query + '\n', table)
                    if fake_migrate:
                        if db._adapter.commit_on_alter_table:
                            self.save_dbt(table,sql_fields_current)
                        self.log('faked!\n', table)
                    else:
                        self.execute(sub_query)
                        # Caveat: mysql, oracle and firebird
                        # do not allow multiple alter table
                        # in one transaction so we must commit
                        # partial transactions and
                        # update table._dbt after alter table.
                        if db._adapter.commit_on_alter_table:
                            db.commit()
                            self.save_dbt(table,sql_fields_current)
                            self.log('success!\n', table)

            elif metadata_change:
                self.save_dbt(table,sql_fields_current)

        if metadata_change and not (query and db._adapter.commit_on_alter_table):
            db.commit()
            self.save_dbt(table,sql_fields_current)
            self.log('success!\n', table)

    def save_dbt(self,table, sql_fields_current):
        tfile = self.file_open(table._dbt, 'w')
        pickle.dump(sql_fields_current, tfile)
        self.file_close(tfile)

    def LOWER(self, first):
        return 'LOWER(%s)' % self.expand(first)

    def UPPER(self, first):
        return 'UPPER(%s)' % self.expand(first)

    def COUNT(self, first, distinct=None):
        return ('COUNT(%s)' if not distinct else 'COUNT(DISTINCT %s)') \
            % self.expand(first)

    def EXTRACT(self, first, what):
        return "EXTRACT(%s FROM %s)" % (what, self.expand(first))

    def EPOCH(self, first):
        return self.EXTRACT(first, 'epoch')

    def LENGTH(self, first):
        return "LENGTH(%s)" % self.expand(first)

    def AGGREGATE(self, first, what):
        return "%s(%s)" % (what, self.expand(first))

    def JOIN(self):
        return 'JOIN'

    def LEFT_JOIN(self):
        return 'LEFT JOIN'

    def RANDOM(self):
        return 'Random()'

    def NOT_NULL(self, default, field_type):
        return 'NOT NULL DEFAULT %s' % self.represent(default,field_type)

    def COALESCE(self, first, second):
        expressions = [self.expand(first)]+[self.expand(e) for e in second]
        return 'COALESCE(%s)' % ','.join(expressions)

    def COALESCE_ZERO(self, first):
        return 'COALESCE(%s,0)' % self.expand(first)

    def RAW(self, first):
        return first

    def ALLOW_NULL(self):
        return ''

    def SUBSTRING(self, field, parameters):
        return 'SUBSTR(%s,%s,%s)' % (self.expand(field), parameters[0], parameters[1])

    def PRIMARY_KEY(self, key):
        return 'PRIMARY KEY(%s)' % key

    def _drop(self, table, mode):
        return ['DROP TABLE %s;' % table.sqlsafe]

    def drop(self, table, mode=''):
        db = table._db
        queries = self._drop(table, mode)
        for query in queries:
            if table._dbt:
                self.log(query + '\n', table)
            self.execute(query)
        db.commit()
        del db[table._tablename]
        del db.tables[db.tables.index(table._tablename)]
        db._remove_references_to(table)
        if table._dbt:
            self.file_delete(table._dbt)
            self.log('success!\n', table)

    def _insert(self, table, fields):
        table_rname = table.sqlsafe
        if fields:
            keys = ','.join(f.sqlsafe_name for f, v in fields)
            values = ','.join(self.expand(v, f.type) for f, v in fields)
            return 'INSERT INTO %s(%s) VALUES (%s);' % (table_rname, keys, values)
        else:
            return self._insert_empty(table)

    def _insert_empty(self, table):
        return 'INSERT INTO %s DEFAULT VALUES;' % (table.sqlsafe)

    def insert(self, table, fields):
        query = self._insert(table,fields)
        try:
            self.execute(query)
        except Exception:
            e = sys.exc_info()[1]
            if hasattr(table,'_on_insert_error'):
                return table._on_insert_error(table,fields,e)
            raise e
        if hasattr(table,'_primarykey'):
            return dict([(k[0].name, k[1]) for k in fields \
                             if k[0].name in table._primarykey])
        id = self.lastrowid(table)
        if not isinstance(id, (int, long)):
            return id
        rid = Reference(id)
        (rid._table, rid._record) = (table, None)
        return rid

    def bulk_insert(self, table, items):
        return [self.insert(table,item) for item in items]

    def NOT(self, first):
        return '(NOT %s)' % self.expand(first)

    def AND(self, first, second):
        return '(%s AND %s)' % (self.expand(first), self.expand(second))

    def OR(self, first, second):
        return '(%s OR %s)' % (self.expand(first), self.expand(second))

    def BELONGS(self, first, second):
        if isinstance(second, str):
            return '(%s IN (%s))' % (self.expand(first), second[:-1])
        if not second:
            return '(1=0)'
        items = ','.join(self.expand(item, first.type) for item in second)
        return '(%s IN (%s))' % (self.expand(first), items)

    def REGEXP(self, first, second):
        "regular expression operator"
        raise NotImplementedError

    def LIKE(self, first, second):
        "case sensitive like operator"
        raise NotImplementedError

    def ILIKE(self, first, second):
        "case in-sensitive like operator"
        return '(%s LIKE %s)' % (self.expand(first),
                                 self.expand(second, 'string'))

    def STARTSWITH(self, first, second):
        return '(%s LIKE %s)' % (self.expand(first),
                                 self.expand(second+'%', 'string'))

    def ENDSWITH(self, first, second):
        return '(%s LIKE %s)' % (self.expand(first),
                                 self.expand('%'+second, 'string'))

    def CONTAINS(self,first,second,case_sensitive=False):
        if first.type in ('string','text', 'json'):
            if isinstance(second,Expression):
                second = Expression(None,self.CONCAT('%',Expression(
                            None,self.REPLACE(second,('%','%%'))),'%'))
            else:
                second = '%'+str(second).replace('%','%%')+'%'
        elif first.type.startswith('list:'):
            if isinstance(second,Expression):
                second = Expression(None,self.CONCAT(
                        '%|',Expression(None,self.REPLACE(
                                Expression(None,self.REPLACE(
                                        second,('%','%%'))),('|','||'))),'|%'))
            else:
                second = '%|'+str(second).replace('%','%%')\
                    .replace('|','||')+'|%'
        op = case_sensitive and self.LIKE or self.ILIKE
        return op(first,second)

    def EQ(self, first, second=None):
        if second is None:
            return '(%s IS NULL)' % self.expand(first)
        return '(%s = %s)' % (self.expand(first),
                              self.expand(second, first.type))

    def NE(self, first, second=None):
        if second is None:
            return '(%s IS NOT NULL)' % self.expand(first)
        return '(%s <> %s)' % (self.expand(first),
                               self.expand(second, first.type))

    def LT(self,first,second=None):
        if second is None:
            raise RuntimeError("Cannot compare %s < None" % first)
        return '(%s < %s)' % (self.expand(first),
                              self.expand(second,first.type))

    def LE(self,first,second=None):
        if second is None:
            raise RuntimeError("Cannot compare %s <= None" % first)
        return '(%s <= %s)' % (self.expand(first),
                               self.expand(second,first.type))

    def GT(self,first,second=None):
        if second is None:
            raise RuntimeError("Cannot compare %s > None" % first)
        return '(%s > %s)' % (self.expand(first),
                              self.expand(second,first.type))

    def GE(self,first,second=None):
        if second is None:
            raise RuntimeError("Cannot compare %s >= None" % first)
        return '(%s >= %s)' % (self.expand(first),
                               self.expand(second,first.type))

    def is_numerical_type(self, ftype):
        return ftype in ('integer','boolean','double','bigint') or \
            ftype.startswith('decimal')

    def REPLACE(self, first, (second, third)):
        return 'REPLACE(%s,%s,%s)' % (self.expand(first,'string'),
                                      self.expand(second,'string'),
                                      self.expand(third,'string'))

    def CONCAT(self, *items):
        return '(%s)' % ' || '.join(self.expand(x,'string') for x in items)

    def ADD(self, first, second):
        if self.is_numerical_type(first.type) or isinstance(first.type, gluon.dal.Field):
            return '(%s + %s)' % (self.expand(first),
                                  self.expand(second, first.type))
        else:
            return self.CONCAT(first, second)

    def SUB(self, first, second):
        return '(%s - %s)' % (self.expand(first),
                              self.expand(second, first.type))

    def MUL(self, first, second):
        return '(%s * %s)' % (self.expand(first),
                              self.expand(second, first.type))

    def DIV(self, first, second):
        return '(%s / %s)' % (self.expand(first),
                              self.expand(second, first.type))

    def MOD(self, first, second):
        return '(%s %% %s)' % (self.expand(first),
                               self.expand(second, first.type))

    def AS(self, first, second):
        return '%s AS %s'  % (self.expand(first), second)

    def ON(self, first, second):
        table_rname = self.table_alias(first)
        if use_common_filters(second):
            second = self.common_filter(second,[first._tablename])
        return ('%s ON %s') % (self.expand(table_rname), self.expand(second))

    def INVERT(self, first):
        return '%s DESC' % self.expand(first)

    def COMMA(self, first, second):
        return '%s, %s' % (self.expand(first), self.expand(second))

    def CAST(self, first, second):
        return 'CAST(%s AS %s)' % (first, second)

    def expand(self, expression, field_type=None, colnames=False):
        if isinstance(expression, Field):
            et = expression.table
            if not colnames:
                table_rname = et._ot and self.QUOTE_TEMPLATE % et._tablename or et._rname or self.QUOTE_TEMPLATE % et._tablename
                out = '%s.%s' % (table_rname, expression._rname or (self.QUOTE_TEMPLATE % (expression.name)))
            else:
                out = '%s.%s' % (self.QUOTE_TEMPLATE % et._tablename, self.QUOTE_TEMPLATE % expression.name)
            if field_type == 'string' and not expression.type in (
                'string','text','json','password'):
                out = self.CAST(out, self.types['text'])
            return out
        elif isinstance(expression, (Expression, Query)):
            first = expression.first
            second = expression.second
            op = expression.op
            optional_args = expression.optional_args or {}
            if not second is None:
                out = op(first, second, **optional_args)
            elif not first is None:
                out = op(first,**optional_args)
            elif isinstance(op, str):
                if op.endswith(';'):
                    op=op[:-1]
                out = '(%s)' % op
            else:
                out = op()
            return out
        elif field_type:
            return str(self.represent(expression,field_type))
        elif isinstance(expression,(list,tuple)):
            return ','.join(self.represent(item,field_type) \
                                for item in expression)
        elif isinstance(expression, bool):
            return '1' if expression else '0'
        else:
            return str(expression)

    def table_alias(self, tbl):
        if not isinstance(tbl, Table):
            tbl = self.db[tbl]
        return tbl.sqlsafe_alias


    def alias(self, table, alias):
        """
        Given a table object, makes a new table object
        with alias name.
        """
        other = copy.copy(table)
        other['_ot'] = other._ot or other.sqlsafe
        other['ALL'] = SQLALL(other)
        other['_tablename'] = alias
        for fieldname in other.fields:
            other[fieldname] = copy.copy(other[fieldname])
            other[fieldname]._tablename = alias
            other[fieldname].tablename = alias
            other[fieldname].table = other
        table._db[alias] = other
        return other

    def _truncate(self, table, mode=''):
        return ['TRUNCATE TABLE %s %s;' % (table.sqlsafe, mode or '')]

    def truncate(self, table, mode= ' '):
        # Prepare functions "write_to_logfile" and "close_logfile"
        try:
            queries = table._db._adapter._truncate(table, mode)
            for query in queries:
                self.log(query + '\n', table)
                self.execute(query)
            self.log('success!\n', table)
        finally:
            pass

    def _update(self, tablename, query, fields):
        if query:
            if use_common_filters(query):
                query = self.common_filter(query, [tablename])
            sql_w = ' WHERE ' + self.expand(query)
        else:
            sql_w = ''
        sql_v = ','.join(['%s=%s' % (field.sqlsafe_name,
                                     self.expand(value, field.type)) \
                              for (field, value) in fields])
        tablename = self.db[tablename].sqlsafe
        return 'UPDATE %s SET %s%s;' % (tablename, sql_v, sql_w)

    def update(self, tablename, query, fields):
        sql = self._update(tablename, query, fields)
        try:
            self.execute(sql)
        except Exception:
            e = sys.exc_info()[1]
            table = self.db[tablename]
            if hasattr(table,'_on_update_error'):
                return table._on_update_error(table,query,fields,e)
            raise e
        try:
            return self.cursor.rowcount
        except:
            return None

    def _delete(self, tablename, query):
        if query:
            if use_common_filters(query):
                query = self.common_filter(query, [tablename])
            sql_w = ' WHERE ' + self.expand(query)
        else:
            sql_w = ''
        tablename = self.db[tablename].sqlsafe
        return 'DELETE FROM %s%s;' % (tablename, sql_w)

    def delete(self, tablename, query):
        sql = self._delete(tablename, query)
        ### special code to handle CASCADE in SQLite & SpatiaLite
        db = self.db
        table = db[tablename]
        if self.dbengine in ('sqlite', 'spatialite') and table._referenced_by:
            deleted = [x[table._id.name] for x in db(query).select(table._id)]
        ### end special code to handle CASCADE in SQLite & SpatiaLite
        self.execute(sql)
        try:
            counter = self.cursor.rowcount
        except:
            counter =  None
        ### special code to handle CASCADE in SQLite & SpatiaLite
        if self.dbengine in ('sqlite', 'spatialite') and counter:
            for field in table._referenced_by:
                if field.type=='reference '+table._tablename \
                        and field.ondelete=='CASCADE':
                    db(field.belongs(deleted)).delete()
        ### end special code to handle CASCADE in SQLite & SpatiaLite
        return counter

    def get_table(self, query):
        tablenames = self.tables(query)
        if len(tablenames)==1:
            return tablenames[0]
        elif len(tablenames)<1:
            raise RuntimeError("No table selected")
        else:
            raise RuntimeError("Too many tables selected")

    def expand_all(self, fields, tablenames):
        db = self.db
        new_fields = []
        append = new_fields.append
        for item in fields:
            if isinstance(item,SQLALL):
                new_fields += item._table
            elif isinstance(item,str):
                m = self.REGEX_TABLE_DOT_FIELD.match(item)
                if m:
                    tablename,fieldname = m.groups()
                    append(db[tablename][fieldname])
                else:
                    append(Expression(db,lambda item=item:item))
            else:
                append(item)
        # ## if no fields specified take them all from the requested tables
        if not new_fields:
            for table in tablenames:
                for field in db[table]:
                    append(field)
        return new_fields

    def _select(self, query, fields, attributes):
        tables = self.tables
        for key in set(attributes.keys())-SELECT_ARGS:
            raise SyntaxError('invalid select attribute: %s' % key)
        args_get = attributes.get
        tablenames = tables(query)
        tablenames_for_common_filters = tablenames
        for field in fields:
            if isinstance(field, basestring):
                m = self.REGEX_TABLE_DOT_FIELD.match(field)
                if m:
                    tn,fn = m.groups()
                    field = self.db[tn][fn]
            for tablename in tables(field):
                if not tablename in tablenames:
                    tablenames.append(tablename)

        if len(tablenames) < 1:
            raise SyntaxError('Set: no tables selected')
        def colexpand(field):
            return self.expand(field, colnames=True)
        self._colnames = map(colexpand, fields)
        def geoexpand(field):
            if isinstance(field.type,str) and field.type.startswith('geometry') and isinstance(field, Field):
                field = field.st_astext()
            return self.expand(field)
        sql_f = ', '.join(map(geoexpand, fields))
        sql_o = ''
        sql_s = ''
        left = args_get('left', False)
        inner_join = args_get('join', False)
        distinct = args_get('distinct', False)
        groupby = args_get('groupby', False)
        orderby = args_get('orderby', False)
        having = args_get('having', False)
        limitby = args_get('limitby', False)
        orderby_on_limitby = args_get('orderby_on_limitby', True)
        for_update = args_get('for_update', False)
        if self.can_select_for_update is False and for_update is True:
            raise SyntaxError('invalid select attribute: for_update')
        if distinct is True:
            sql_s += 'DISTINCT'
        elif distinct:
            sql_s += 'DISTINCT ON (%s)' % distinct
        if inner_join:
            icommand = self.JOIN()
            if not isinstance(inner_join, (tuple, list)):
                inner_join = [inner_join]
            ijoint = [t._tablename for t in inner_join
                      if not isinstance(t,Expression)]
            ijoinon = [t for t in inner_join if isinstance(t, Expression)]
            itables_to_merge={} #issue 490
            [itables_to_merge.update(
                    dict.fromkeys(tables(t))) for t in ijoinon]
            ijoinont = [t.first._tablename for t in ijoinon]
            [itables_to_merge.pop(t) for t in ijoinont
             if t in itables_to_merge] #issue 490
            iimportant_tablenames = ijoint + ijoinont + itables_to_merge.keys()
            iexcluded = [t for t in tablenames
                         if not t in iimportant_tablenames]
        if left:
            join = attributes['left']
            command = self.LEFT_JOIN()
            if not isinstance(join, (tuple, list)):
                join = [join]
            joint = [t._tablename for t in join
                     if not isinstance(t, Expression)]
            joinon = [t for t in join if isinstance(t, Expression)]
            #patch join+left patch (solves problem with ordering in left joins)
            tables_to_merge={}
            [tables_to_merge.update(
                    dict.fromkeys(tables(t))) for t in joinon]
            joinont = [t.first._tablename for t in joinon]
            [tables_to_merge.pop(t) for t in joinont if t in tables_to_merge]
            tablenames_for_common_filters = [t for t in tablenames
                        if not t in joinont ]
            important_tablenames = joint + joinont + tables_to_merge.keys()
            excluded = [t for t in tablenames
                        if not t in important_tablenames ]
        else:
            excluded = tablenames

        if use_common_filters(query):
            query = self.common_filter(query,tablenames_for_common_filters)
        sql_w = ' WHERE ' + self.expand(query) if query else ''

        if inner_join and not left:
            sql_t = ', '.join([self.table_alias(t) for t in iexcluded + \
                                   itables_to_merge.keys()])
            for t in ijoinon:
                sql_t += ' %s %s' % (icommand, t)
        elif not inner_join and left:
            sql_t = ', '.join([self.table_alias(t) for t in excluded + \
                                   tables_to_merge.keys()])
            if joint:
                sql_t += ' %s %s' % (command,
                                     ','.join([t for t in joint]))
            for t in joinon:
                sql_t += ' %s %s' % (command, t)
        elif inner_join and left:
            all_tables_in_query = set(important_tablenames + \
                                      iimportant_tablenames + \
                                      tablenames)
            tables_in_joinon = set(joinont + ijoinont)
            tables_not_in_joinon = \
                all_tables_in_query.difference(tables_in_joinon)
            sql_t = ','.join([self.table_alias(t) for t in tables_not_in_joinon])
            for t in ijoinon:
                sql_t += ' %s %s' % (icommand, t)
            if joint:
                sql_t += ' %s %s' % (command,
                                     ','.join([t for t in joint]))
            for t in joinon:
                sql_t += ' %s %s' % (command, t)
        else:
            sql_t = ', '.join(self.table_alias(t) for t in tablenames)
        if groupby:
            if isinstance(groupby, (list, tuple)):
                groupby = xorify(groupby)
            sql_o += ' GROUP BY %s' % self.expand(groupby)
            if having:
                sql_o += ' HAVING %s' % attributes['having']
        if orderby:
            if isinstance(orderby, (list, tuple)):
                orderby = xorify(orderby)
            if str(orderby) == '<random>':
                sql_o += ' ORDER BY %s' % self.RANDOM()
            else:
                sql_o += ' ORDER BY %s' % self.expand(orderby)
        if (limitby and not groupby and tablenames and orderby_on_limitby and not orderby):
            sql_o += ' ORDER BY %s' % ', '.join(
                [self.db[t][x].sqlsafe for t in tablenames for x in (
                    hasattr(self.db[t],'_primarykey') and self.db[t]._primarykey
                    or ['_id']
                    )
                 ]
                )
        # oracle does not support limitby
        sql = self.select_limitby(sql_s, sql_f, sql_t, sql_w, sql_o, limitby)
        if for_update and self.can_select_for_update is True:
            sql = sql.rstrip(';') + ' FOR UPDATE;'
        return sql

    def select_limitby(self, sql_s, sql_f, sql_t, sql_w, sql_o, limitby):
        if limitby:
            (lmin, lmax) = limitby
            sql_o += ' LIMIT %i OFFSET %i' % (lmax - lmin, lmin)
        return 'SELECT %s %s FROM %s%s%s;' % \
            (sql_s, sql_f, sql_t, sql_w, sql_o)

    def _fetchall(self):
        return self.cursor.fetchall()

    def _select_aux(self,sql,fields,attributes):
        args_get = attributes.get
        cache = args_get('cache',None)
        if not cache:
            self.execute(sql)
            rows = self._fetchall()
        else:
            (cache_model, time_expire) = cache
            key = self.uri + '/' + sql + '/rows'
            if len(key)>200: key = hashlib_md5(key).hexdigest()
            def _select_aux2():
                self.execute(sql)
                return self._fetchall()
            rows = cache_model(key,_select_aux2,time_expire)
        if isinstance(rows,tuple):
            rows = list(rows)
        limitby = args_get('limitby', None) or (0,)
        rows = self.rowslice(rows,limitby[0],None)
        processor = args_get('processor',self.parse)
        cacheable = args_get('cacheable',False)
        return processor(rows,fields,self._colnames,cacheable=cacheable)

    def select(self, query, fields, attributes):
        """
        Always returns a Rows object, possibly empty.
        """
        sql = self._select(query, fields, attributes)
        cache = attributes.get('cache', None)
        if cache and attributes.get('cacheable',False):
            del attributes['cache']
            (cache_model, time_expire) = cache
            key = self.uri + '/' + sql
            if len(key)>200: key = hashlib_md5(key).hexdigest()
            args = (sql,fields,attributes)
            return cache_model(
                key,
                lambda self=self,args=args:self._select_aux(*args),
                time_expire)
        else:
            return self._select_aux(sql,fields,attributes)

    def _count(self, query, distinct=None):
        tablenames = self.tables(query)
        if query:
            if use_common_filters(query):
                query = self.common_filter(query, tablenames)
            sql_w = ' WHERE ' + self.expand(query)
        else:
            sql_w = ''
        sql_t = ','.join(self.table_alias(t) for t in tablenames)
        if distinct:
            if isinstance(distinct,(list, tuple)):
                distinct = xorify(distinct)
            sql_d = self.expand(distinct)
            return 'SELECT count(DISTINCT %s) FROM %s%s;' % \
                (sql_d, sql_t, sql_w)
        return 'SELECT count(*) FROM %s%s;' % (sql_t, sql_w)

    def count(self, query, distinct=None):
        self.execute(self._count(query, distinct))
        return self.cursor.fetchone()[0]

    def tables(self, *queries):
        tables = set()
        for query in queries:
            if isinstance(query, Field):
                tables.add(query.tablename)
            elif isinstance(query, (Expression, Query)):
                if not query.first is None:
                    tables = tables.union(self.tables(query.first))
                if not query.second is None:
                    tables = tables.union(self.tables(query.second))
        return list(tables)

    def commit(self):
        if self.connection:
            return self.connection.commit()

    def rollback(self):
        if self.connection:
            return self.connection.rollback()

    def close_connection(self):
        if self.connection:
            r = self.connection.close()
            self.connection = None
            return r

    def distributed_transaction_begin(self, key):
        return

    def prepare(self, key):
        if self.connection: self.connection.prepare()

    def commit_prepared(self, key):
        if self.connection: self.connection.commit()

    def rollback_prepared(self, key):
        if self.connection: self.connection.rollback()

    def concat_add(self, tablename):
        return ', ADD '

    def constraint_name(self, table, fieldname):
        return '%s_%s__constraint' % (table,fieldname)

    def create_sequence_and_triggers(self, query, table, **args):
        self.execute(query)
        

    def log_execute(self, *a, **b):
        if not self.connection: raise ValueError(a[0])
        if not self.connection: return None
        command = a[0]
        if hasattr(self,'filter_sql_command'):
            command = self.filter_sql_command(command)
        if self.db._debug:
            LOGGER.debug('SQL: %s' % command)
        self.db._lastsql = command
        t0 = time.time()
        ret = self.cursor.execute(command, *a[1:], **b)
        self.db._timings.append((command,time.time()-t0))
        del self.db._timings[:-TIMINGSSIZE]
        return ret

    def execute(self, *a, **b):
        return self.log_execute(*a, **b)

    def represent(self, obj, fieldtype):
        field_is_type = fieldtype.startswith
        if isinstance(obj, CALLABLETYPES):
            obj = obj()
        if isinstance(fieldtype, SQLCustomType):
            value = fieldtype.encoder(obj)
            if fieldtype.type in ('string','text', 'json'):
                return self.adapt(value)
            return value
        if isinstance(obj, (Expression, Field)):
            return str(obj)
        if field_is_type('list:'):
            if not obj:
                obj = []
            elif not isinstance(obj, (list, tuple)):
                obj = [obj]
            if field_is_type('list:string'):
                obj = map(str,obj)
            else:
                obj = map(int,[o for o in obj if o != ''])
        # we don't want to bar_encode json objects
        if isinstance(obj, (list, tuple)) and (not fieldtype == "json"):
            obj = bar_encode(obj)
        if obj is None:
            return 'NULL'
        if obj == '' and not fieldtype[:2] in ['st', 'te', 'js', 'pa', 'up']:
            return 'NULL'
        r = self.represent_exceptions(obj, fieldtype)
        if not r is None:
            return r
        if fieldtype == 'boolean':
            if obj and not str(obj)[:1].upper() in '0F':
                return self.smart_adapt(self.TRUE)
            else:
                return self.smart_adapt(self.FALSE)
        if fieldtype == 'id' or fieldtype == 'integer':
            return str(long(obj))
        if field_is_type('decimal'):
            return str(obj)
        elif field_is_type('reference'): # reference
            # check for tablename first
            referenced = fieldtype[9:].strip()
            if referenced in self.db.tables:
                return str(long(obj))
            p = referenced.partition('.')
            if p[2] != '':
                try:
                    ftype = self.db[p[0]][p[2]].type
                    return self.represent(obj, ftype)
                except (ValueError, KeyError):
                    return repr(obj)
            elif isinstance(obj, (Row, Reference)):
                return str(obj['id'])
            return str(long(obj))
        elif fieldtype == 'double':
            return repr(float(obj))
        if isinstance(obj, unicode):
            obj = obj.encode(self.db_codec)
        if fieldtype == 'blob':
            obj = base64.b64encode(str(obj))
        elif fieldtype == 'date':
            if isinstance(obj, (datetime.date, datetime.datetime)):
                obj = obj.isoformat()[:10]
            else:
                obj = str(obj)
        elif fieldtype == 'datetime':
            if isinstance(obj, datetime.datetime):
                obj = obj.isoformat(self.T_SEP)[:19]
            elif isinstance(obj, datetime.date):
                obj = obj.isoformat()[:10]+self.T_SEP+'00:00:00'
            else:
                obj = str(obj)
        elif fieldtype == 'time':
            if isinstance(obj, datetime.time):
                obj = obj.isoformat()[:10]
            else:
                obj = str(obj)
        elif fieldtype == 'json':
            if not self.native_json:
                if have_serializers:
                    obj = serializers.json(obj)
                elif simplejson:
                    obj = simplejson.dumps(obj)
                else:
                    raise RuntimeError("missing simplejson")
        if not isinstance(obj,bytes):
            obj = bytes(obj)
        try:
            obj.decode(self.db_codec)
        except:
            obj = obj.decode('latin1').encode(self.db_codec)
        return self.adapt(obj)

    def represent_exceptions(self, obj, fieldtype):
        return None

    def lastrowid(self, table):
        return None

    def rowslice(self, rows, minimum=0, maximum=None):
        """
        By default this function does nothing;
        overload when db does not do slicing.
        """
        return rows

    def parse_value(self, value, field_type, blob_decode=True):
        if field_type != 'blob' and isinstance(value, str):
            try:
                value = value.decode(self.db._db_codec)
            except Exception:
                pass
        if isinstance(value, unicode):
            value = value.encode('utf-8')
        if isinstance(field_type, SQLCustomType):
            value = field_type.decoder(value)
        if not isinstance(field_type, str) or value is None:
            return value
        elif field_type in ('string', 'text', 'password', 'upload', 'dict'):
            return value
        elif field_type.startswith('geo'):
            return value
        elif field_type == 'blob' and not blob_decode:
            return value
        else:
            key = REGEX_TYPE.match(field_type).group(0)
            return self.parsemap[key](value,field_type)

    def parse_reference(self, value, field_type):
        referee = field_type[10:].strip()
        if not '.' in referee:
            value = Reference(value)
            value._table, value._record = self.db[referee], None
        return value

    def parse_boolean(self, value, field_type):
        return value == self.TRUE or str(value)[:1].lower() == 't'

    def parse_date(self, value, field_type):
        if isinstance(value, datetime.datetime):
            return value.date()
        if not isinstance(value, (datetime.date,datetime.datetime)):
            (y, m, d) = map(int, str(value)[:10].strip().split('-'))
            value = datetime.date(y, m, d)
        return value

    def parse_time(self, value, field_type):
        if not isinstance(value, datetime.time):
            time_items = map(int,str(value)[:8].strip().split(':')[:3])
            if len(time_items) == 3:
                (h, mi, s) = time_items
            else:
                (h, mi, s) = time_items + [0]
            value = datetime.time(h, mi, s)
        return value

    def parse_datetime(self, value, field_type):
        if not isinstance(value, datetime.datetime):
            value = str(value)
            date_part,time_part,timezone = value[:10],value[11:19],value[19:]
            if '+' in timezone:
                ms,tz = timezone.split('+')
                h,m = tz.split(':')
                dt = datetime.timedelta(seconds=3600*int(h)+60*int(m))
            elif '-' in timezone:
                ms,tz = timezone.split('-')
                h,m = tz.split(':')
                dt = -datetime.timedelta(seconds=3600*int(h)+60*int(m))
            else:
                dt = None
            (y, m, d) = map(int,date_part.split('-'))
            time_parts = time_part and time_part.split(':')[:3] or (0,0,0)
            while len(time_parts)<3: time_parts.append(0)
            time_items = map(int,time_parts)
            (h, mi, s) = time_items
            value = datetime.datetime(y, m, d, h, mi, s)
            if dt:
                value = value + dt
        return value

    def parse_blob(self, value, field_type):
        return base64.b64decode(str(value))

    def parse_decimal(self, value, field_type):
        decimals = int(field_type[8:-1].split(',')[-1])
        if self.dbengine in ('sqlite', 'spatialite'):
            value = ('%.' + str(decimals) + 'f') % value
        if not isinstance(value, decimal.Decimal):
            value = decimal.Decimal(str(value))
        return value

    def parse_list_integers(self, value, field_type):
        if not isinstance(self, NoSQLAdapter):
            value = bar_decode_integer(value)
        return value

    def parse_list_references(self, value, field_type):
        if not isinstance(self, NoSQLAdapter):
            value = bar_decode_integer(value)
        return [self.parse_reference(r, field_type[5:]) for r in value]

    def parse_list_strings(self, value, field_type):
        if not isinstance(self, NoSQLAdapter):
            value = bar_decode_string(value)
        return value

    def parse_id(self, value, field_type):
        return long(value)

    def parse_integer(self, value, field_type):
        return long(value)

    def parse_double(self, value, field_type):
        return float(value)

    def parse_json(self, value, field_type):
        if not self.native_json:
            if not isinstance(value, basestring):
                raise RuntimeError('json data not a string')
            if isinstance(value, unicode):
                value = value.encode('utf-8')
            if have_serializers:
                value = serializers.loads_json(value)
            elif simplejson:
                value = simplejson.loads(value)
            else:
                raise RuntimeError("missing simplejson")
        return value

    def build_parsemap(self):
        self.parsemap = {
            'id':self.parse_id,
            'integer':self.parse_integer,
            'bigint':self.parse_integer,
            'float':self.parse_double,
            'double':self.parse_double,
            'reference':self.parse_reference,
            'boolean':self.parse_boolean,
            'date':self.parse_date,
            'time':self.parse_time,
            'datetime':self.parse_datetime,
            'blob':self.parse_blob,
            'decimal':self.parse_decimal,
            'json':self.parse_json,
            'list:integer':self.parse_list_integers,
            'list:reference':self.parse_list_references,
            'list:string':self.parse_list_strings,
            }

    def parse(self, rows, fields, colnames, blob_decode=True,
              cacheable = False):
        db = self.db
        virtualtables = []
        new_rows = []
        tmps = []
        for colname in colnames:
            col_m = self.REGEX_TABLE_DOT_FIELD.match(colname)
            if not col_m:
                tmps.append(None)
            else:
                tablename, fieldname = col_m.groups()
                table = db[tablename]
                field = table[fieldname]
                ft = field.type
                tmps.append((tablename, fieldname, table, field, ft))
        for (i,row) in enumerate(rows):
            new_row = Row()
            for (j,colname) in enumerate(colnames):
                value = row[j]
                tmp = tmps[j]
                if tmp:
                    (tablename,fieldname,table,field,ft) = tmp
                    colset = new_row.get(tablename, None)
                    if colset is None:
                        colset = new_row[tablename] = Row()
                        if tablename not in virtualtables:
                            virtualtables.append(tablename)
                    value = self.parse_value(value,ft,blob_decode)
                    if field.filter_out:
                        value = field.filter_out(value)
                    colset[fieldname] = value

                    # for backward compatibility
                    if ft=='id' and fieldname!='id' and \
                            not 'id' in table.fields:
                        colset['id'] = value

                    if ft == 'id' and not cacheable:
                        # temporary hack to deal with
                        # GoogleDatastoreAdapter
                        # references
                        if isinstance(self, GoogleDatastoreAdapter):
                            id = value.key.id() if self.use_ndb else value.key().id_or_name()
                            colset[fieldname] = id
                            colset.gae_item = value
                        else:
                            id = value
                        colset.update_record = RecordUpdater(colset,table,id)
                        colset.delete_record = RecordDeleter(table,id)
                        if table._db._lazy_tables:
                            colset['__get_lazy_reference__'] = LazyReferenceGetter(table, id)
                        for rfield in table._referenced_by:
                            referee_link = db._referee_name and \
                                db._referee_name % dict(
                                table=rfield.tablename,field=rfield.name)
                            if referee_link and not referee_link in colset:
                                colset[referee_link] = LazySet(rfield,id)
                else:
                    if not '_extra' in new_row:
                        new_row['_extra'] = Row()
                    new_row['_extra'][colname] = \
                        self.parse_value(value,
                                         fields[j].type,blob_decode)
                    new_column_name = \
                        REGEX_SELECT_AS_PARSER.search(colname)
                    if not new_column_name is None:
                        column_name = new_column_name.groups(0)
                        setattr(new_row,column_name[0],value)
            new_rows.append(new_row)
        rowsobj = Rows(db, new_rows, colnames, rawrows=rows)


        for tablename in virtualtables:
            table = db[tablename]
            fields_virtual = [(f,v) for (f,v) in table.iteritems()
                              if isinstance(v,FieldVirtual)]
            fields_lazy = [(f,v) for (f,v) in table.iteritems()
                           if isinstance(v,FieldMethod)]
            if fields_virtual or fields_lazy:
                for row in rowsobj.records:
                    box = row[tablename]
                    for f,v in fields_virtual:
                        try:
                            box[f] = v.f(row)
                        except AttributeError:
                            pass # not enough fields to define virtual field
                    for f,v in fields_lazy:
                        try:
                            box[f] = (v.handler or VirtualCommand)(v.f,row)
                        except AttributeError:
                            pass # not enough fields to define virtual field

            ### old style virtual fields
            for item in table.virtualfields:
                try:
                    rowsobj = rowsobj.setvirtualfields(**{tablename:item})
                except (KeyError, AttributeError):
                    # to avoid breaking virtualfields when partial select
                    pass
        return rowsobj

    def common_filter(self, query, tablenames):
        tenant_fieldname = self.db._request_tenant

        for tablename in tablenames:
            table = self.db[tablename]

            # deal with user provided filters
            if table._common_filter != None:
                query = query & table._common_filter(query)

            # deal with multi_tenant filters
            if tenant_fieldname in table:
                default = table[tenant_fieldname].default
                if not default is None:
                    newquery = table[tenant_fieldname] == default
                    if query is None:
                        query = newquery
                    else:
                        query = query & newquery
        return query

    def CASE(self,query,t,f):
        def represent(x):
            types = {type(True):'boolean',type(0):'integer',type(1.0):'double'}
            if x is None: return 'NULL'
            elif isinstance(x,Expression): return str(x)
            else: return self.represent(x,types.get(type(x),'string'))
        return Expression(self.db,'CASE WHEN %s THEN %s ELSE %s END' % \
                              (self.expand(query),represent(t),represent(f)))

    def sqlsafe_table(self, tablename, ot=None):
        if ot is not None:
            return ('%s AS ' + self.QUOTE_TEMPLATE) % (ot, tablename)
        return self.QUOTE_TEMPLATE % tablename

    def sqlsafe_field(self, fieldname):
        return self.QUOTE_TEMPLATE % fieldname

###################################################################################
# List of all the available adapters; they all extend BaseAdapter.
###################################################################################

class SQLiteAdapter(BaseAdapter):
    drivers = ('sqlite2','sqlite3')

    can_select_for_update = None    # support ourselves with BEGIN TRANSACTION

    def EXTRACT(self,field,what):
        return "web2py_extract('%s',%s)" % (what, self.expand(field))

    @staticmethod
    def web2py_extract(lookup, s):
        table = {
            'year': (0, 4),
            'month': (5, 7),
            'day': (8, 10),
            'hour': (11, 13),
            'minute': (14, 16),
            'second': (17, 19),
            }
        try:
            if lookup != 'epoch':
                (i, j) = table[lookup]
                return int(s[i:j])
            else:
                return time.mktime(datetime.datetime.strptime(s, '%Y-%m-%d %H:%M:%S').timetuple())
        except:
            return None

    @staticmethod
    def web2py_regexp(expression, item):
        return re.compile(expression).search(item) is not None

    def __init__(self, db, uri, pool_size=0, folder=None, db_codec ='UTF-8',
                 credential_decoder=IDENTITY, driver_args={},
                 adapter_args={}, do_connect=True, after_connection=None):
        self.db = db
        self.dbengine = "sqlite"
        self.uri = uri
        self.adapter_args = adapter_args
        if do_connect: self.find_driver(adapter_args)
        self.pool_size = 0
        self.folder = folder
        self.db_codec = db_codec
        self._after_connection = after_connection
        self.find_or_make_work_folder()
        path_encoding = sys.getfilesystemencoding() \
            or locale.getdefaultlocale()[1] or 'utf8'
        if uri.startswith('sqlite:memory'):
            self.dbpath = ':memory:'
        else:
            self.dbpath = uri.split('://',1)[1]
            if self.dbpath[0] != '/':
                if PYTHON_VERSION[0] == 2:
                    self.dbpath = pjoin(
                        self.folder.decode(path_encoding).encode('utf8'), self.dbpath)
                else:
                    self.dbpath = pjoin(self.folder, self.dbpath)
        if not 'check_same_thread' in driver_args:
            driver_args['check_same_thread'] = False
        if not 'detect_types' in driver_args and do_connect:
            driver_args['detect_types'] = self.driver.PARSE_DECLTYPES
        def connector(dbpath=self.dbpath, driver_args=driver_args):
            return self.driver.Connection(dbpath, **driver_args)
        self.connector = connector
        if do_connect: self.reconnect()

    def after_connection(self):
        self.connection.create_function('web2py_extract', 2,
                                        SQLiteAdapter.web2py_extract)
        self.connection.create_function("REGEXP", 2,
                                        SQLiteAdapter.web2py_regexp)

        if self.adapter_args.get('foreign_keys',True):
            self.execute('PRAGMA foreign_keys=ON;')

    def _truncate(self, table, mode=''):
        tablename = table._tablename
        return ['DELETE FROM %s;' % tablename,
                "DELETE FROM sqlite_sequence WHERE name='%s';" % tablename]

    def lastrowid(self, table):
        return self.cursor.lastrowid

    def REGEXP(self,first,second):
        return '(%s REGEXP %s)' % (self.expand(first),
                                   self.expand(second,'string'))

    def select(self, query, fields, attributes):
        """
        Simulate SELECT ... FOR UPDATE with BEGIN IMMEDIATE TRANSACTION.
        Note that the entire database, rather than one record, is locked
        (it will be locked eventually anyway by the following UPDATE).
        """
        if attributes.get('for_update', False) and not 'cache' in attributes:
            self.execute('BEGIN IMMEDIATE TRANSACTION;')
        return super(SQLiteAdapter, self).select(query, fields, attributes)

class SpatiaLiteAdapter(SQLiteAdapter):
    drivers = ('sqlite3','sqlite2')

    types = copy.copy(BaseAdapter.types)
    types.update(geometry='GEOMETRY')

    def __init__(self, db, uri, pool_size=0, folder=None, db_codec ='UTF-8',
                 credential_decoder=IDENTITY, driver_args={},
                 adapter_args={}, do_connect=True, srid=4326, after_connection=None):
        self.db = db
        self.dbengine = "spatialite"
        self.uri = uri
        if do_connect: self.find_driver(adapter_args)
        self.pool_size = 0
        self.folder = folder
        self.db_codec = db_codec
        self._after_connection = after_connection
        self.find_or_make_work_folder()
        self.srid = srid
        path_encoding = sys.getfilesystemencoding() \
            or locale.getdefaultlocale()[1] or 'utf8'
        if uri.startswith('spatialite:memory'):
            self.dbpath = ':memory:'
        else:
            self.dbpath = uri.split('://',1)[1]
            if self.dbpath[0] != '/':
                self.dbpath = pjoin(
                    self.folder.decode(path_encoding).encode('utf8'), self.dbpath)
        if not 'check_same_thread' in driver_args:
            driver_args['check_same_thread'] = False
        if not 'detect_types' in driver_args and do_connect:
            driver_args['detect_types'] = self.driver.PARSE_DECLTYPES
        def connector(dbpath=self.dbpath, driver_args=driver_args):
            return self.driver.Connection(dbpath, **driver_args)
        self.connector = connector
        if do_connect: self.reconnect()

    def after_connection(self):
        self.connection.enable_load_extension(True)
        # for Windows, rename libspatialite-2.dll to libspatialite.dll
        # Linux uses libspatialite.so
        # Mac OS X uses libspatialite.dylib
        libspatialite = SPATIALLIBS[platform.system()]
        self.execute(r'SELECT load_extension("%s");' % libspatialite)

        self.connection.create_function('web2py_extract', 2,
                                        SQLiteAdapter.web2py_extract)
        self.connection.create_function("REGEXP", 2,
                                        SQLiteAdapter.web2py_regexp)

    # GIS functions

    def ST_ASGEOJSON(self, first, second):
        return 'AsGeoJSON(%s,%s,%s)' %(self.expand(first),
            second['precision'], second['options'])

    def ST_ASTEXT(self, first):
        return 'AsText(%s)' %(self.expand(first))

    def ST_CONTAINS(self, first, second):
        return 'Contains(%s,%s)' %(self.expand(first),
                                   self.expand(second, first.type))

    def ST_DISTANCE(self, first, second):
        return 'Distance(%s,%s)' %(self.expand(first),
                                   self.expand(second, first.type))

    def ST_EQUALS(self, first, second):
        return 'Equals(%s,%s)' %(self.expand(first),
                                 self.expand(second, first.type))

    def ST_INTERSECTS(self, first, second):
        return 'Intersects(%s,%s)' %(self.expand(first),
                                     self.expand(second, first.type))

    def ST_OVERLAPS(self, first, second):
        return 'Overlaps(%s,%s)' %(self.expand(first),
                                   self.expand(second, first.type))

    def ST_SIMPLIFY(self, first, second):
        return 'Simplify(%s,%s)' %(self.expand(first),
                                   self.expand(second, 'double'))

    def ST_TOUCHES(self, first, second):
        return 'Touches(%s,%s)' %(self.expand(first),
                                  self.expand(second, first.type))

    def ST_WITHIN(self, first, second):
        return 'Within(%s,%s)' %(self.expand(first),
                                 self.expand(second, first.type))

    def represent(self, obj, fieldtype):
        field_is_type = fieldtype.startswith
        if field_is_type('geo'):
            srid = 4326 # Spatialite default srid for geometry
            geotype, parms = fieldtype[:-1].split('(')
            parms = parms.split(',')
            if len(parms) >= 2:
                schema, srid = parms[:2]
#             if field_is_type('geometry'):
            value = "ST_GeomFromText('%s',%s)" %(obj, srid)
#             elif field_is_type('geography'):
#                 value = "ST_GeogFromText('SRID=%s;%s')" %(srid, obj)
#             else:
#                 raise SyntaxError, 'Invalid field type %s' %fieldtype
            return value
        return BaseAdapter.represent(self, obj, fieldtype)


class JDBCSQLiteAdapter(SQLiteAdapter):
    drivers = ('zxJDBC_sqlite',)

    def __init__(self, db, uri, pool_size=0, folder=None, db_codec='UTF-8',
                 credential_decoder=IDENTITY, driver_args={},
                 adapter_args={}, do_connect=True, after_connection=None):
        self.db = db
        self.dbengine = "sqlite"
        self.uri = uri
        if do_connect: self.find_driver(adapter_args)
        self.pool_size = pool_size
        self.folder = folder
        self.db_codec = db_codec
        self._after_connection = after_connection
        self.find_or_make_work_folder()
        path_encoding = sys.getfilesystemencoding() \
            or locale.getdefaultlocale()[1] or 'utf8'
        if uri.startswith('sqlite:memory'):
            self.dbpath = ':memory:'
        else:
            self.dbpath = uri.split('://',1)[1]
            if self.dbpath[0] != '/':
                self.dbpath = pjoin(
                    self.folder.decode(path_encoding).encode('utf8'), self.dbpath)
        def connector(dbpath=self.dbpath,driver_args=driver_args):
            return self.driver.connect(
                self.driver.getConnection('jdbc:sqlite:'+dbpath),
                **driver_args)
        self.connector = connector
        if do_connect: self.reconnect()

    def after_connection(self):
        # FIXME http://www.zentus.com/sqlitejdbc/custom_functions.html for UDFs
        self.connection.create_function('web2py_extract', 2,
                                        SQLiteAdapter.web2py_extract)

    def execute(self, a):
        return self.log_execute(a)


class MySQLAdapter(BaseAdapter):
    drivers = ('MySQLdb','pymysql', 'mysqlconnector')

    commit_on_alter_table = True
    support_distributed_transaction = True
    types = {
        'boolean': 'CHAR(1)',
        'string': 'VARCHAR(%(length)s)',
        'text': 'LONGTEXT',
        'json': 'LONGTEXT',
        'password': 'VARCHAR(%(length)s)',
        'blob': 'LONGBLOB',
        'upload': 'VARCHAR(%(length)s)',
        'integer': 'INT',
        'bigint': 'BIGINT',
        'float': 'FLOAT',
        'double': 'DOUBLE',
        'decimal': 'NUMERIC(%(precision)s,%(scale)s)',
        'date': 'DATE',
        'time': 'TIME',
        'datetime': 'DATETIME',
        'id': 'INT AUTO_INCREMENT NOT NULL',
        'reference': 'INT, INDEX %(index_name)s (%(field_name)s), FOREIGN KEY (%(field_name)s) REFERENCES %(foreign_key)s ON DELETE %(on_delete_action)s',
        'list:integer': 'LONGTEXT',
        'list:string': 'LONGTEXT',
        'list:reference': 'LONGTEXT',
        'big-id': 'BIGINT AUTO_INCREMENT NOT NULL',
        'big-reference': 'BIGINT, INDEX %(index_name)s (%(field_name)s), FOREIGN KEY (%(field_name)s) REFERENCES %(foreign_key)s ON DELETE %(on_delete_action)s',
        'reference FK': ', CONSTRAINT  `FK_%(constraint_name)s` FOREIGN KEY (%(field_name)s) REFERENCES %(foreign_key)s ON DELETE %(on_delete_action)s',
        }

    QUOTE_TEMPLATE = "`%s`"

    def varquote(self,name):
        return varquote_aux(name,'`%s`')

    def RANDOM(self):
        return 'RAND()'

    def SUBSTRING(self,field,parameters):
        return 'SUBSTRING(%s,%s,%s)' % (self.expand(field),
                                        parameters[0], parameters[1])

    def EPOCH(self, first):
        return "UNIX_TIMESTAMP(%s)" % self.expand(first)

    def CONCAT(self, *items):
        return 'CONCAT(%s)' % ','.join(self.expand(x,'string') for x in items)

    def REGEXP(self,first,second):
        return '(%s REGEXP %s)' % (self.expand(first),
                                   self.expand(second,'string'))

    def _drop(self,table,mode):
        # breaks db integrity but without this mysql does not drop table
        table_rname = table.sqlsafe
        return ['SET FOREIGN_KEY_CHECKS=0;','DROP TABLE %s;' % table_rname,
                'SET FOREIGN_KEY_CHECKS=1;']

    def _insert_empty(self, table):
        return 'INSERT INTO %s VALUES (DEFAULT);' % (table.sqlsafe)

    def distributed_transaction_begin(self,key):
        self.execute('XA START;')

    def prepare(self,key):
        self.execute("XA END;")
        self.execute("XA PREPARE;")

    def commit_prepared(self,ley):
        self.execute("XA COMMIT;")

    def rollback_prepared(self,key):
        self.execute("XA ROLLBACK;")

    REGEX_URI = re.compile('^(?P<user>[^:@]+)(\:(?P<password>[^@]*))?@(?P<host>[^\:/]+)(\:(?P<port>[0-9]+))?/(?P<db>[^?]+)(\?set_encoding=(?P<charset>\w+))?$')

    def __init__(self,db,uri,pool_size=0,folder=None,db_codec ='UTF-8',
                 credential_decoder=IDENTITY, driver_args={},
                 adapter_args={}, do_connect=True, after_connection=None):
        self.db = db
        self.dbengine = "mysql"
        self.uri = uri
        if do_connect: self.find_driver(adapter_args,uri)
        self.pool_size = pool_size
        self.folder = folder
        self.db_codec = db_codec
        self._after_connection = after_connection
        self.find_or_make_work_folder()
        ruri = uri.split('://',1)[1]
        m = self.REGEX_URI.match(ruri)
        if not m:
            raise SyntaxError(
                "Invalid URI string in DAL: %s" % self.uri)
        user = credential_decoder(m.group('user'))
        if not user:
            raise SyntaxError('User required')
        password = credential_decoder(m.group('password'))
        if not password:
            password = ''
        host = m.group('host')
        if not host:
            raise SyntaxError('Host name required')
        db = m.group('db')
        if not db:
            raise SyntaxError('Database name required')
        port = int(m.group('port') or '3306')
        charset = m.group('charset') or 'utf8'
        driver_args.update(db=db,
                           user=credential_decoder(user),
                           passwd=credential_decoder(password),
                           host=host,
                           port=port,
                           charset=charset)


        def connector(driver_args=driver_args):
            return self.driver.connect(**driver_args)
        self.connector = connector
        if do_connect: self.reconnect()

    def after_connection(self):
        self.execute('SET FOREIGN_KEY_CHECKS=1;')
        self.execute("SET sql_mode='NO_BACKSLASH_ESCAPES';")

    def lastrowid(self,table):
        self.execute('select last_insert_id();')
        return int(self.cursor.fetchone()[0])


class PostgreSQLAdapter(BaseAdapter):
    drivers = ('psycopg2','pg8000')

    QUOTE_TEMPLATE = '"%s"'

    support_distributed_transaction = True
    types = {
        'boolean': 'CHAR(1)',
        'string': 'VARCHAR(%(length)s)',
        'text': 'TEXT',
        'json': 'TEXT',
        'password': 'VARCHAR(%(length)s)',
        'blob': 'BYTEA',
        'upload': 'VARCHAR(%(length)s)',
        'integer': 'INTEGER',
        'bigint': 'BIGINT',
        'float': 'FLOAT',
        'double': 'FLOAT8',
        'decimal': 'NUMERIC(%(precision)s,%(scale)s)',
        'date': 'DATE',
        'time': 'TIME',
        'datetime': 'TIMESTAMP',
        'id': 'SERIAL PRIMARY KEY',
        'reference': 'INTEGER REFERENCES %(foreign_key)s ON DELETE %(on_delete_action)s',
        'list:integer': 'TEXT',
        'list:string': 'TEXT',
        'list:reference': 'TEXT',
        'geometry': 'GEOMETRY',
        'geography': 'GEOGRAPHY',
        'big-id': 'BIGSERIAL PRIMARY KEY',
        'big-reference': 'BIGINT REFERENCES %(foreign_key)s ON DELETE %(on_delete_action)s',
        'reference FK': ', CONSTRAINT  "FK_%(constraint_name)s" FOREIGN KEY (%(field_name)s) REFERENCES %(foreign_key)s ON DELETE %(on_delete_action)s',
        'reference TFK': ' CONSTRAINT  "FK_%(foreign_table)s_PK" FOREIGN KEY (%(field_name)s) REFERENCES %(foreign_table)s (%(foreign_key)s) ON DELETE %(on_delete_action)s',

        }


    def varquote(self,name):
        return varquote_aux(name,'"%s"')

    def adapt(self,obj):
        if self.driver_name == 'psycopg2':
            return psycopg2_adapt(obj).getquoted()
        elif self.driver_name == 'pg8000':
            return "'%s'" % str(obj).replace("%","%%").replace("'","''")
        else:
            return "'%s'" % str(obj).replace("'","''")

    def sequence_name(self,table):
        return self.QUOTE_TEMPLATE % (table + '_id_seq')

    def RANDOM(self):
        return 'RANDOM()'

    def ADD(self, first, second):
        t = first.type
        if t in ('text','string','password', 'json', 'upload','blob'):
            return '(%s || %s)' % (self.expand(first), self.expand(second, t))
        else:
            return '(%s + %s)' % (self.expand(first), self.expand(second, t))

    def distributed_transaction_begin(self,key):
        return

    def prepare(self,key):
        self.execute("PREPARE TRANSACTION '%s';" % key)

    def commit_prepared(self,key):
        self.execute("COMMIT PREPARED '%s';" % key)

    def rollback_prepared(self,key):
        self.execute("ROLLBACK PREPARED '%s';" % key)

    def create_sequence_and_triggers(self, query, table, **args):
        # following lines should only be executed if table._sequence_name does not exist
        # self.execute('CREATE SEQUENCE %s;' % table._sequence_name)
        # self.execute("ALTER TABLE %s ALTER COLUMN %s SET DEFAULT NEXTVAL('%s');" \
        #              % (table._tablename, table._fieldname, table._sequence_name))
        self.execute(query)

    REGEX_URI = re.compile('^(?P<user>[^:@]+)(\:(?P<password>[^@]*))?@(?P<host>[^\:@]+)(\:(?P<port>[0-9]+))?/(?P<db>[^\?]+)(\?sslmode=(?P<sslmode>.+))?$')

    def __init__(self,db,uri,pool_size=0,folder=None,db_codec ='UTF-8',
                 credential_decoder=IDENTITY, driver_args={},
                 adapter_args={}, do_connect=True, srid=4326,
                 after_connection=None):
        self.db = db
        self.dbengine = "postgres"
        self.uri = uri
        if do_connect: self.find_driver(adapter_args,uri)
        self.pool_size = pool_size
        self.folder = folder
        self.db_codec = db_codec
        self._after_connection = after_connection
        self.srid = srid
        self.find_or_make_work_folder()
        ruri = uri.split('://',1)[1]
        m = self.REGEX_URI.match(ruri)
        if not m:
            raise SyntaxError("Invalid URI string in DAL")
        user = credential_decoder(m.group('user'))
        if not user:
            raise SyntaxError('User required')
        password = credential_decoder(m.group('password'))
        if not password:
            password = ''
        host = m.group('host')
        if not host:
            raise SyntaxError('Host name required')
        db = m.group('db')
        if not db:
            raise SyntaxError('Database name required')
        port = m.group('port') or '5432'
        sslmode = m.group('sslmode')
        if sslmode:
            msg = ("dbname='%s' user='%s' host='%s' "
                   "port=%s password='%s' sslmode='%s'") \
                   % (db, user, host, port, password, sslmode)
        else:
            msg = ("dbname='%s' user='%s' host='%s' "
                   "port=%s password='%s'") \
                   % (db, user, host, port, password)
        # choose diver according uri
        if self.driver:
            self.__version__ = "%s %s" % (self.driver.__name__,
                                          self.driver.__version__)
        else:
            self.__version__ = None
        def connector(msg=msg,driver_args=driver_args):
            return self.driver.connect(msg,**driver_args)
        self.connector = connector
        if do_connect: self.reconnect()

    def after_connection(self):
        self.connection.set_client_encoding('UTF8')
        self.execute("SET standard_conforming_strings=on;")
        self.try_json()

    def lastrowid(self,table = None):
        self.execute("select lastval()")
        return int(self.cursor.fetchone()[0])

    def try_json(self):
        # check JSON data type support
        # (to be added to after_connection)
        if self.driver_name == "pg8000":
            supports_json = self.connection.server_version >= "9.2.0"
        elif (self.driver_name == "psycopg2") and \
             (self.driver.__version__ >= "2.0.12"):
            supports_json = self.connection.server_version >= 90200
        elif self.driver_name == "zxJDBC":
            supports_json = self.connection.dbversion >= "9.2.0"
        else: supports_json = None
        if supports_json:
            self.types["json"] = "JSON"
            self.native_json = True
        else: LOGGER.debug("Your database version does not support the JSON data type (using TEXT instead)")

    def LIKE(self,first,second):
        args = (self.expand(first), self.expand(second,'string'))
        if not first.type in ('string', 'text', 'json'):
            return '(%s LIKE %s)' % (
                self.CAST(args[0], 'CHAR(%s)' % first.length), args[1])
        else:
            return '(%s LIKE %s)' % args

    def ILIKE(self,first,second):
        args = (self.expand(first), self.expand(second,'string'))
        if not first.type in ('string', 'text', 'json'):
            return '(%s LIKE %s)' % (
                self.CAST(args[0], 'CHAR(%s)' % first.length), args[1])
        else:
            return '(%s ILIKE %s)' % args

    def REGEXP(self,first,second):
        return '(%s ~ %s)' % (self.expand(first),
                              self.expand(second,'string'))

    def STARTSWITH(self,first,second):
        return '(%s ILIKE %s)' % (self.expand(first),
                                  self.expand(second+'%','string'))

    def ENDSWITH(self,first,second):
        return '(%s ILIKE %s)' % (self.expand(first),
                                  self.expand('%'+second,'string'))

    # GIS functions

    def ST_ASGEOJSON(self, first, second):
        """
        http://postgis.org/docs/ST_AsGeoJSON.html
        """
        return 'ST_AsGeoJSON(%s,%s,%s,%s)' %(second['version'],
            self.expand(first), second['precision'], second['options'])

    def ST_ASTEXT(self, first):
        """
        http://postgis.org/docs/ST_AsText.html
        """
        return 'ST_AsText(%s)' %(self.expand(first))

    def ST_X(self, first):
        """
        http://postgis.org/docs/ST_X.html
        """
        return 'ST_X(%s)' %(self.expand(first))

    def ST_Y(self, first):
        """
        http://postgis.org/docs/ST_Y.html
        """
        return 'ST_Y(%s)' %(self.expand(first))

    def ST_CONTAINS(self, first, second):
        """
        http://postgis.org/docs/ST_Contains.html
        """
        return 'ST_Contains(%s,%s)' %(self.expand(first), self.expand(second, first.type))

    def ST_DISTANCE(self, first, second):
        """
        http://postgis.org/docs/ST_Distance.html
        """
        return 'ST_Distance(%s,%s)' %(self.expand(first), self.expand(second, first.type))

    def ST_EQUALS(self, first, second):
        """
        http://postgis.org/docs/ST_Equals.html
        """
        return 'ST_Equals(%s,%s)' %(self.expand(first), self.expand(second, first.type))

    def ST_INTERSECTS(self, first, second):
        """
        http://postgis.org/docs/ST_Intersects.html
        """
        return 'ST_Intersects(%s,%s)' %(self.expand(first), self.expand(second, first.type))

    def ST_OVERLAPS(self, first, second):
        """
        http://postgis.org/docs/ST_Overlaps.html
        """
        return 'ST_Overlaps(%s,%s)' %(self.expand(first), self.expand(second, first.type))

    def ST_SIMPLIFY(self, first, second):
        """
        http://postgis.org/docs/ST_Simplify.html
        """
        return 'ST_Simplify(%s,%s)' %(self.expand(first), self.expand(second, 'double'))

    def ST_TOUCHES(self, first, second):
        """
        http://postgis.org/docs/ST_Touches.html
        """
        return 'ST_Touches(%s,%s)' %(self.expand(first), self.expand(second, first.type))

    def ST_WITHIN(self, first, second):
        """
        http://postgis.org/docs/ST_Within.html
        """
        return 'ST_Within(%s,%s)' %(self.expand(first), self.expand(second, first.type))

    def ST_DWITHIN(self, first, (second, third)):
        """
        http://postgis.org/docs/ST_DWithin.html
        """
        return 'ST_DWithin(%s,%s,%s)' %(self.expand(first),
                                        self.expand(second, first.type),
                                        self.expand(third, 'double'))

    def represent(self, obj, fieldtype):
        field_is_type = fieldtype.startswith
        if field_is_type('geo'):
            srid = 4326 # postGIS default srid for geometry
            geotype, parms = fieldtype[:-1].split('(')
            parms = parms.split(',')
            if len(parms) >= 2:
                schema, srid = parms[:2]
            if field_is_type('geometry'):
                value = "ST_GeomFromText('%s',%s)" %(obj, srid)
            elif field_is_type('geography'):
                value = "ST_GeogFromText('SRID=%s;%s')" %(srid, obj)
#             else:
#                 raise SyntaxError('Invalid field type %s' %fieldtype)
            return value
        return BaseAdapter.represent(self, obj, fieldtype)

    def _drop(self, table, mode='restrict'):
        if mode not in ['restrict', 'cascade', '']:
            raise ValueError('Invalid mode: %s' % mode)
        return ['DROP TABLE ' + table.sqlsafe + ' ' + str(mode) + ';']

class NewPostgreSQLAdapter(PostgreSQLAdapter):
    drivers = ('psycopg2','pg8000')

    types = {
        'boolean': 'CHAR(1)',
        'string': 'VARCHAR(%(length)s)',
        'text': 'TEXT',
        'json': 'TEXT',
        'password': 'VARCHAR(%(length)s)',
        'blob': 'BYTEA',
        'upload': 'VARCHAR(%(length)s)',
        'integer': 'INTEGER',
        'bigint': 'BIGINT',
        'float': 'FLOAT',
        'double': 'FLOAT8',
        'decimal': 'NUMERIC(%(precision)s,%(scale)s)',
        'date': 'DATE',
        'time': 'TIME',
        'datetime': 'TIMESTAMP',
        'id': 'SERIAL PRIMARY KEY',
        'reference': 'INTEGER REFERENCES %(foreign_key)s ON DELETE %(on_delete_action)s',
        'list:integer': 'BIGINT[]',
        'list:string': 'TEXT[]',
        'list:reference': 'BIGINT[]',
        'geometry': 'GEOMETRY',
        'geography': 'GEOGRAPHY',
        'big-id': 'BIGSERIAL PRIMARY KEY',
        'big-reference': 'BIGINT REFERENCES %(foreign_key)s ON DELETE %(on_delete_action)s',
        }

    def parse_list_integers(self, value, field_type):
        return value

    def parse_list_references(self, value, field_type):
        return [self.parse_reference(r, field_type[5:]) for r in value]

    def parse_list_strings(self, value, field_type):
        return value

    def represent(self, obj, fieldtype):
        field_is_type = fieldtype.startswith
        if field_is_type('list:'):
            if not obj:
                obj = []
            elif not isinstance(obj, (list, tuple)):
                obj = [obj]
            if field_is_type('list:string'):
                obj = map(str,obj)
            else:
                obj = map(int,obj)
            return 'ARRAY[%s]' % ','.join(repr(item) for item in obj)
        return BaseAdapter.represent(self, obj, fieldtype)


class JDBCPostgreSQLAdapter(PostgreSQLAdapter):
    drivers = ('zxJDBC',)

    REGEX_URI = re.compile('^(?P<user>[^:@]+)(\:(?P<password>[^@]*))?@(?P<host>[^\:/]+)(\:(?P<port>[0-9]+))?/(?P<db>.+)$')

    def __init__(self,db,uri,pool_size=0,folder=None,db_codec ='UTF-8',
                 credential_decoder=IDENTITY, driver_args={},
                 adapter_args={}, do_connect=True, after_connection=None    ):
        self.db = db
        self.dbengine = "postgres"
        self.uri = uri
        if do_connect: self.find_driver(adapter_args,uri)
        self.pool_size = pool_size
        self.folder = folder
        self.db_codec = db_codec
        self._after_connection = after_connection
        self.find_or_make_work_folder()
        ruri = uri.split('://',1)[1]
        m = self.REGEX_URI.match(ruri)
        if not m:
            raise SyntaxError("Invalid URI string in DAL")
        user = credential_decoder(m.group('user'))
        if not user:
            raise SyntaxError('User required')
        password = credential_decoder(m.group('password'))
        if not password:
            password = ''
        host = m.group('host')
        if not host:
            raise SyntaxError('Host name required')
        db = m.group('db')
        if not db:
            raise SyntaxError('Database name required')
        port = m.group('port') or '5432'
        msg = ('jdbc:postgresql://%s:%s/%s' % (host, port, db), user, password)
        def connector(msg=msg,driver_args=driver_args):
            return self.driver.connect(*msg,**driver_args)
        self.connector = connector
        if do_connect: self.reconnect()

    def after_connection(self):
        self.connection.set_client_encoding('UTF8')
        self.execute('BEGIN;')
        self.execute("SET CLIENT_ENCODING TO 'UNICODE';")
        self.try_json()


class OracleAdapter(BaseAdapter):
    drivers = ('cx_Oracle',)

    commit_on_alter_table = False
    types = {
        'boolean': 'CHAR(1)',
        'string': 'VARCHAR2(%(length)s)',
        'text': 'CLOB',
        'json': 'CLOB',
        'password': 'VARCHAR2(%(length)s)',
        'blob': 'CLOB',
        'upload': 'VARCHAR2(%(length)s)',
        'integer': 'INT',
        'bigint': 'NUMBER',
        'float': 'FLOAT',
        'double': 'BINARY_DOUBLE',
        'decimal': 'NUMERIC(%(precision)s,%(scale)s)',
        'date': 'DATE',
        'time': 'CHAR(8)',
        'datetime': 'DATE',
        'id': 'NUMBER PRIMARY KEY',
        'reference': 'NUMBER, CONSTRAINT %(constraint_name)s FOREIGN KEY (%(field_name)s) REFERENCES %(foreign_key)s ON DELETE %(on_delete_action)s',
        'list:integer': 'CLOB',
        'list:string': 'CLOB',
        'list:reference': 'CLOB',
        'big-id': 'NUMBER PRIMARY KEY',
        'big-reference': 'NUMBER, CONSTRAINT %(constraint_name)s FOREIGN KEY (%(field_name)s) REFERENCES %(foreign_key)s ON DELETE %(on_delete_action)s',
        'reference FK': ', CONSTRAINT FK_%(constraint_name)s FOREIGN KEY (%(field_name)s) REFERENCES %(foreign_key)s ON DELETE %(on_delete_action)s',
        'reference TFK': ' CONSTRAINT FK_%(foreign_table)s_PK FOREIGN KEY (%(field_name)s) REFERENCES %(foreign_table)s (%(foreign_key)s) ON DELETE %(on_delete_action)s',
        }


    def trigger_name(self,tablename):
        return '%s_trigger' % tablename

    def LEFT_JOIN(self):
        return 'LEFT OUTER JOIN'

    def RANDOM(self):
        return 'dbms_random.value'

    def NOT_NULL(self,default,field_type):
        return 'DEFAULT %s NOT NULL' % self.represent(default,field_type)

    def _drop(self,table,mode):
        sequence_name = table._sequence_name
        return ['DROP TABLE %s %s;' % (table.sqlsafe, mode), 'DROP SEQUENCE %s;' % sequence_name]

    def select_limitby(self, sql_s, sql_f, sql_t, sql_w, sql_o, limitby):
        if limitby:
            (lmin, lmax) = limitby
            if len(sql_w) > 1:
                sql_w_row = sql_w + ' AND w_row > %i' % lmin
            else:
                sql_w_row = 'WHERE w_row > %i' % lmin
            return 'SELECT %s %s FROM (SELECT w_tmp.*, ROWNUM w_row FROM (SELECT %s FROM %s%s%s) w_tmp WHERE ROWNUM<=%i) %s %s %s;' % (sql_s, sql_f, sql_f, sql_t, sql_w, sql_o, lmax, sql_t, sql_w_row, sql_o)
        return 'SELECT %s %s FROM %s%s%s;' % (sql_s, sql_f, sql_t, sql_w, sql_o)

    def constraint_name(self, tablename, fieldname):
        constraint_name = BaseAdapter.constraint_name(self, tablename, fieldname)
        if len(constraint_name)>30:
            constraint_name = '%s_%s__constraint' % (tablename[:10], fieldname[:7])
        return constraint_name

    def represent_exceptions(self, obj, fieldtype):
        if fieldtype == 'blob':
            obj = base64.b64encode(str(obj))
            return ":CLOB('%s')" % obj
        elif fieldtype == 'date':
            if isinstance(obj, (datetime.date, datetime.datetime)):
                obj = obj.isoformat()[:10]
            else:
                obj = str(obj)
            return "to_date('%s','yyyy-mm-dd')" % obj
        elif fieldtype == 'datetime':
            if isinstance(obj, datetime.datetime):
                obj = obj.isoformat()[:19].replace('T',' ')
            elif isinstance(obj, datetime.date):
                obj = obj.isoformat()[:10]+' 00:00:00'
            else:
                obj = str(obj)
            return "to_date('%s','yyyy-mm-dd hh24:mi:ss')" % obj
        return None

    def __init__(self,db,uri,pool_size=0,folder=None,db_codec ='UTF-8',
                 credential_decoder=IDENTITY, driver_args={},
                 adapter_args={}, do_connect=True, after_connection=None):
        self.db = db
        self.dbengine = "oracle"
        self.uri = uri
        if do_connect: self.find_driver(adapter_args,uri)
        self.pool_size = pool_size
        self.folder = folder
        self.db_codec = db_codec
        self._after_connection = after_connection
        self.find_or_make_work_folder()
        ruri = uri.split('://',1)[1]
        if not 'threaded' in driver_args:
            driver_args['threaded']=True
        def connector(uri=ruri,driver_args=driver_args):
            return self.driver.connect(uri,**driver_args)
        self.connector = connector
        if do_connect: self.reconnect()

    def after_connection(self):
        self.execute("ALTER SESSION SET NLS_DATE_FORMAT = 'YYYY-MM-DD HH24:MI:SS';")
        self.execute("ALTER SESSION SET NLS_TIMESTAMP_FORMAT = 'YYYY-MM-DD HH24:MI:SS';")

    oracle_fix = re.compile("[^']*('[^']*'[^']*)*\:(?P<clob>CLOB\('([^']+|'')*'\))")

    def execute(self, command, args=None):
        args = args or []
        i = 1
        while True:
            m = self.oracle_fix.match(command)
            if not m:
                break
            command = command[:m.start('clob')] + str(i) + command[m.end('clob'):]
            args.append(m.group('clob')[6:-2].replace("''", "'"))
            i += 1
        if command[-1:]==';':
            command = command[:-1]
        return self.log_execute(command, args)

    def create_sequence_and_triggers(self, query, table, **args):
        tablename = table._tablename
        id_name = table._id.name
        sequence_name = table._sequence_name
        trigger_name = table._trigger_name
        self.execute(query)
        self.execute('CREATE SEQUENCE %s START WITH 1 INCREMENT BY 1 NOMAXVALUE MINVALUE -1;' % sequence_name)
        self.execute("""
            CREATE OR REPLACE TRIGGER %(trigger_name)s BEFORE INSERT ON %(tablename)s FOR EACH ROW
            DECLARE
                curr_val NUMBER;
                diff_val NUMBER;
                PRAGMA autonomous_transaction;
            BEGIN
                IF :NEW.%(id)s IS NOT NULL THEN
                    EXECUTE IMMEDIATE 'SELECT %(sequence_name)s.nextval FROM dual' INTO curr_val;
                    diff_val := :NEW.%(id)s - curr_val - 1;
                    IF diff_val != 0 THEN
                      EXECUTE IMMEDIATE 'alter sequence %(sequence_name)s increment by '|| diff_val;
                      EXECUTE IMMEDIATE 'SELECT %(sequence_name)s.nextval FROM dual' INTO curr_val;
                      EXECUTE IMMEDIATE 'alter sequence %(sequence_name)s increment by 1';
                    END IF;
                END IF;
                SELECT %(sequence_name)s.nextval INTO :NEW.%(id)s FROM DUAL;
            END;
        """ % dict(trigger_name=trigger_name, tablename=tablename,
                   sequence_name=sequence_name,id=id_name))

    def lastrowid(self,table):
        sequence_name = table._sequence_name
        self.execute('SELECT %s.currval FROM dual;' % sequence_name)
        return long(self.cursor.fetchone()[0])

    #def parse_value(self, value, field_type, blob_decode=True):
    #    if blob_decode and isinstance(value, cx_Oracle.LOB):
    #        try:
    #            value = value.read()
    #        except self.driver.ProgrammingError:
    #            # After a subsequent fetch the LOB value is not valid anymore
    #            pass
    #    return BaseAdapter.parse_value(self, value, field_type, blob_decode)

    def _fetchall(self):
        if any(x[1]==cx_Oracle.CLOB for x in self.cursor.description):
            return [tuple([(c.read() if type(c) == cx_Oracle.LOB else c) \
                               for c in r]) for r in self.cursor]
        else:
            return self.cursor.fetchall()

    def sqlsafe_table(self, tablename, ot=None):
        if ot is not None:
            return (self.QUOTE_TEMPLATE + ' ' \
                    + self.QUOTE_TEMPLATE) % (ot, tablename)
        return self.QUOTE_TEMPLATE % tablename


class MSSQLAdapter(BaseAdapter):
    drivers = ('pyodbc',)
    T_SEP = 'T'
    
    QUOTE_TEMPLATE = '"%s"'

    types = {
        'boolean': 'BIT',
        'string': 'VARCHAR(%(length)s)',
        'text': 'TEXT',
        'json': 'TEXT',
        'password': 'VARCHAR(%(length)s)',
        'blob': 'IMAGE',
        'upload': 'VARCHAR(%(length)s)',
        'integer': 'INT',
        'bigint': 'BIGINT',
        'float': 'FLOAT',
        'double': 'FLOAT',
        'decimal': 'NUMERIC(%(precision)s,%(scale)s)',
        'date': 'DATETIME',
        'time': 'CHAR(8)',
        'datetime': 'DATETIME',
        'id': 'INT IDENTITY PRIMARY KEY',
        'reference': 'INT NULL, CONSTRAINT %(constraint_name)s FOREIGN KEY (%(field_name)s) REFERENCES %(foreign_key)s ON DELETE %(on_delete_action)s',
        'list:integer': 'TEXT',
        'list:string': 'TEXT',
        'list:reference': 'TEXT',
        'geometry': 'geometry',
        'geography': 'geography',
        'big-id': 'BIGINT IDENTITY PRIMARY KEY',
        'big-reference': 'BIGINT NULL, CONSTRAINT %(constraint_name)s FOREIGN KEY (%(field_name)s) REFERENCES %(foreign_key)s ON DELETE %(on_delete_action)s',
        'reference FK': ', CONSTRAINT FK_%(constraint_name)s FOREIGN KEY (%(field_name)s) REFERENCES %(foreign_key)s ON DELETE %(on_delete_action)s',
        'reference TFK': ' CONSTRAINT FK_%(foreign_table)s_PK FOREIGN KEY (%(field_name)s) REFERENCES %(foreign_table)s (%(foreign_key)s) ON DELETE %(on_delete_action)s',
        }

    def concat_add(self,tablename):
        return '; ALTER TABLE %s ADD ' % tablename

    def varquote(self,name):
        return varquote_aux(name,'[%s]')

    def EXTRACT(self,field,what):
        return "DATEPART(%s,%s)" % (what, self.expand(field))

    def LEFT_JOIN(self):
        return 'LEFT OUTER JOIN'

    def RANDOM(self):
        return 'NEWID()'

    def ALLOW_NULL(self):
        return ' NULL'

    def CAST(self, first, second):
        return first # apparently no cast necessary in MSSQL

    def SUBSTRING(self,field,parameters):
        return 'SUBSTRING(%s,%s,%s)' % (self.expand(field), parameters[0], parameters[1])

    def PRIMARY_KEY(self,key):
        return 'PRIMARY KEY CLUSTERED (%s)' % key

    def AGGREGATE(self, first, what):
        if what == 'LENGTH':
            what = 'LEN'
        return "%s(%s)" % (what, self.expand(first))


    def select_limitby(self, sql_s, sql_f, sql_t, sql_w, sql_o, limitby):
        if limitby:
            (lmin, lmax) = limitby
            sql_s += ' TOP %i' % lmax
        return 'SELECT %s %s FROM %s%s%s;' % (sql_s, sql_f, sql_t, sql_w, sql_o)

    TRUE = 1
    FALSE = 0

    REGEX_DSN = re.compile('^(?P<dsn>.+)$')
    REGEX_URI = re.compile('^(?P<user>[^:@]+)(\:(?P<password>[^@]*))?@(?P<host>[^\:/]+)(\:(?P<port>[0-9]+))?/(?P<db>[^\?]+)(\?(?P<urlargs>.*))?$')
    REGEX_ARGPATTERN = re.compile('(?P<argkey>[^=]+)=(?P<argvalue>[^&]*)')

    def __init__(self,db,uri,pool_size=0,folder=None,db_codec ='UTF-8',
                 credential_decoder=IDENTITY, driver_args={},
                 adapter_args={}, do_connect=True, srid=4326,
                 after_connection=None):
        self.db = db
        self.dbengine = "mssql"
        self.uri = uri
        if do_connect: self.find_driver(adapter_args,uri)
        self.pool_size = pool_size
        self.folder = folder
        self.db_codec = db_codec
        self._after_connection = after_connection
        self.srid = srid
        self.find_or_make_work_folder()
        # ## read: http://bytes.com/groups/python/460325-cx_oracle-utf8
        ruri = uri.split('://',1)[1]
        if '@' not in ruri:
            try:
                m = self.REGEX_DSN.match(ruri)
                if not m:
                    raise SyntaxError(
                        'Parsing uri string(%s) has no result' % self.uri)
                dsn = m.group('dsn')
                if not dsn:
                    raise SyntaxError('DSN required')
            except SyntaxError:
                e = sys.exc_info()[1]
                LOGGER.error('NdGpatch error')
                raise e
            # was cnxn = 'DSN=%s' % dsn
            cnxn = dsn
        else:
            m = self.REGEX_URI.match(ruri)
            if not m:
                raise SyntaxError(
                    "Invalid URI string in DAL: %s" % self.uri)
            user = credential_decoder(m.group('user'))
            if not user:
                raise SyntaxError('User required')
            password = credential_decoder(m.group('password'))
            if not password:
                password = ''
            host = m.group('host')
            if not host:
                raise SyntaxError('Host name required')
            db = m.group('db')
            if not db:
                raise SyntaxError('Database name required')
            port = m.group('port') or '1433'
            # Parse the optional url name-value arg pairs after the '?'
            # (in the form of arg1=value1&arg2=value2&...)
            # Default values (drivers like FreeTDS insist on uppercase parameter keys)
            argsdict = { 'DRIVER':'{SQL Server}' }
            urlargs = m.group('urlargs') or ''
            for argmatch in self.REGEX_ARGPATTERN.finditer(urlargs):
                argsdict[str(argmatch.group('argkey')).upper()] = argmatch.group('argvalue')
            urlargs = ';'.join(['%s=%s' % (ak, av) for (ak, av) in argsdict.iteritems()])
            cnxn = 'SERVER=%s;PORT=%s;DATABASE=%s;UID=%s;PWD=%s;%s' \
                % (host, port, db, user, password, urlargs)
        def connector(cnxn=cnxn,driver_args=driver_args):
            return self.driver.connect(cnxn,**driver_args)
        self.connector = connector
        if do_connect: self.reconnect()

    def lastrowid(self,table):
        #self.execute('SELECT @@IDENTITY;')
        self.execute('SELECT SCOPE_IDENTITY();')
        return long(self.cursor.fetchone()[0])

    def rowslice(self,rows,minimum=0,maximum=None):
        if maximum is None:
            return rows[minimum:]
        return rows[minimum:maximum]

    def EPOCH(self, first):
        return "DATEDIFF(second, '1970-01-01 00:00:00', %s)" % self.expand(first)

    def CONCAT(self, *items):
        return '(%s)' % ' + '.join(self.expand(x,'string') for x in items)

    # GIS Spatial Extensions

    # No STAsGeoJSON in MSSQL

    def ST_ASTEXT(self, first):
        return '%s.STAsText()' %(self.expand(first))

    def ST_CONTAINS(self, first, second):
        return '%s.STContains(%s)=1' %(self.expand(first), self.expand(second, first.type))

    def ST_DISTANCE(self, first, second):
        return '%s.STDistance(%s)' %(self.expand(first), self.expand(second, first.type))

    def ST_EQUALS(self, first, second):
        return '%s.STEquals(%s)=1' %(self.expand(first), self.expand(second, first.type))

    def ST_INTERSECTS(self, first, second):
        return '%s.STIntersects(%s)=1' %(self.expand(first), self.expand(second, first.type))

    def ST_OVERLAPS(self, first, second):
        return '%s.STOverlaps(%s)=1' %(self.expand(first), self.expand(second, first.type))

    # no STSimplify in MSSQL

    def ST_TOUCHES(self, first, second):
        return '%s.STTouches(%s)=1' %(self.expand(first), self.expand(second, first.type))

    def ST_WITHIN(self, first, second):
        return '%s.STWithin(%s)=1' %(self.expand(first), self.expand(second, first.type))

    def represent(self, obj, fieldtype):
        field_is_type = fieldtype.startswith
        if field_is_type('geometry'):
            srid = 0 # MS SQL default srid for geometry
            geotype, parms = fieldtype[:-1].split('(')
            if parms:
                srid = parms
            return "geometry::STGeomFromText('%s',%s)" %(obj, srid)
        elif fieldtype == 'geography':
            srid = 4326 # MS SQL default srid for geography
            geotype, parms = fieldtype[:-1].split('(')
            if parms:
                srid = parms
            return "geography::STGeomFromText('%s',%s)" %(obj, srid)
#             else:
#                 raise SyntaxError('Invalid field type %s' %fieldtype)
            return "geometry::STGeomFromText('%s',%s)" %(obj, srid)
        return BaseAdapter.represent(self, obj, fieldtype)


class MSSQL3Adapter(MSSQLAdapter):
    """ experimental support for pagination in MSSQL"""
    def select_limitby(self, sql_s, sql_f, sql_t, sql_w, sql_o, limitby):
        if limitby:
            (lmin, lmax) = limitby
            if lmin == 0:
                sql_s += ' TOP %i' % lmax
                return 'SELECT %s %s FROM %s%s%s;' % (sql_s, sql_f, sql_t, sql_w, sql_o)
            lmin += 1
            sql_o_inner = sql_o[sql_o.find('ORDER BY ')+9:]
            sql_g_inner = sql_o[:sql_o.find('ORDER BY ')]
            sql_f_outer = ['f_%s' % f for f in range(len(sql_f.split(',')))]
            sql_f_inner = [f for f in sql_f.split(',')]
            sql_f_iproxy = ['%s AS %s' % (o, n) for (o, n) in zip(sql_f_inner, sql_f_outer)]
            sql_f_iproxy = ', '.join(sql_f_iproxy)
            sql_f_oproxy = ', '.join(sql_f_outer)
            return 'SELECT %s %s FROM (SELECT %s ROW_NUMBER() OVER (ORDER BY %s) AS w_row, %s FROM %s%s%s) TMP WHERE w_row BETWEEN %i AND %s;' % (sql_s,sql_f_oproxy,sql_s,sql_f,sql_f_iproxy,sql_t,sql_w,sql_g_inner,lmin,lmax)
        return 'SELECT %s %s FROM %s%s%s;' % (sql_s,sql_f,sql_t,sql_w,sql_o)
    def rowslice(self,rows,minimum=0,maximum=None):
        return rows

class MSSQL4Adapter(MSSQLAdapter):
    """ support for true pagination in MSSQL >= 2012"""

    def select_limitby(self, sql_s, sql_f, sql_t, sql_w, sql_o, limitby):
        if limitby:
            (lmin, lmax) = limitby
            if lmin == 0:
                #top is still slightly faster, especially because
                #web2py's default to fetch references is to not specify
                #an orderby clause
                sql_s += ' TOP %i' % lmax
            else:
                if not sql_o:
                    #if there is no orderby, we can't use the brand new statements
                    #that being said, developer chose its own poison, so be it random
                    sql_o += ' ORDER BY %s' % self.RANDOM()
                sql_o += ' OFFSET %i ROWS FETCH NEXT %i ROWS ONLY' % (lmin, lmax - lmin)
        return 'SELECT %s %s FROM %s%s%s;' % \
                (sql_s, sql_f, sql_t, sql_w, sql_o)

    def rowslice(self,rows,minimum=0,maximum=None):
        return rows

class MSSQL2Adapter(MSSQLAdapter):
    drivers = ('pyodbc',)

    types = {
        'boolean': 'CHAR(1)',
        'string': 'NVARCHAR(%(length)s)',
        'text': 'NTEXT',
        'json': 'NTEXT',
        'password': 'NVARCHAR(%(length)s)',
        'blob': 'IMAGE',
        'upload': 'NVARCHAR(%(length)s)',
        'integer': 'INT',
        'bigint': 'BIGINT',
        'float': 'FLOAT',
        'double': 'FLOAT',
        'decimal': 'NUMERIC(%(precision)s,%(scale)s)',
        'date': 'DATETIME',
        'time': 'CHAR(8)',
        'datetime': 'DATETIME',
        'id': 'INT IDENTITY PRIMARY KEY',
        'reference': 'INT, CONSTRAINT %(constraint_name)s FOREIGN KEY (%(field_name)s) REFERENCES %(foreign_key)s ON DELETE %(on_delete_action)s',
        'list:integer': 'NTEXT',
        'list:string': 'NTEXT',
        'list:reference': 'NTEXT',
        'big-id': 'BIGINT IDENTITY PRIMARY KEY',
        'big-reference': 'BIGINT, CONSTRAINT %(constraint_name)s FOREIGN KEY (%(field_name)s) REFERENCES %(foreign_key)s ON DELETE %(on_delete_action)s',
        'reference FK': ', CONSTRAINT FK_%(constraint_name)s FOREIGN KEY (%(field_name)s) REFERENCES %(foreign_key)s ON DELETE %(on_delete_action)s',
        'reference TFK': ' CONSTRAINT FK_%(foreign_table)s_PK FOREIGN KEY (%(field_name)s) REFERENCES %(foreign_table)s (%(foreign_key)s) ON DELETE %(on_delete_action)s',
        }

    def represent(self, obj, fieldtype):
        value = BaseAdapter.represent(self, obj, fieldtype)
        if fieldtype in ('string','text', 'json') and value[:1]=="'":
            value = 'N'+value
        return value

    def execute(self,a):
        return self.log_execute(a.decode('utf8'))

class VerticaAdapter(MSSQLAdapter):
    drivers = ('pyodbc',)
    T_SEP = ' '

    types = {
        'boolean': 'BOOLEAN',
        'string': 'VARCHAR(%(length)s)',
        'text': 'BYTEA',
        'json': 'VARCHAR(%(length)s)',
        'password': 'VARCHAR(%(length)s)',
        'blob': 'BYTEA',
        'upload': 'VARCHAR(%(length)s)',
        'integer': 'INT',
        'bigint': 'BIGINT',
        'float': 'FLOAT',
        'double': 'DOUBLE PRECISION',
        'decimal': 'DECIMAL(%(precision)s,%(scale)s)',
        'date': 'DATE',
        'time': 'TIME',
        'datetime': 'DATETIME',
        'id': 'IDENTITY',
        'reference': 'INT REFERENCES %(foreign_key)s ON DELETE %(on_delete_action)s',
        'list:integer': 'BYTEA',
        'list:string': 'BYTEA',
        'list:reference': 'BYTEA',
        'big-reference': 'BIGINT REFERENCES %(foreign_key)s ON DELETE %(on_delete_action)s',
        }


    def EXTRACT(self, first, what):
        return "DATE_PART('%s', TIMESTAMP %s)" % (what, self.expand(first))

    def _truncate(self, table, mode=''):
        tablename = table._tablename
        return ['TRUNCATE %s %s;' % (tablename, mode or '')]

    def select_limitby(self, sql_s, sql_f, sql_t, sql_w, sql_o, limitby):
        if limitby:
            (lmin, lmax) = limitby
            sql_o += ' LIMIT %i OFFSET %i' % (lmax - lmin, lmin)
        return 'SELECT %s %s FROM %s%s%s;' % \
            (sql_s, sql_f, sql_t, sql_w, sql_o)

    def lastrowid(self,table):
        self.execute('SELECT LAST_INSERT_ID();')
        return long(self.cursor.fetchone()[0])

    def execute(self, a):
        return self.log_execute(a)

class SybaseAdapter(MSSQLAdapter):
    drivers = ('Sybase',)

    types = {
        'boolean': 'BIT',
        'string': 'CHAR VARYING(%(length)s)',
        'text': 'TEXT',
        'json': 'TEXT',
        'password': 'CHAR VARYING(%(length)s)',
        'blob': 'IMAGE',
        'upload': 'CHAR VARYING(%(length)s)',
        'integer': 'INT',
        'bigint': 'BIGINT',
        'float': 'FLOAT',
        'double': 'FLOAT',
        'decimal': 'NUMERIC(%(precision)s,%(scale)s)',
        'date': 'DATETIME',
        'time': 'CHAR(8)',
        'datetime': 'DATETIME',
        'id': 'INT IDENTITY PRIMARY KEY',
        'reference': 'INT NULL, CONSTRAINT %(constraint_name)s FOREIGN KEY (%(field_name)s) REFERENCES %(foreign_key)s ON DELETE %(on_delete_action)s',
        'list:integer': 'TEXT',
        'list:string': 'TEXT',
        'list:reference': 'TEXT',
        'geometry': 'geometry',
        'geography': 'geography',
        'big-id': 'BIGINT IDENTITY PRIMARY KEY',
        'big-reference': 'BIGINT NULL, CONSTRAINT %(constraint_name)s FOREIGN KEY (%(field_name)s) REFERENCES %(foreign_key)s ON DELETE %(on_delete_action)s',
        'reference FK': ', CONSTRAINT FK_%(constraint_name)s FOREIGN KEY (%(field_name)s) REFERENCES %(foreign_key)s ON DELETE %(on_delete_action)s',
        'reference TFK': ' CONSTRAINT FK_%(foreign_table)s_PK FOREIGN KEY (%(field_name)s) REFERENCES %(foreign_table)s (%(foreign_key)s) ON DELETE %(on_delete_action)s',
        }


    def __init__(self,db,uri,pool_size=0,folder=None,db_codec ='UTF-8',
                 credential_decoder=IDENTITY, driver_args={},
                 adapter_args={}, do_connect=True, srid=4326,
                 after_connection=None):
        self.db = db
        self.dbengine = "sybase"
        self.uri = uri
        if do_connect: self.find_driver(adapter_args,uri)
        self.pool_size = pool_size
        self.folder = folder
        self.db_codec = db_codec
        self._after_connection = after_connection
        self.srid = srid
        self.find_or_make_work_folder()
        # ## read: http://bytes.com/groups/python/460325-cx_oracle-utf8
        ruri = uri.split('://',1)[1]
        if '@' not in ruri:
            try:
                m = self.REGEX_DSN.match(ruri)
                if not m:
                    raise SyntaxError(
                        'Parsing uri string(%s) has no result' % self.uri)
                dsn = m.group('dsn')
                if not dsn:
                    raise SyntaxError('DSN required')
            except SyntaxError:
                e = sys.exc_info()[1]
                LOGGER.error('NdGpatch error')
                raise e
        else:
            m = self.REGEX_URI.match(uri)
            if not m:
                raise SyntaxError(
                    "Invalid URI string in DAL: %s" % self.uri)
            user = credential_decoder(m.group('user'))
            if not user:
                raise SyntaxError('User required')
            password = credential_decoder(m.group('password'))
            if not password:
                password = ''
            host = m.group('host')
            if not host:
                raise SyntaxError('Host name required')
            db = m.group('db')
            if not db:
                raise SyntaxError('Database name required')
            port = m.group('port') or '1433'

            dsn = 'sybase:host=%s:%s;dbname=%s' % (host,port,db)

            driver_args.update(user = credential_decoder(user),
                               password = credential_decoder(password))

        def connector(dsn=dsn,driver_args=driver_args):
            return self.driver.connect(dsn,**driver_args)
        self.connector = connector
        if do_connect: self.reconnect()


class FireBirdAdapter(BaseAdapter):
    drivers = ('kinterbasdb','firebirdsql','fdb','pyodbc')

    commit_on_alter_table = False
    support_distributed_transaction = True
    types = {
        'boolean': 'CHAR(1)',
        'string': 'VARCHAR(%(length)s)',
        'text': 'BLOB SUB_TYPE 1',
        'json': 'BLOB SUB_TYPE 1',
        'password': 'VARCHAR(%(length)s)',
        'blob': 'BLOB SUB_TYPE 0',
        'upload': 'VARCHAR(%(length)s)',
        'integer': 'INTEGER',
        'bigint': 'BIGINT',
        'float': 'FLOAT',
        'double': 'DOUBLE PRECISION',
        'decimal': 'DECIMAL(%(precision)s,%(scale)s)',
        'date': 'DATE',
        'time': 'TIME',
        'datetime': 'TIMESTAMP',
        'id': 'INTEGER PRIMARY KEY',
        'reference': 'INTEGER REFERENCES %(foreign_key)s ON DELETE %(on_delete_action)s',
        'list:integer': 'BLOB SUB_TYPE 1',
        'list:string': 'BLOB SUB_TYPE 1',
        'list:reference': 'BLOB SUB_TYPE 1',
        'big-id': 'BIGINT PRIMARY KEY',
        'big-reference': 'BIGINT REFERENCES %(foreign_key)s ON DELETE %(on_delete_action)s',
        }

    def sequence_name(self,tablename):
        return ('genid_' + self.QUOTE_TEMPLATE) % tablename

    def trigger_name(self,tablename):
        return 'trg_id_%s' % tablename

    def RANDOM(self):
        return 'RAND()'

    def EPOCH(self, first):
        return "DATEDIFF(second, '1970-01-01 00:00:00', %s)" % self.expand(first)

    def NOT_NULL(self,default,field_type):
        return 'DEFAULT %s NOT NULL' % self.represent(default,field_type)

    def SUBSTRING(self,field,parameters):
        return 'SUBSTRING(%s from %s for %s)' % (self.expand(field), parameters[0], parameters[1])

    def LENGTH(self, first):
        return "CHAR_LENGTH(%s)" % self.expand(first)

    def CONTAINS(self,first,second,case_sensitive=False):
        if first.type.startswith('list:'):
            second = Expression(None,self.CONCAT('|',Expression(
                        None,self.REPLACE(second,('|','||'))),'|'))
        return '(%s CONTAINING %s)' % (self.expand(first),
                                       self.expand(second, 'string'))

    def _drop(self,table,mode):
        sequence_name = table._sequence_name
        return ['DROP TABLE %s %s;' % (table.sqlsafe, mode), 'DROP GENERATOR %s;' % sequence_name]

    def select_limitby(self, sql_s, sql_f, sql_t, sql_w, sql_o, limitby):
        if limitby:
            (lmin, lmax) = limitby
            sql_s = ' FIRST %i SKIP %i %s' % (lmax - lmin, lmin, sql_s)
        return 'SELECT %s %s FROM %s%s%s;' % (sql_s, sql_f, sql_t, sql_w, sql_o)

    def _truncate(self,table,mode = ''):
        return ['DELETE FROM %s;' % table._tablename,
                'SET GENERATOR %s TO 0;' % table._sequence_name]

    REGEX_URI = re.compile('^(?P<user>[^:@]+)(\:(?P<password>[^@]*))?@(?P<host>[^\:/]+)(\:(?P<port>[0-9]+))?/(?P<db>.+?)(\?set_encoding=(?P<charset>\w+))?$')

    def __init__(self,db,uri,pool_size=0,folder=None,db_codec ='UTF-8',
                 credential_decoder=IDENTITY, driver_args={},
                 adapter_args={}, do_connect=True, after_connection=None):
        self.db = db
        self.dbengine = "firebird"
        self.uri = uri
        if do_connect: self.find_driver(adapter_args,uri)
        self.pool_size = pool_size
        self.folder = folder
        self.db_codec = db_codec
        self._after_connection = after_connection
        self.find_or_make_work_folder()
        ruri = uri.split('://',1)[1]
        m = self.REGEX_URI.match(ruri)
        if not m:
            raise SyntaxError("Invalid URI string in DAL: %s" % self.uri)
        user = credential_decoder(m.group('user'))
        if not user:
            raise SyntaxError('User required')
        password = credential_decoder(m.group('password'))
        if not password:
            password = ''
        host = m.group('host')
        if not host:
            raise SyntaxError('Host name required')
        port = int(m.group('port') or 3050)
        db = m.group('db')
        if not db:
            raise SyntaxError('Database name required')
        charset = m.group('charset') or 'UTF8'
        driver_args.update(dsn='%s/%s:%s' % (host,port,db),
                           user = credential_decoder(user),
                           password = credential_decoder(password),
                           charset = charset)

        def connector(driver_args=driver_args):
            return self.driver.connect(**driver_args)
        self.connector = connector
        if do_connect: self.reconnect()

    def create_sequence_and_triggers(self, query, table, **args):
        tablename = table._tablename
        sequence_name = table._sequence_name
        trigger_name = table._trigger_name
        self.execute(query)
        self.execute('create generator %s;' % sequence_name)
        self.execute('set generator %s to 0;' % sequence_name)
        self.execute('create trigger %s for %s active before insert position 0 as\nbegin\nif(new.id is null) then\nbegin\nnew.id = gen_id(%s, 1);\nend\nend;' % (trigger_name, tablename, sequence_name))

    def lastrowid(self,table):
        sequence_name = table._sequence_name
        self.execute('SELECT gen_id(%s, 0) FROM rdb$database' % sequence_name)
        return long(self.cursor.fetchone()[0])


class FireBirdEmbeddedAdapter(FireBirdAdapter):
    drivers = ('kinterbasdb','firebirdsql','fdb','pyodbc')

    REGEX_URI = re.compile('^(?P<user>[^:@]+)(\:(?P<password>[^@]*))?@(?P<path>[^\?]+)(\?set_encoding=(?P<charset>\w+))?$')

    def __init__(self,db,uri,pool_size=0,folder=None,db_codec ='UTF-8',
                 credential_decoder=IDENTITY, driver_args={},
                 adapter_args={}, do_connect=True, after_connection=None):
        self.db = db
        self.dbengine = "firebird"
        self.uri = uri
        if do_connect: self.find_driver(adapter_args,uri)
        self.pool_size = pool_size
        self.folder = folder
        self.db_codec = db_codec
        self._after_connection = after_connection
        self.find_or_make_work_folder()
        ruri = uri.split('://',1)[1]
        m = self.REGEX_URI.match(ruri)
        if not m:
            raise SyntaxError(
                "Invalid URI string in DAL: %s" % self.uri)
        user = credential_decoder(m.group('user'))
        if not user:
            raise SyntaxError('User required')
        password = credential_decoder(m.group('password'))
        if not password:
            password = ''
        pathdb = m.group('path')
        if not pathdb:
            raise SyntaxError('Path required')
        charset = m.group('charset')
        if not charset:
            charset = 'UTF8'
        host = ''
        driver_args.update(host=host,
                           database=pathdb,
                           user=credential_decoder(user),
                           password=credential_decoder(password),
                           charset=charset)

        def connector(driver_args=driver_args):
            return self.driver.connect(**driver_args)
        self.connector = connector
        if do_connect: self.reconnect()

class InformixAdapter(BaseAdapter):
    drivers = ('informixdb',)

    types = {
        'boolean': 'CHAR(1)',
        'string': 'VARCHAR(%(length)s)',
        'text': 'BLOB SUB_TYPE 1',
        'json': 'BLOB SUB_TYPE 1',
        'password': 'VARCHAR(%(length)s)',
        'blob': 'BLOB SUB_TYPE 0',
        'upload': 'VARCHAR(%(length)s)',
        'integer': 'INTEGER',
        'bigint': 'BIGINT',
        'float': 'FLOAT',
        'double': 'DOUBLE PRECISION',
        'decimal': 'NUMERIC(%(precision)s,%(scale)s)',
        'date': 'DATE',
        'time': 'CHAR(8)',
        'datetime': 'DATETIME',
        'id': 'SERIAL',
        'reference': 'INTEGER REFERENCES %(foreign_key)s ON DELETE %(on_delete_action)s',
        'list:integer': 'BLOB SUB_TYPE 1',
        'list:string': 'BLOB SUB_TYPE 1',
        'list:reference': 'BLOB SUB_TYPE 1',
        'big-id': 'BIGSERIAL',
        'big-reference': 'BIGINT REFERENCES %(foreign_key)s ON DELETE %(on_delete_action)s',
        'reference FK': 'REFERENCES %(foreign_key)s ON DELETE %(on_delete_action)s CONSTRAINT FK_%(table_name)s_%(field_name)s',
        'reference TFK': 'FOREIGN KEY (%(field_name)s) REFERENCES %(foreign_table)s (%(foreign_key)s) ON DELETE %(on_delete_action)s CONSTRAINT TFK_%(table_name)s_%(field_name)s',
        }

    def RANDOM(self):
        return 'Random()'

    def NOT_NULL(self,default,field_type):
        return 'DEFAULT %s NOT NULL' % self.represent(default,field_type)

    def select_limitby(self, sql_s, sql_f, sql_t, sql_w, sql_o, limitby):
        if limitby:
            (lmin, lmax) = limitby
            fetch_amt = lmax - lmin
            dbms_version = int(self.connection.dbms_version.split('.')[0])
            if lmin and (dbms_version >= 10):
                # Requires Informix 10.0+
                sql_s += ' SKIP %d' % (lmin, )
            if fetch_amt and (dbms_version >= 9):
                # Requires Informix 9.0+
                sql_s += ' FIRST %d' % (fetch_amt, )
        return 'SELECT %s %s FROM %s%s%s;' % (sql_s, sql_f, sql_t, sql_w, sql_o)

    def represent_exceptions(self, obj, fieldtype):
        if fieldtype == 'date':
            if isinstance(obj, (datetime.date, datetime.datetime)):
                obj = obj.isoformat()[:10]
            else:
                obj = str(obj)
            return "to_date('%s','%%Y-%%m-%%d')" % obj
        elif fieldtype == 'datetime':
            if isinstance(obj, datetime.datetime):
                obj = obj.isoformat()[:19].replace('T',' ')
            elif isinstance(obj, datetime.date):
                obj = obj.isoformat()[:10]+' 00:00:00'
            else:
                obj = str(obj)
            return "to_date('%s','%%Y-%%m-%%d %%H:%%M:%%S')" % obj
        return None

    REGEX_URI = re.compile('^(?P<user>[^:@]+)(\:(?P<password>[^@]*))?@(?P<host>[^\:/]+)(\:(?P<port>[0-9]+))?/(?P<db>.+)$')

    def __init__(self,db,uri,pool_size=0,folder=None,db_codec ='UTF-8',
                 credential_decoder=IDENTITY, driver_args={},
                 adapter_args={}, do_connect=True, after_connection=None):
        self.db = db
        self.dbengine = "informix"
        self.uri = uri
        if do_connect: self.find_driver(adapter_args,uri)
        self.pool_size = pool_size
        self.folder = folder
        self.db_codec = db_codec
        self._after_connection = after_connection
        self.find_or_make_work_folder()
        ruri = uri.split('://',1)[1]
        m = self.REGEX_URI.match(ruri)
        if not m:
            raise SyntaxError(
                "Invalid URI string in DAL: %s" % self.uri)
        user = credential_decoder(m.group('user'))
        if not user:
            raise SyntaxError('User required')
        password = credential_decoder(m.group('password'))
        if not password:
            password = ''
        host = m.group('host')
        if not host:
            raise SyntaxError('Host name required')
        db = m.group('db')
        if not db:
            raise SyntaxError('Database name required')
        user = credential_decoder(user)
        password = credential_decoder(password)
        dsn = '%s@%s' % (db,host)
        driver_args.update(user=user,password=password,autocommit=True)
        def connector(dsn=dsn,driver_args=driver_args):
            return self.driver.connect(dsn,**driver_args)
        self.connector = connector
        if do_connect: self.reconnect()

    def execute(self,command):
        if command[-1:]==';':
            command = command[:-1]
        return self.log_execute(command)

    def lastrowid(self,table):
        return self.cursor.sqlerrd[1]

class InformixSEAdapter(InformixAdapter):
    """ work in progress """

    def select_limitby(self, sql_s, sql_f, sql_t, sql_w, sql_o, limitby):
        return 'SELECT %s %s FROM %s%s%s;' % \
            (sql_s, sql_f, sql_t, sql_w, sql_o)

    def rowslice(self,rows,minimum=0,maximum=None):
        if maximum is None:
            return rows[minimum:]
        return rows[minimum:maximum]

class DB2Adapter(BaseAdapter):
    drivers = ('pyodbc',)

    types = {
        'boolean': 'CHAR(1)',
        'string': 'VARCHAR(%(length)s)',
        'text': 'CLOB',
        'json': 'CLOB',
        'password': 'VARCHAR(%(length)s)',
        'blob': 'BLOB',
        'upload': 'VARCHAR(%(length)s)',
        'integer': 'INT',
        'bigint': 'BIGINT',
        'float': 'REAL',
        'double': 'DOUBLE',
        'decimal': 'NUMERIC(%(precision)s,%(scale)s)',
        'date': 'DATE',
        'time': 'TIME',
        'datetime': 'TIMESTAMP',
        'id': 'INT GENERATED ALWAYS AS IDENTITY PRIMARY KEY NOT NULL',
        'reference': 'INT, FOREIGN KEY (%(field_name)s) REFERENCES %(foreign_key)s ON DELETE %(on_delete_action)s',
        'list:integer': 'CLOB',
        'list:string': 'CLOB',
        'list:reference': 'CLOB',
        'big-id': 'BIGINT GENERATED ALWAYS AS IDENTITY PRIMARY KEY NOT NULL',
        'big-reference': 'BIGINT, FOREIGN KEY (%(field_name)s) REFERENCES %(foreign_key)s ON DELETE %(on_delete_action)s',
        'reference FK': ', CONSTRAINT FK_%(constraint_name)s FOREIGN KEY (%(field_name)s) REFERENCES %(foreign_key)s ON DELETE %(on_delete_action)s',
        'reference TFK': ' CONSTRAINT FK_%(foreign_table)s_PK FOREIGN KEY (%(field_name)s) REFERENCES %(foreign_table)s (%(foreign_key)s) ON DELETE %(on_delete_action)s',
        }

    def LEFT_JOIN(self):
        return 'LEFT OUTER JOIN'

    def RANDOM(self):
        return 'RAND()'

    def select_limitby(self, sql_s, sql_f, sql_t, sql_w, sql_o, limitby):
        if limitby:
            (lmin, lmax) = limitby
            sql_o += ' FETCH FIRST %i ROWS ONLY' % lmax
        return 'SELECT %s %s FROM %s%s%s;' % (sql_s, sql_f, sql_t, sql_w, sql_o)

    def represent_exceptions(self, obj, fieldtype):
        if fieldtype == 'blob':
            obj = base64.b64encode(str(obj))
            return "BLOB('%s')" % obj
        elif fieldtype == 'datetime':
            if isinstance(obj, datetime.datetime):
                obj = obj.isoformat()[:19].replace('T','-').replace(':','.')
            elif isinstance(obj, datetime.date):
                obj = obj.isoformat()[:10]+'-00.00.00'
            return "'%s'" % obj
        return None

    def __init__(self,db,uri,pool_size=0,folder=None,db_codec ='UTF-8',
                 credential_decoder=IDENTITY, driver_args={},
                 adapter_args={}, do_connect=True, after_connection=None):
        self.db = db
        self.dbengine = "db2"
        self.uri = uri
        if do_connect: self.find_driver(adapter_args,uri)
        self.pool_size = pool_size
        self.folder = folder
        self.db_codec = db_codec
        self._after_connection = after_connection
        self.find_or_make_work_folder()
        ruri = uri.split('://', 1)[1]
        def connector(cnxn=ruri,driver_args=driver_args):
            return self.driver.connect(cnxn,**driver_args)
        self.connector = connector
        if do_connect: self.reconnect()

    def execute(self,command):
        if command[-1:]==';':
            command = command[:-1]
        return self.log_execute(command)

    def lastrowid(self,table):
        self.execute('SELECT DISTINCT IDENTITY_VAL_LOCAL() FROM %s;' % table)
        return long(self.cursor.fetchone()[0])

    def rowslice(self,rows,minimum=0,maximum=None):
        if maximum is None:
            return rows[minimum:]
        return rows[minimum:maximum]


class TeradataAdapter(BaseAdapter):
    drivers = ('pyodbc',)

    types = {
        'boolean': 'CHAR(1)',
        'string': 'VARCHAR(%(length)s)',
        'text': 'VARCHAR(2000)',
        'json': 'VARCHAR(4000)',
        'password': 'VARCHAR(%(length)s)',
        'blob': 'BLOB',
        'upload': 'VARCHAR(%(length)s)',
        'integer': 'INT',
        'bigint': 'BIGINT',
        'float': 'REAL',
        'double': 'DOUBLE',
        'decimal': 'NUMERIC(%(precision)s,%(scale)s)',
        'date': 'DATE',
        'time': 'TIME',
        'datetime': 'TIMESTAMP',
        # Modified Constraint syntax for Teradata.
        # Teradata does not support ON DELETE.
        'id': 'INT GENERATED ALWAYS AS IDENTITY',  # Teradata Specific
        'reference': 'INT',
        'list:integer': 'VARCHAR(4000)',
        'list:string': 'VARCHAR(4000)',
        'list:reference': 'VARCHAR(4000)',
        'big-id': 'BIGINT GENERATED ALWAYS AS IDENTITY',  # Teradata Specific
        'big-reference': 'BIGINT',
        'reference FK': ' REFERENCES %(foreign_key)s',
        'reference TFK': ' FOREIGN KEY (%(field_name)s) REFERENCES %(foreign_table)s (%(foreign_key)s)',
        }

    def __init__(self,db,uri,pool_size=0,folder=None,db_codec ='UTF-8',
                 credential_decoder=IDENTITY, driver_args={},
                 adapter_args={}, do_connect=True, after_connection=None):
        self.db = db
        self.dbengine = "teradata"
        self.uri = uri
        if do_connect: self.find_driver(adapter_args,uri)
        self.pool_size = pool_size
        self.folder = folder
        self.db_codec = db_codec
        self._after_connection = after_connection
        self.find_or_make_work_folder()
        ruri = uri.split('://', 1)[1]
        def connector(cnxn=ruri,driver_args=driver_args):
            return self.driver.connect(cnxn,**driver_args)
        self.connector = connector
        if do_connect: self.reconnect()

    def close(self,action='commit',really=True):
        # Teradata does not implicitly close off the cursor
        # leading to SQL_ACTIVE_STATEMENTS limit errors
        self.cursor.close()
        ConnectionPool.close(self, action, really)

    def LEFT_JOIN(self):
        return 'LEFT OUTER JOIN'

    # Similar to MSSQL, Teradata can't specify a range (for Pageby)
    def select_limitby(self, sql_s, sql_f, sql_t, sql_w, sql_o, limitby):
        if limitby:
            (lmin, lmax) = limitby
            sql_s += ' TOP %i' % lmax
        return 'SELECT %s %s FROM %s%s%s;' % (sql_s, sql_f, sql_t, sql_w, sql_o)

    def _truncate(self, table, mode=''):
        tablename = table._tablename
        return ['DELETE FROM %s ALL;' % (tablename)]

INGRES_SEQNAME='ii***lineitemsequence' # NOTE invalid database object name
                                       # (ANSI-SQL wants this form of name
                                       # to be a delimited identifier)

class IngresAdapter(BaseAdapter):
    drivers = ('pyodbc',)

    types = {
        'boolean': 'CHAR(1)',
        'string': 'VARCHAR(%(length)s)',
        'text': 'CLOB',
        'json': 'CLOB',
        'password': 'VARCHAR(%(length)s)',  ## Not sure what this contains utf8 or nvarchar. Or even bytes?
        'blob': 'BLOB',
        'upload': 'VARCHAR(%(length)s)',  ## FIXME utf8 or nvarchar... or blob? what is this type?
        'integer': 'INTEGER4', # or int8...
        'bigint': 'BIGINT',
        'float': 'FLOAT',
        'double': 'FLOAT8',
        'decimal': 'NUMERIC(%(precision)s,%(scale)s)',
        'date': 'ANSIDATE',
        'time': 'TIME WITHOUT TIME ZONE',
        'datetime': 'TIMESTAMP WITHOUT TIME ZONE',
        'id': 'int not null unique with default next value for %s' % INGRES_SEQNAME,
        'reference': 'INT, FOREIGN KEY (%(field_name)s) REFERENCES %(foreign_key)s ON DELETE %(on_delete_action)s',
        'list:integer': 'CLOB',
        'list:string': 'CLOB',
        'list:reference': 'CLOB',
        'big-id': 'bigint not null unique with default next value for %s' % INGRES_SEQNAME,
        'big-reference': 'BIGINT, FOREIGN KEY (%(field_name)s) REFERENCES %(foreign_key)s ON DELETE %(on_delete_action)s',
        'reference FK': ', CONSTRAINT FK_%(constraint_name)s FOREIGN KEY (%(field_name)s) REFERENCES %(foreign_key)s ON DELETE %(on_delete_action)s',
        'reference TFK': ' CONSTRAINT FK_%(foreign_table)s_PK FOREIGN KEY (%(field_name)s) REFERENCES %(foreign_table)s (%(foreign_key)s) ON DELETE %(on_delete_action)s', ## FIXME TODO
        }

    def LEFT_JOIN(self):
        return 'LEFT OUTER JOIN'

    def RANDOM(self):
        return 'RANDOM()'

    def select_limitby(self, sql_s, sql_f, sql_t, sql_w, sql_o, limitby):
        if limitby:
            (lmin, lmax) = limitby
            fetch_amt = lmax - lmin
            if fetch_amt:
                sql_s += ' FIRST %d ' % (fetch_amt, )
            if lmin:
                # Requires Ingres 9.2+
                sql_o += ' OFFSET %d' % (lmin, )
        return 'SELECT %s %s FROM %s%s%s;' % (sql_s, sql_f, sql_t, sql_w, sql_o)

    def __init__(self,db,uri,pool_size=0,folder=None,db_codec ='UTF-8',
                 credential_decoder=IDENTITY, driver_args={},
                 adapter_args={}, do_connect=True, after_connection=None):
        self.db = db
        self.dbengine = "ingres"
        self._driver = pyodbc
        self.uri = uri
        if do_connect: self.find_driver(adapter_args,uri)
        self.pool_size = pool_size
        self.folder = folder
        self.db_codec = db_codec
        self._after_connection = after_connection
        self.find_or_make_work_folder()
        connstr = uri.split(':', 1)[1]
        # Simple URI processing
        connstr = connstr.lstrip()
        while connstr.startswith('/'):
            connstr = connstr[1:]
        if '=' in connstr:
            # Assume we have a regular ODBC connection string and just use it
            ruri  = connstr
        else:
            # Assume only (local) dbname is passed in with OS auth
            database_name = connstr
            default_driver_name = 'Ingres'
            vnode = '(local)'
            servertype = 'ingres'
            ruri = 'Driver={%s};Server=%s;Database=%s' % (default_driver_name, vnode, database_name)
        def connector(cnxn=ruri,driver_args=driver_args):
            return self.driver.connect(cnxn,**driver_args)

        self.connector = connector

        # TODO if version is >= 10, set types['id'] to Identity column, see http://community.actian.com/wiki/Using_Ingres_Identity_Columns
        if do_connect: self.reconnect()

    def create_sequence_and_triggers(self, query, table, **args):
        # post create table auto inc code (if needed)
        # modify table to btree for performance....
        # Older Ingres releases could use rule/trigger like Oracle above.
        if hasattr(table,'_primarykey'):
            modify_tbl_sql = 'modify %s to btree unique on %s' % \
                (table._tablename,
                 ', '.join(["'%s'" % x for x in table.primarykey]))
            self.execute(modify_tbl_sql)
        else:
            tmp_seqname='%s_iisq' % table._tablename
            query=query.replace(INGRES_SEQNAME, tmp_seqname)
            self.execute('create sequence %s' % tmp_seqname)
            self.execute(query)
            self.execute('modify %s to btree unique on %s' % (table._tablename, 'id'))


    def lastrowid(self,table):
        tmp_seqname='%s_iisq' % table
        self.execute('select current value for %s' % tmp_seqname)
        return long(self.cursor.fetchone()[0]) # don't really need int type cast here...


class IngresUnicodeAdapter(IngresAdapter):

    drivers = ('pyodbc',)

    types = {
        'boolean': 'CHAR(1)',
        'string': 'NVARCHAR(%(length)s)',
        'text': 'NCLOB',
        'json': 'NCLOB',
        'password': 'NVARCHAR(%(length)s)',  ## Not sure what this contains utf8 or nvarchar. Or even bytes?
        'blob': 'BLOB',
        'upload': 'VARCHAR(%(length)s)',  ## FIXME utf8 or nvarchar... or blob? what is this type?
        'integer': 'INTEGER4', # or int8...
        'bigint': 'BIGINT',
        'float': 'FLOAT',
        'double': 'FLOAT8',
        'decimal': 'NUMERIC(%(precision)s,%(scale)s)',
        'date': 'ANSIDATE',
        'time': 'TIME WITHOUT TIME ZONE',
        'datetime': 'TIMESTAMP WITHOUT TIME ZONE',
        'id': 'INTEGER4 not null unique with default next value for %s'% INGRES_SEQNAME,
        'reference': 'INTEGER4, FOREIGN KEY (%(field_name)s) REFERENCES %(foreign_key)s ON DELETE %(on_delete_action)s',
        'list:integer': 'NCLOB',
        'list:string': 'NCLOB',
        'list:reference': 'NCLOB',
        'big-id': 'BIGINT not null unique with default next value for %s'% INGRES_SEQNAME,
        'big-reference': 'BIGINT, FOREIGN KEY (%(field_name)s) REFERENCES %(foreign_key)s ON DELETE %(on_delete_action)s',
        'reference FK': ', CONSTRAINT FK_%(constraint_name)s FOREIGN KEY (%(field_name)s) REFERENCES %(foreign_key)s ON DELETE %(on_delete_action)s',
        'reference TFK': ' CONSTRAINT FK_%(foreign_table)s_PK FOREIGN KEY (%(field_name)s) REFERENCES %(foreign_table)s (%(foreign_key)s) ON DELETE %(on_delete_action)s', ## FIXME TODO
        }

class SAPDBAdapter(BaseAdapter):
    drivers = ('sapdb',)

    support_distributed_transaction = False
    types = {
        'boolean': 'CHAR(1)',
        'string': 'VARCHAR(%(length)s)',
        'text': 'LONG',
        'json': 'LONG',
        'password': 'VARCHAR(%(length)s)',
        'blob': 'LONG',
        'upload': 'VARCHAR(%(length)s)',
        'integer': 'INT',
        'bigint': 'BIGINT',
        'float': 'FLOAT',
        'double': 'DOUBLE PRECISION',
        'decimal': 'FIXED(%(precision)s,%(scale)s)',
        'date': 'DATE',
        'time': 'TIME',
        'datetime': 'TIMESTAMP',
        'id': 'INT PRIMARY KEY',
        'reference': 'INT, FOREIGN KEY (%(field_name)s) REFERENCES %(foreign_key)s ON DELETE %(on_delete_action)s',
        'list:integer': 'LONG',
        'list:string': 'LONG',
        'list:reference': 'LONG',
        'big-id': 'BIGINT PRIMARY KEY',
        'big-reference': 'BIGINT, FOREIGN KEY (%(field_name)s) REFERENCES %(foreign_key)s ON DELETE %(on_delete_action)s',
        }

    def sequence_name(self,table):
        return (self.QUOTE_TEMPLATE + '_id_Seq') % table

    def select_limitby(self, sql_s, sql_f, sql_t, sql_w, sql_o, limitby):
        if limitby:
            (lmin, lmax) = limitby
            if len(sql_w) > 1:
                sql_w_row = sql_w + ' AND w_row > %i' % lmin
            else:
                sql_w_row = 'WHERE w_row > %i' % lmin
            return '%s %s FROM (SELECT w_tmp.*, ROWNO w_row FROM (SELECT %s FROM %s%s%s) w_tmp WHERE ROWNO=%i) %s %s %s;' % (sql_s, sql_f, sql_f, sql_t, sql_w, sql_o, lmax, sql_t, sql_w_row, sql_o)
        return 'SELECT %s %s FROM %s%s%s;' % (sql_s, sql_f, sql_t, sql_w, sql_o)

    def create_sequence_and_triggers(self, query, table, **args):
        # following lines should only be executed if table._sequence_name does not exist
        self.execute('CREATE SEQUENCE %s;' % table._sequence_name)
        self.execute("ALTER TABLE %s ALTER COLUMN %s SET DEFAULT NEXTVAL('%s');" \
                         % (table._tablename, table._id.name, table._sequence_name))
        self.execute(query)

    REGEX_URI = re.compile('^(?P<user>[^:@]+)(\:(?P<password>[^@]*))?@(?P<host>[^\:@]+)(\:(?P<port>[0-9]+))?/(?P<db>[^\?]+)(\?sslmode=(?P<sslmode>.+))?$')


    def __init__(self,db,uri,pool_size=0,folder=None,db_codec ='UTF-8',
                 credential_decoder=IDENTITY, driver_args={},
                 adapter_args={}, do_connect=True, after_connection=None):
        self.db = db
        self.dbengine = "sapdb"
        self.uri = uri
        if do_connect: self.find_driver(adapter_args,uri)
        self.pool_size = pool_size
        self.folder = folder
        self.db_codec = db_codec
        self._after_connection = after_connection
        self.find_or_make_work_folder()
        ruri = uri.split('://',1)[1]
        m = self.REGEX_URI.match(ruri)
        if not m:
            raise SyntaxError("Invalid URI string in DAL")
        user = credential_decoder(m.group('user'))
        if not user:
            raise SyntaxError('User required')
        password = credential_decoder(m.group('password'))
        if not password:
            password = ''
        host = m.group('host')
        if not host:
            raise SyntaxError('Host name required')
        db = m.group('db')
        if not db:
            raise SyntaxError('Database name required')
        def connector(user=user, password=password, database=db,
                    host=host, driver_args=driver_args):
            return self.driver.Connection(user, password, database,
                                          host, **driver_args)
        self.connector = connector
        if do_connect: self.reconnect()

    def lastrowid(self,table):
        self.execute("select %s.NEXTVAL from dual" % table._sequence_name)
        return long(self.cursor.fetchone()[0])

class CubridAdapter(MySQLAdapter):
    drivers = ('cubriddb',)

    REGEX_URI = re.compile('^(?P<user>[^:@]+)(\:(?P<password>[^@]*))?@(?P<host>[^\:/]+)(\:(?P<port>[0-9]+))?/(?P<db>[^?]+)(\?set_encoding=(?P<charset>\w+))?$')

    def __init__(self, db, uri, pool_size=0, folder=None, db_codec='UTF-8',
                 credential_decoder=IDENTITY, driver_args={},
                 adapter_args={}, do_connect=True, after_connection=None):
        self.db = db
        self.dbengine = "cubrid"
        self.uri = uri
        if do_connect: self.find_driver(adapter_args,uri)
        self.pool_size = pool_size
        self.folder = folder
        self.db_codec = db_codec
        self._after_connection = after_connection
        self.find_or_make_work_folder()
        ruri = uri.split('://',1)[1]
        m = self.REGEX_URI.match(ruri)
        if not m:
            raise SyntaxError(
                "Invalid URI string in DAL: %s" % self.uri)
        user = credential_decoder(m.group('user'))
        if not user:
            raise SyntaxError('User required')
        password = credential_decoder(m.group('password'))
        if not password:
            password = ''
        host = m.group('host')
        if not host:
            raise SyntaxError('Host name required')
        db = m.group('db')
        if not db:
            raise SyntaxError('Database name required')
        port = int(m.group('port') or '30000')
        charset = m.group('charset') or 'utf8'
        user = credential_decoder(user)
        passwd = credential_decoder(password)
        def connector(host=host,port=port,db=db,
                    user=user,passwd=password,driver_args=driver_args):
            return self.driver.connect(host,port,db,user,passwd,**driver_args)
        self.connector = connector
        if do_connect: self.reconnect()

    def after_connection(self):
        self.execute('SET FOREIGN_KEY_CHECKS=1;')
        self.execute("SET sql_mode='NO_BACKSLASH_ESCAPES';")


######## GAE MySQL ##########

class DatabaseStoredFile:

    web2py_filesystem = False

    def escape(self,obj):
        return self.db._adapter.escape(obj)

    def __init__(self,db,filename,mode):
        if not db._adapter.dbengine in ('mysql', 'postgres', 'sqlite'):
            raise RuntimeError("only MySQL/Postgres/SQLite can store metadata .table files in database for now")
        self.db = db
        self.filename = filename
        self.mode = mode
        if not self.web2py_filesystem:
            if db._adapter.dbengine == 'mysql':
                sql = "CREATE TABLE IF NOT EXISTS web2py_filesystem (path VARCHAR(255), content LONGTEXT, PRIMARY KEY(path) ) ENGINE=InnoDB;"
            elif db._adapter.dbengine in ('postgres', 'sqlite'):
                sql = "CREATE TABLE IF NOT EXISTS web2py_filesystem (path VARCHAR(255), content TEXT, PRIMARY KEY(path));"
            self.db.executesql(sql)
            DatabaseStoredFile.web2py_filesystem = True
        self.p=0
        self.data = ''
        if mode in ('r','rw','a'):
            query = "SELECT content FROM web2py_filesystem WHERE path='%s'" \
                % filename
            rows = self.db.executesql(query)
            if rows:
                self.data = rows[0][0]
            elif exists(filename):
                datafile = open(filename, 'r')
                try:
                    self.data = datafile.read()
                finally:
                    datafile.close()
            elif mode in ('r','rw'):
                raise RuntimeError("File %s does not exist" % filename)

    def read(self, bytes):
        data = self.data[self.p:self.p+bytes]
        self.p += len(data)
        return data

    def readline(self):
        i = self.data.find('\n',self.p)+1
        if i>0:
            data, self.p = self.data[self.p:i], i
        else:
            data, self.p = self.data[self.p:], len(self.data)
        return data

    def write(self,data):
        self.data += data

    def close_connection(self):
        if self.db is not None:
            self.db.executesql(
                "DELETE FROM web2py_filesystem WHERE path='%s'" % self.filename)
            query = "INSERT INTO web2py_filesystem(path,content) VALUES ('%s','%s')"\
                % (self.filename, self.data.replace("'","''"))
            self.db.executesql(query)
            self.db.commit()
            self.db = None

    def close(self):
        self.close_connection()

    @staticmethod
    def exists(db, filename):
        if exists(filename):
            return True
        query = "SELECT path FROM web2py_filesystem WHERE path='%s'" % filename
        try:
            if db.executesql(query):
                return True
        except Exception, e:
            if not (db._adapter.isOperationalError(e) or
                    db._adapter.isProgrammingError(e)):
                raise
            # no web2py_filesystem found?
            tb = traceback.format_exc()
            LOGGER.error("Could not retrieve %s\n%s" % (filename, tb))
        return False


class UseDatabaseStoredFile:

    def file_exists(self, filename):
        return DatabaseStoredFile.exists(self.db,filename)

    def file_open(self, filename, mode='rb', lock=True):
        return DatabaseStoredFile(self.db,filename,mode)

    def file_close(self, fileobj):
        fileobj.close_connection()

    def file_delete(self,filename):
        query = "DELETE FROM web2py_filesystem WHERE path='%s'" % filename
        self.db.executesql(query)
        self.db.commit()

class GoogleSQLAdapter(UseDatabaseStoredFile,MySQLAdapter):
    uploads_in_blob = True

    REGEX_URI = re.compile('^(?P<instance>.*)/(?P<db>.*)$')

    def __init__(self, db, uri='google:sql://realm:domain/database',
                 pool_size=0, folder=None, db_codec='UTF-8',
                 credential_decoder=IDENTITY, driver_args={},
                 adapter_args={}, do_connect=True, after_connection=None):

        self.db = db
        self.dbengine = "mysql"
        self.uri = uri
        self.pool_size = pool_size
        self.db_codec = db_codec
        self._after_connection = after_connection
        if do_connect: self.find_driver(adapter_args, uri)
        self.folder = folder or pjoin('$HOME',THREAD_LOCAL.folder.split(
                os.sep+'applications'+os.sep,1)[1])
        ruri = uri.split("://")[1]
        m = self.REGEX_URI.match(ruri)
        if not m:
            raise SyntaxError("Invalid URI string in SQLDB: %s" % self.uri)
        instance = credential_decoder(m.group('instance'))
        self.dbstring = db = credential_decoder(m.group('db'))
        driver_args['instance'] = instance
        if not 'charset' in driver_args:
            driver_args['charset'] = 'utf8'
        self.createdb = createdb = adapter_args.get('createdb',True)
        if not createdb:
            driver_args['database'] = db
        def connector(driver_args=driver_args):
            return rdbms.connect(**driver_args)
        self.connector = connector
        if do_connect: self.reconnect()

    def after_connection(self):
        if self.createdb:
            # self.execute('DROP DATABASE %s' % self.dbstring)
            self.execute('CREATE DATABASE IF NOT EXISTS %s' % self.dbstring)
            self.execute('USE %s' % self.dbstring)
        self.execute("SET FOREIGN_KEY_CHECKS=1;")
        self.execute("SET sql_mode='NO_BACKSLASH_ESCAPES';")

    def execute(self, command, *a, **b):
        return self.log_execute(command.decode('utf8'), *a, **b)

    def find_driver(self,adapter_args,uri=None):
        self.adapter_args = adapter_args
        self.driver = "google"

class NoSQLAdapter(BaseAdapter):
    can_select_for_update = False
    QUOTE_TEMPLATE = '%s'

    @staticmethod
    def to_unicode(obj):
        if isinstance(obj, str):
            return obj.decode('utf8')
        elif not isinstance(obj, unicode):
            return unicode(obj)
        return obj

    def id_query(self, table):
        return table._id > 0

    def represent(self, obj, fieldtype):
        field_is_type = fieldtype.startswith
        if isinstance(obj, CALLABLETYPES):
            obj = obj()
        if isinstance(fieldtype, SQLCustomType):
            return fieldtype.encoder(obj)
        if isinstance(obj, (Expression, Field)):
            raise SyntaxError("non supported on GAE")
        if self.dbengine == 'google:datastore':
            if isinstance(fieldtype, gae.Property):
                return obj
        is_string = isinstance(fieldtype,str)
        is_list = is_string and field_is_type('list:')
        if is_list:
            if not obj:
                obj = []
            if not isinstance(obj, (list, tuple)):
                obj = [obj]
        if obj == '' and not \
                (is_string and fieldtype[:2] in ['st','te', 'pa','up']):
            return None
        if not obj is None:
            if isinstance(obj, list) and not is_list:
                obj = [self.represent(o, fieldtype) for o in obj]
            elif fieldtype in ('integer','bigint','id'):
                obj = long(obj)
            elif fieldtype == 'double':
                obj = float(obj)
            elif is_string and field_is_type('reference'):
                if isinstance(obj, (Row, Reference)):
                    obj = obj['id']
                obj = long(obj)
            elif fieldtype == 'boolean':
                if obj and not str(obj)[0].upper() in '0F':
                    obj = True
                else:
                    obj = False
            elif fieldtype == 'date':
                if not isinstance(obj, datetime.date):
                    (y, m, d) = map(int,str(obj).strip().split('-'))
                    obj = datetime.date(y, m, d)
                elif isinstance(obj,datetime.datetime):
                    (y, m, d) = (obj.year, obj.month, obj.day)
                    obj = datetime.date(y, m, d)
            elif fieldtype == 'time':
                if not isinstance(obj, datetime.time):
                    time_items = map(int,str(obj).strip().split(':')[:3])
                    if len(time_items) == 3:
                        (h, mi, s) = time_items
                    else:
                        (h, mi, s) = time_items + [0]
                    obj = datetime.time(h, mi, s)
            elif fieldtype == 'datetime':
                if not isinstance(obj, datetime.datetime):
                    (y, m, d) = map(int,str(obj)[:10].strip().split('-'))
                    time_items = map(int,str(obj)[11:].strip().split(':')[:3])
                    while len(time_items)<3:
                        time_items.append(0)
                    (h, mi, s) = time_items
                    obj = datetime.datetime(y, m, d, h, mi, s)
            elif fieldtype == 'blob':
                pass
            elif fieldtype == 'json':
                if isinstance(obj, basestring):
                    obj = self.to_unicode(obj)
                    if have_serializers:
                        obj = serializers.loads_json(obj)
                    elif simplejson:
                        obj = simplejson.loads(obj)
                    else:
                        raise RuntimeError("missing simplejson")
            elif is_string and field_is_type('list:string'):
                return map(self.to_unicode,obj)
            elif is_list:
                return map(int,obj)
            else:
                obj = self.to_unicode(obj)
        return obj

    def _insert(self,table,fields):
        return 'insert %s in %s' % (fields, table)

    def _count(self,query,distinct=None):
        return 'count %s' % repr(query)

    def _select(self,query,fields,attributes):
        return 'select %s where %s' % (repr(fields), repr(query))

    def _delete(self,tablename, query):
        return 'delete %s where %s' % (repr(tablename),repr(query))

    def _update(self,tablename,query,fields):
        return 'update %s (%s) where %s' % (repr(tablename),
                                            repr(fields),repr(query))

    def commit(self):
        """
        remember: no transactions on many NoSQL
        """
        pass

    def rollback(self):
        """
        remember: no transactions on many NoSQL
        """
        pass

    def close_connection(self):
        """
        remember: no transactions on many NoSQL
        """
        pass


    # these functions should never be called!
    def OR(self,first,second): raise SyntaxError("Not supported")
    def AND(self,first,second): raise SyntaxError("Not supported")
    def AS(self,first,second): raise SyntaxError("Not supported")
    def ON(self,first,second): raise SyntaxError("Not supported")
    def STARTSWITH(self,first,second=None): raise SyntaxError("Not supported")
    def ENDSWITH(self,first,second=None): raise SyntaxError("Not supported")
    def ADD(self,first,second): raise SyntaxError("Not supported")
    def SUB(self,first,second): raise SyntaxError("Not supported")
    def MUL(self,first,second): raise SyntaxError("Not supported")
    def DIV(self,first,second): raise SyntaxError("Not supported")
    def LOWER(self,first): raise SyntaxError("Not supported")
    def UPPER(self,first): raise SyntaxError("Not supported")
    def EXTRACT(self,first,what): raise SyntaxError("Not supported")
    def LENGTH(self, first): raise SyntaxError("Not supported")
    def AGGREGATE(self,first,what): raise SyntaxError("Not supported")
    def LEFT_JOIN(self): raise SyntaxError("Not supported")
    def RANDOM(self): raise SyntaxError("Not supported")
    def SUBSTRING(self,field,parameters):  raise SyntaxError("Not supported")
    def PRIMARY_KEY(self,key):  raise SyntaxError("Not supported")
    def ILIKE(self,first,second): raise SyntaxError("Not supported")
    def drop(self,table,mode):  raise SyntaxError("Not supported")
    def alias(self,table,alias): raise SyntaxError("Not supported")
    def migrate_table(self,*a,**b): raise SyntaxError("Not supported")
    def distributed_transaction_begin(self,key): raise SyntaxError("Not supported")
    def prepare(self,key): raise SyntaxError("Not supported")
    def commit_prepared(self,key): raise SyntaxError("Not supported")
    def rollback_prepared(self,key): raise SyntaxError("Not supported")
    def concat_add(self,table): raise SyntaxError("Not supported")
    def constraint_name(self, table, fieldname): raise SyntaxError("Not supported")
    def create_sequence_and_triggers(self, query, table, **args): pass
    def log_execute(self,*a,**b): raise SyntaxError("Not supported")
    def execute(self,*a,**b): raise SyntaxError("Not supported")
    def represent_exceptions(self, obj, fieldtype): raise SyntaxError("Not supported")
    def lastrowid(self,table): raise SyntaxError("Not supported")
    def rowslice(self,rows,minimum=0,maximum=None): raise SyntaxError("Not supported")


class GAEF(object):
    def __init__(self,name,op,value,apply):
        self.name=name=='id' and '__key__' or name
        self.op=op
        self.value=value
        self.apply=apply
    def __repr__(self):
        return '(%s %s %s:%s)' % (self.name, self.op, repr(self.value), type(self.value))

class GoogleDatastoreAdapter(NoSQLAdapter):
    """
    NDB:

    You can enable NDB by using adapter_args:

    db = DAL('google:datastore', adapter_args={'ndb_settings':ndb_settings, 'use_ndb':True})

    ndb_settings is optional and can be used for per model caching settings.
    It must be a dict in this form:
    ndb_settings = {<table_name>:{<variable_name>:<variable_value>}}
    See: https://developers.google.com/appengine/docs/python/ndb/cache
    """

    uploads_in_blob = True
    types = {}
    # reconnect is not required for Datastore dbs
    reconnect = lambda *args, **kwargs: None

    def file_exists(self, filename): pass
    def file_open(self, filename, mode='rb', lock=True): pass
    def file_close(self, fileobj): pass

    REGEX_NAMESPACE = re.compile('.*://(?P<namespace>.+)')

    def __init__(self,db,uri,pool_size=0,folder=None,db_codec ='UTF-8',
                 credential_decoder=IDENTITY, driver_args={},
                 adapter_args={}, do_connect=True, after_connection=None):
        self.use_ndb = ('use_ndb' in adapter_args) and adapter_args['use_ndb']
        if self.use_ndb is True:
            self.types.update({
                'boolean': ndb.BooleanProperty,
                'string': (lambda **kwargs: ndb.StringProperty(**kwargs)),
                'text': ndb.TextProperty,
                'json': ndb.TextProperty,
                'password': ndb.StringProperty,
                'blob': ndb.BlobProperty,
                'upload': ndb.StringProperty,
                'integer': ndb.IntegerProperty,
                'bigint': ndb.IntegerProperty,
                'float': ndb.FloatProperty,
                'double': ndb.FloatProperty,
                'decimal': NDBDecimalProperty,
                'date': ndb.DateProperty,
                'time': ndb.TimeProperty,
                'datetime': ndb.DateTimeProperty,
                'id': None,
                'reference': ndb.IntegerProperty,
                'list:string': (lambda **kwargs: ndb.StringProperty(repeated=True,default=None, **kwargs)),
                'list:integer': (lambda **kwargs: ndb.IntegerProperty(repeated=True,default=None, **kwargs)),
                'list:reference': (lambda **kwargs: ndb.IntegerProperty(repeated=True,default=None, **kwargs)),
                })
        else:
            self.types.update({
                'boolean': gae.BooleanProperty,
                'string': (lambda **kwargs: gae.StringProperty(multiline=True, **kwargs)),
                'text': gae.TextProperty,
                'json': gae.TextProperty,
                'password': gae.StringProperty,
                'blob': gae.BlobProperty,
                'upload': gae.StringProperty,
                'integer': gae.IntegerProperty,
                'bigint': gae.IntegerProperty,
                'float': gae.FloatProperty,
                'double': gae.FloatProperty,
                'decimal': GAEDecimalProperty,
                'date': gae.DateProperty,
                'time': gae.TimeProperty,
                'datetime': gae.DateTimeProperty,
                'id': None,
                'reference': gae.IntegerProperty,
                'list:string': (lambda **kwargs: gae.StringListProperty(default=None, **kwargs)),
                'list:integer': (lambda **kwargs: gae.ListProperty(int,default=None, **kwargs)),
                'list:reference': (lambda **kwargs: gae.ListProperty(int,default=None, **kwargs)),
                })
        self.db = db
        self.uri = uri
        self.dbengine = 'google:datastore'
        self.folder = folder
        db['_lastsql'] = ''
        self.db_codec = 'UTF-8'
        self._after_connection = after_connection
        self.pool_size = 0
        match = self.REGEX_NAMESPACE.match(uri)
        if match:
            namespace_manager.set_namespace(match.group('namespace'))
        self.keyfunc = (self.use_ndb and ndb.Key) or Key.from_path

        self.ndb_settings = None
        if 'ndb_settings' in adapter_args:
            self.ndb_settings = adapter_args['ndb_settings']

    def parse_id(self, value, field_type):
        return value

    def create_table(self,table,migrate=True,fake_migrate=False, polymodel=None):
        myfields = {}
        for field in table:
            if isinstance(polymodel,Table) and field.name in polymodel.fields():
                continue
            attr = {}
            if isinstance(field.custom_qualifier, dict):
                #this is custom properties to add to the GAE field declartion
                attr = field.custom_qualifier
            field_type = field.type
            if isinstance(field_type, SQLCustomType):
                ftype = self.types[field_type.native or field_type.type](**attr)
            elif isinstance(field_type, ((self.use_ndb and ndb.Property) or gae.Property)):
                ftype = field_type
            elif field_type.startswith('id'):
                continue
            elif field_type.startswith('decimal'):
                precision, scale = field_type[7:].strip('()').split(',')
                precision = int(precision)
                scale = int(scale)
                dec_cls = (self.use_ndb and NDBDecimalProperty) or GAEDecimalProperty
                ftype = dec_cls(precision, scale, **attr)
            elif field_type.startswith('reference'):
                if field.notnull:
                    attr = dict(required=True)
                ftype = self.types[field_type[:9]](**attr)
            elif field_type.startswith('list:reference'):
                if field.notnull:
                    attr['required'] = True
                ftype = self.types[field_type[:14]](**attr)
            elif field_type.startswith('list:'):
                ftype = self.types[field_type](**attr)
            elif not field_type in self.types\
                 or not self.types[field_type]:
                raise SyntaxError('Field: unknown field type: %s' % field_type)
            else:
                ftype = self.types[field_type](**attr)
            myfields[field.name] = ftype
        if not polymodel:
            model_cls = (self.use_ndb and ndb.Model) or gae.Model
            table._tableobj =  classobj(table._tablename, (model_cls, ), myfields)
            if self.use_ndb:
                # Set NDB caching variables
                if self.ndb_settings and (table._tablename in self.ndb_settings):
                    for k, v in self.ndb_settings.iteritems():
                        setattr(table._tableobj, k, v)
        elif polymodel==True:
            pm_cls = (self.use_ndb and NDBPolyModel) or PolyModel
            table._tableobj = classobj(table._tablename, (pm_cls, ), myfields)
        elif isinstance(polymodel,Table):
            table._tableobj = classobj(table._tablename, (polymodel._tableobj, ), myfields)
        else:
            raise SyntaxError("polymodel must be None, True, a table or a tablename")
        return None

    def expand(self,expression,field_type=None):
        if isinstance(expression,Field):
            if expression.type in ('text', 'blob', 'json'):
                raise SyntaxError('AppEngine does not index by: %s' % expression.type)
            return expression.name
        elif isinstance(expression, (Expression, Query)):
            if not expression.second is None:
                return expression.op(expression.first, expression.second)
            elif not expression.first is None:
                return expression.op(expression.first)
            else:
                return expression.op()
        elif field_type:
                return self.represent(expression,field_type)
        elif isinstance(expression,(list,tuple)):
            return ','.join([self.represent(item,field_type) for item in expression])
        else:
            return str(expression)

    ### TODO from gql.py Expression
    def AND(self,first,second):
        a = self.expand(first)
        b = self.expand(second)
        if b[0].name=='__key__' and a[0].name!='__key__':
            return b+a
        return a+b

    def EQ(self,first,second=None):
        if isinstance(second, Key):
            return [GAEF(first.name,'=',second,lambda a,b:a==b)]
        return [GAEF(first.name,'=',self.represent(second,first.type),lambda a,b:a==b)]

    def NE(self,first,second=None):
        if first.type != 'id':
            return [GAEF(first.name,'!=',self.represent(second,first.type),lambda a,b:a!=b)]
        else:
            if not second is None:
                second = Key.from_path(first._tablename, long(second))
            return [GAEF(first.name,'!=',second,lambda a,b:a!=b)]

    def LT(self,first,second=None):
        if first.type != 'id':
            return [GAEF(first.name,'<',self.represent(second,first.type),lambda a,b:a<b)]
        else:
            second = Key.from_path(first._tablename, long(second))
            return [GAEF(first.name,'<',second,lambda a,b:a<b)]

    def LE(self,first,second=None):
        if first.type != 'id':
            return [GAEF(first.name,'<=',self.represent(second,first.type),lambda a,b:a<=b)]
        else:
            second = Key.from_path(first._tablename, long(second))
            return [GAEF(first.name,'<=',second,lambda a,b:a<=b)]

    def GT(self,first,second=None):
        if first.type != 'id' or second==0 or second == '0':
            return [GAEF(first.name,'>',self.represent(second,first.type),lambda a,b:a>b)]
        else:
            second = Key.from_path(first._tablename, long(second))
            return [GAEF(first.name,'>',second,lambda a,b:a>b)]

    def GE(self,first,second=None):
        if first.type != 'id':
            return [GAEF(first.name,'>=',self.represent(second,first.type),lambda a,b:a>=b)]
        else:
            second = Key.from_path(first._tablename, long(second))
            return [GAEF(first.name,'>=',second,lambda a,b:a>=b)]

    def INVERT(self,first):
        return '-%s' % first.name

    def COMMA(self,first,second):
        return '%s, %s' % (self.expand(first),self.expand(second))

    def BELONGS(self,first,second=None):
        if not isinstance(second,(list, tuple, set)):
            raise SyntaxError("Not supported")
        if not self.use_ndb:
            if isinstance(second,set):
                second = list(second)
        if first.type == 'id':
            second = [Key.from_path(first._tablename, int(i)) for i in second]
        return [GAEF(first.name,'in',second,lambda a,b:a in b)]

    def CONTAINS(self,first,second,case_sensitive=False):
        # silently ignoring: GAE can only do case sensitive matches!
        if not first.type.startswith('list:'):
            raise SyntaxError("Not supported")
        return [GAEF(first.name,'=',self.expand(second,first.type[5:]),lambda a,b:b in a)]

    def NOT(self,first):
        nops = { self.EQ: self.NE,
                 self.NE: self.EQ,
                 self.LT: self.GE,
                 self.GT: self.LE,
                 self.LE: self.GT,
                 self.GE: self.LT}
        if not isinstance(first,Query):
            raise SyntaxError("Not suported")
        nop = nops.get(first.op,None)
        if not nop:
            raise SyntaxError("Not suported %s" % first.op.__name__)
        first.op = nop
        return self.expand(first)

    def truncate(self,table,mode):
        self.db(self.db._adapter.id_query(table)).delete()

    GAE_FILTER_OPTIONS = {
        '=': lambda q, t, p, v: q.filter(getattr(t,p) == v),
        '>': lambda q, t, p, v: q.filter(getattr(t,p) > v),
        '<': lambda q, t, p, v: q.filter(getattr(t,p) < v),
        '<=': lambda q, t, p, v: q.filter(getattr(t,p) <= v),
        '>=': lambda q, t, p, v: q.filter(getattr(t,p) >= v),
        '!=': lambda q, t, p, v: q.filter(getattr(t,p) != v),
        'in': lambda q, t, p, v: q.filter(getattr(t,p).IN(v)),
        }

    def filter(self, query, tableobj, prop, op, value):
        return self.GAE_FILTER_OPTIONS[op](query, tableobj, prop, value)

    def select_raw(self,query,fields=None,attributes=None):
        db = self.db
        fields = fields or []
        attributes = attributes or {}
        args_get = attributes.get
        new_fields = []
        for item in fields:
            if isinstance(item,SQLALL):
                new_fields += item._table
            else:
                new_fields.append(item)
        fields = new_fields
        if query:
            tablename = self.get_table(query)
        elif fields:
            tablename = fields[0].tablename
            query = db._adapter.id_query(fields[0].table)
        else:
            raise SyntaxError("Unable to determine a tablename")

        if query:
            if use_common_filters(query):
                query = self.common_filter(query,[tablename])

        #tableobj is a GAE/NDB Model class (or subclass)
        tableobj = db[tablename]._tableobj
        filters = self.expand(query)

        projection = None
        if len(db[tablename].fields) == len(fields):
            #getting all fields, not a projection query
            projection = None
        elif args_get('projection') == True:
            projection = []
            for f in fields:
                if f.type in ['text', 'blob', 'json']:
                    raise SyntaxError(
                        "text and blob field types not allowed in projection queries")
                else:
                    projection.append(f.name)
        elif args_get('filterfields') == True:
            projection = []
            for f in fields:
                projection.append(f.name)

        # real projection's can't include 'id'.
        # it will be added to the result later
        query_projection = [
            p for p in projection if \
                p != db[tablename]._id.name] if projection and \
                args_get('projection') == True\
                else None

        cursor = None
        if isinstance(args_get('reusecursor'), str):
            cursor = args_get('reusecursor')
        if self.use_ndb:
            qo = ndb.QueryOptions(projection=query_projection, cursor=cursor)
            items = tableobj.query(default_options=qo)
        else:
            items = gae.Query(tableobj, projection=query_projection,
                          cursor=cursor)

        for filter in filters:
            if args_get('projection') == True and \
               filter.name in query_projection and \
               filter.op in ['=', '<=', '>=']:
                raise SyntaxError(
                    "projection fields cannot have equality filters")
            if filter.name=='__key__' and filter.op=='>' and filter.value==0:
                continue
            elif filter.name=='__key__' and filter.op=='=':
                if filter.value==0:
                    items = []
                elif isinstance(filter.value, (self.use_ndb and ndb.Key) or Key):
                    # key qeuries return a class instance,
                    # can't use projection
                    # extra values will be ignored in post-processing later
                    item = filter.value.get() if self.use_ndb else tableobj.get(filter.value)
                    items = (item and [item]) or []
                else:
                    # key qeuries return a class instance,
                    # can't use projection
                    # extra values will be ignored in post-processing later
                    item = tableobj.get_by_id(filter.value)
                    items = (item and [item]) or []
            elif isinstance(items,list): # i.e. there is a single record!
                items = [i for i in items if filter.apply(
                        getattr(item,filter.name),filter.value)]
            else:
                if filter.name=='__key__' and filter.op != 'in':
                    if self.use_ndb:
                        items.order(tableobj._key)
                    else:
                        items.order('__key__')
                items = self.filter(items, tableobj, filter.name, 
                                    filter.op, filter.value) \
                                    if self.use_ndb else \
                        items.filter('%s %s' % (filter.name,filter.op), 
                                     filter.value)

        if not isinstance(items,list):
            if args_get('left', None):
                raise SyntaxError('Set: no left join in appengine')
            if args_get('groupby', None):
                raise SyntaxError('Set: no groupby in appengine')
            orderby = args_get('orderby', False)
            if orderby:
                ### THIS REALLY NEEDS IMPROVEMENT !!!
                if isinstance(orderby, (list, tuple)):
                    orderby = xorify(orderby)
                if isinstance(orderby,Expression):
                    orderby = self.expand(orderby)
                orders = orderby.split(', ')
                for order in orders:
                    if self.use_ndb:
                        #TODO There must be a better way
                        def make_order(o):
                            s = str(o)
                            desc = s[0] == '-'
                            s = (desc and s[1:]) or s
                            return  (desc and  -getattr(tableobj, s)) or getattr(tableobj, s)
                        _order = {'-id':-tableobj._key,'id':tableobj._key}.get(order)
                        if _order is None:
                            _order = make_order(order)
                        items = items.order(_order)
                    else:
                        order={'-id':'-__key__','id':'__key__'}.get(order,order)
                        items = items.order(order)
            if args_get('limitby', None):
                (lmin, lmax) = attributes['limitby']
                (limit, offset) = (lmax - lmin, lmin)
                if self.use_ndb:
                    rows, cursor, more = items.fetch_page(limit,offset=offset)
                else:
                    rows =  items.fetch(limit,offset=offset)
                #cursor is only useful if there was a limit and we didn't return
                # all results
                if args_get('reusecursor'):
                    db['_lastcursor'] = cursor if self.use_ndb else items.cursor()
                items = rows
        return (items, tablename, projection or db[tablename].fields)

    def select(self,query,fields,attributes):
        """
        This is the GAE version of select.  some notes to consider:
         - db['_lastsql'] is not set because there is not SQL statement string
           for a GAE query
         - 'nativeRef' is a magical fieldname used for self references on GAE
         - optional attribute 'projection' when set to True will trigger
           use of the GAE projection queries.  note that there are rules for
           what is accepted imposed by GAE: each field must be indexed,
           projection queries cannot contain blob or text fields, and you
           cannot use == and also select that same field.  see https://developers.google.com/appengine/docs/python/datastore/queries#Query_Projection
         - optional attribute 'filterfields' when set to True web2py will only
           parse the explicitly listed fields into the Rows object, even though
           all fields are returned in the query.  This can be used to reduce
           memory usage in cases where true projection queries are not
           usable.
         - optional attribute 'reusecursor' allows use of cursor with queries
           that have the limitby attribute.  Set the attribute to True for the
           first query, set it to the value of db['_lastcursor'] to continue
           a previous query.  The user must save the cursor value between
           requests, and the filters must be identical.  It is up to the user
           to follow google's limitations: https://developers.google.com/appengine/docs/python/datastore/queries#Query_Cursors
        """

        (items, tablename, fields) = self.select_raw(query,fields,attributes)
        # self.db['_lastsql'] = self._select(query,fields,attributes)
        rows = [[(t==self.db[tablename]._id.name and item) or \
                 (t=='nativeRef' and item) or getattr(item, t) \
                     for t in fields] for item in items]
        colnames = ['%s.%s' % (tablename, t) for t in fields]
        processor = attributes.get('processor',self.parse)
        return processor(rows,fields,colnames,False)

    def parse_list_integers(self, value, field_type):
        return value[:] if self.use_ndb else value

    def parse_list_strings(self, value, field_type):
        return value[:] if self.use_ndb else value

    def count(self,query,distinct=None,limit=None):
        if distinct:
            raise RuntimeError("COUNT DISTINCT not supported")
        (items, tablename, fields) = self.select_raw(query)
        # self.db['_lastsql'] = self._count(query)
        try:
            return len(items)
        except TypeError:
            return items.count(limit=limit)

    def delete(self,tablename, query):
        """
        This function was changed on 2010-05-04 because according to
        http://code.google.com/p/googleappengine/issues/detail?id=3119
        GAE no longer supports deleting more than 1000 records.
        """
        # self.db['_lastsql'] = self._delete(tablename,query)
        (items, tablename, fields) = self.select_raw(query)
        # items can be one item or a query
        if not isinstance(items,list):
            #use a keys_only query to ensure that this runs as a datastore
            # small operations
            leftitems = items.fetch(1000, keys_only=True)
            counter = 0
            while len(leftitems):
                counter += len(leftitems)
                if self.use_ndb:
                    ndb.delete_multi(leftitems)
                else:
                    gae.delete(leftitems)
                leftitems = items.fetch(1000, keys_only=True)
        else:
            counter = len(items)
            if self.use_ndb:
                ndb.delete_multi([item.key for item in items])
            else:
                gae.delete(items)
        return counter

    def update(self,tablename,query,update_fields):
        # self.db['_lastsql'] = self._update(tablename,query,update_fields)
        (items, tablename, fields) = self.select_raw(query)
        counter = 0
        for item in items:
            for field, value in update_fields:
                setattr(item, field.name, self.represent(value,field.type))
            item.put()
            counter += 1
        LOGGER.info(str(counter))
        return counter

    def insert(self,table,fields):
        dfields=dict((f.name,self.represent(v,f.type)) for f,v in fields)
        # table._db['_lastsql'] = self._insert(table,fields)
        tmp = table._tableobj(**dfields)
        tmp.put()
        key = tmp.key if self.use_ndb else tmp.key()
        rid = Reference(key.id())
        (rid._table, rid._record, rid._gaekey) = (table, None, key)
        return rid

    def bulk_insert(self,table,items):
        parsed_items = []
        for item in items:
            dfields=dict((f.name,self.represent(v,f.type)) for f,v in item)
            parsed_items.append(table._tableobj(**dfields))
        if self.use_ndb:
            ndb.put_multi(parsed_items)
        else:
            gae.put(parsed_items)
        return True

def uuid2int(uuidv):
    return uuid.UUID(uuidv).int

def int2uuid(n):
    return str(uuid.UUID(int=n))

class CouchDBAdapter(NoSQLAdapter):
    drivers = ('couchdb',)

    uploads_in_blob = True
    types = {
                'boolean': bool,
                'string': str,
                'text': str,
                'json': str,
                'password': str,
                'blob': str,
                'upload': str,
                'integer': long,
                'bigint': long,
                'float': float,
                'double': float,
                'date': datetime.date,
                'time': datetime.time,
                'datetime': datetime.datetime,
                'id': long,
                'reference': long,
                'list:string': list,
                'list:integer': list,
                'list:reference': list,
        }

    def file_exists(self, filename): pass
    def file_open(self, filename, mode='rb', lock=True): pass
    def file_close(self, fileobj): pass

    def expand(self,expression,field_type=None):
        if isinstance(expression,Field):
            if expression.type=='id':
                return "%s._id" % expression.tablename
        return BaseAdapter.expand(self,expression,field_type)

    def AND(self,first,second):
        return '(%s && %s)' % (self.expand(first),self.expand(second))

    def OR(self,first,second):
        return '(%s || %s)' % (self.expand(first),self.expand(second))

    def EQ(self,first,second):
        if second is None:
            return '(%s == null)' % self.expand(first)
        return '(%s == %s)' % (self.expand(first),self.expand(second,first.type))

    def NE(self,first,second):
        if second is None:
            return '(%s != null)' % self.expand(first)
        return '(%s != %s)' % (self.expand(first),self.expand(second,first.type))

    def COMMA(self,first,second):
        return '%s + %s' % (self.expand(first),self.expand(second))

    def represent(self, obj, fieldtype):
        value = NoSQLAdapter.represent(self, obj, fieldtype)
        if fieldtype=='id':
            return repr(str(long(value)))
        elif fieldtype in ('date','time','datetime','boolean'):
            return serializers.json(value)
        return repr(not isinstance(value,unicode) and value \
                        or value and value.encode('utf8'))

    def __init__(self,db,uri='couchdb://127.0.0.1:5984',
                 pool_size=0,folder=None,db_codec ='UTF-8',
                 credential_decoder=IDENTITY, driver_args={},
                 adapter_args={}, do_connect=True, after_connection=None):
        self.db = db
        self.uri = uri
        if do_connect: self.find_driver(adapter_args)
        self.dbengine = 'couchdb'
        self.folder = folder
        db['_lastsql'] = ''
        self.db_codec = 'UTF-8'
        self._after_connection = after_connection
        self.pool_size = pool_size

        url='http://'+uri[10:]
        def connector(url=url,driver_args=driver_args):
            return self.driver.Server(url,**driver_args)
        self.reconnect(connector,cursor=False)

    def create_table(self, table, migrate=True, fake_migrate=False, polymodel=None):
        if migrate:
            try:
                self.connection.create(table._tablename)
            except:
                pass

    def insert(self,table,fields):
        id = uuid2int(web2py_uuid())
        ctable = self.connection[table._tablename]
        values = dict((k.name,self.represent(v,k.type)) for k,v in fields)
        values['_id'] = str(id)
        ctable.save(values)
        return id

    def _select(self,query,fields,attributes):
        if not isinstance(query,Query):
            raise SyntaxError("Not Supported")
        for key in set(attributes.keys())-SELECT_ARGS:
            raise SyntaxError('invalid select attribute: %s' % key)
        new_fields=[]
        for item in fields:
            if isinstance(item,SQLALL):
                new_fields += item._table
            else:
                new_fields.append(item)
        def uid(fd):
            return fd=='id' and '_id' or fd
        def get(row,fd):
            return fd=='id' and long(row['_id']) or row.get(fd,None)
        fields = new_fields
        tablename = self.get_table(query)
        fieldnames = [f.name for f in (fields or self.db[tablename])]
        colnames = ['%s.%s' % (tablename,k) for k in fieldnames]
        fields = ','.join(['%s.%s' % (tablename,uid(f)) for f in fieldnames])
        fn="(function(%(t)s){if(%(query)s)emit(%(order)s,[%(fields)s]);})" %\
            dict(t=tablename,
                 query=self.expand(query),
                 order='%s._id' % tablename,
                 fields=fields)
        return fn, colnames

    def select(self,query,fields,attributes):
        if not isinstance(query,Query):
            raise SyntaxError("Not Supported")
        fn, colnames = self._select(query,fields,attributes)
        tablename = colnames[0].split('.')[0]
        ctable = self.connection[tablename]
        rows = [cols['value'] for cols in ctable.query(fn)]
        processor = attributes.get('processor',self.parse)
        return processor(rows,fields,colnames,False)

    def delete(self,tablename,query):
        if not isinstance(query,Query):
            raise SyntaxError("Not Supported")
        if query.first.type=='id' and query.op==self.EQ:
            id = query.second
            tablename = query.first.tablename
            assert(tablename == query.first.tablename)
            ctable = self.connection[tablename]
            try:
                del ctable[str(id)]
                return 1
            except couchdb.http.ResourceNotFound:
                return 0
        else:
            tablename = self.get_table(query)
            rows = self.select(query,[self.db[tablename]._id],{})
            ctable = self.connection[tablename]
            for row in rows:
                del ctable[str(row.id)]
            return len(rows)

    def update(self,tablename,query,fields):
        if not isinstance(query,Query):
            raise SyntaxError("Not Supported")
        if query.first.type=='id' and query.op==self.EQ:
            id = query.second
            tablename = query.first.tablename
            ctable = self.connection[tablename]
            try:
                doc = ctable[str(id)]
                for key,value in fields:
                    doc[key.name] = self.represent(value,self.db[tablename][key.name].type)
                ctable.save(doc)
                return 1
            except couchdb.http.ResourceNotFound:
                return 0
        else:
            tablename = self.get_table(query)
            rows = self.select(query,[self.db[tablename]._id],{})
            ctable = self.connection[tablename]
            table = self.db[tablename]
            for row in rows:
                doc = ctable[str(row.id)]
                for key,value in fields:
                    doc[key.name] = self.represent(value,table[key.name].type)
                ctable.save(doc)
            return len(rows)

    def count(self,query,distinct=None):
        if distinct:
            raise RuntimeError("COUNT DISTINCT not supported")
        if not isinstance(query,Query):
            raise SyntaxError("Not Supported")
        tablename = self.get_table(query)
        rows = self.select(query,[self.db[tablename]._id],{})
        return len(rows)

def cleanup(text):
    """
    validates that the given text is clean: only contains [0-9a-zA-Z_]
    """
    #if not REGEX_ALPHANUMERIC.match(text):
    #    raise SyntaxError('invalid table or field name: %s' % text)
    return text

class MongoDBAdapter(NoSQLAdapter):
    native_json = True
    drivers = ('pymongo',)

    uploads_in_blob = False

    types = {
                'boolean': bool,
                'string': str,
                'text': str,
                'json': str,
                'password': str,
                'blob': str,
                'upload': str,
                'integer': long,
                'bigint': long,
                'float': float,
                'double': float,
                'date': datetime.date,
                'time': datetime.time,
                'datetime': datetime.datetime,
                'id': long,
                'reference': long,
                'list:string': list,
                'list:integer': list,
                'list:reference': list,
        }

    error_messages = {"javascript_needed": "This must yet be replaced" +
                      " with javascript in order to work."}

    def __init__(self,db,uri='mongodb://127.0.0.1:5984/db',
                 pool_size=0, folder=None, db_codec ='UTF-8',
                 credential_decoder=IDENTITY, driver_args={},
                 adapter_args={}, do_connect=True, after_connection=None):

        self.db = db
        self.uri = uri
        if do_connect: self.find_driver(adapter_args)
        import random
        from bson.objectid import ObjectId
        from bson.son import SON
        import pymongo.uri_parser

        m = pymongo.uri_parser.parse_uri(uri)

        self.SON = SON
        self.ObjectId = ObjectId
        self.random = random

        self.dbengine = 'mongodb'
        self.folder = folder
        db['_lastsql'] = ''
        self.db_codec = 'UTF-8'
        self._after_connection = after_connection
        self.pool_size = pool_size
        #this is the minimum amount of replicates that it should wait
        # for on insert/update
        self.minimumreplication = adapter_args.get('minimumreplication',0)
        # by default all inserts and selects are performand asynchronous,
        # but now the default is
        # synchronous, except when overruled by either this default or
        # function parameter
        self.safe = adapter_args.get('safe',True)
        # load user setting for uploads in blob storage
        self.uploads_in_blob = adapter_args.get('uploads_in_blob', False)

        if isinstance(m,tuple):
            m = {"database" : m[1]}
        if m.get('database')==None:
            raise SyntaxError("Database is required!")

        def connector(uri=self.uri,m=m):
            # Connection() is deprecated
            if hasattr(self.driver, "MongoClient"):
                Connection = self.driver.MongoClient
            else:
                Connection = self.driver.Connection
            return Connection(uri)[m.get('database')]

        self.reconnect(connector,cursor=False)

    def object_id(self, arg=None):
        """ Convert input to a valid Mongodb ObjectId instance

        self.object_id("<random>") -> ObjectId (not unique) instance """
        if not arg:
            arg = 0
        if isinstance(arg, basestring):
            # we assume an integer as default input
            rawhex = len(arg.replace("0x", "").replace("L", "")) == 24
            if arg.isdigit() and (not rawhex):
                arg = int(arg)
            elif arg == "<random>":
                arg = int("0x%sL" % \
                "".join([self.random.choice("0123456789abcdef") \
                for x in range(24)]), 0)
            elif arg.isalnum():
                if not arg.startswith("0x"):
                    arg = "0x%s" % arg
                try:
                    arg = int(arg, 0)
                except ValueError, e:
                    raise ValueError(
                            "invalid objectid argument string: %s" % e)
            else:
                raise ValueError("Invalid objectid argument string. " +
                                 "Requires an integer or base 16 value")
        elif isinstance(arg, self.ObjectId):
            return arg

        if not isinstance(arg, (int, long)):
            raise TypeError("object_id argument must be of type " +
                            "ObjectId or an objectid representable integer")
        hexvalue = hex(arg)[2:].rstrip('L').zfill(24)
        return self.ObjectId(hexvalue)

    def parse_reference(self, value, field_type):
        # here we have to check for ObjectID before base parse
        if isinstance(value, self.ObjectId):
            value = long(str(value), 16)
        return super(MongoDBAdapter,
                     self).parse_reference(value, field_type)

    def parse_id(self, value, field_type):
        if isinstance(value, self.ObjectId):
            value = long(str(value), 16)
        return super(MongoDBAdapter,
                     self).parse_id(value, field_type)

    def represent(self, obj, fieldtype):
        # the base adatpter does not support MongoDB ObjectId
        if isinstance(obj, self.ObjectId):
            value = obj
        else:
            value = NoSQLAdapter.represent(self, obj, fieldtype)
        if isinstance(obj, (list, tuple)) and \
                (not fieldtype == "json" or fieldtype.startswith('list:')):
            return value
        # reference types must be convert to ObjectID
        if fieldtype  =='date':
            if value == None:
                return value
            # this piece of data can be stripped off based on the fieldtype
            t = datetime.time(0, 0, 0)
            # mongodb doesn't has a date object and so it must datetime,
            # string or integer
            return datetime.datetime.combine(value, t)
        elif fieldtype == 'time':
            if value == None:
                return value
            # this piece of data can be stripped of based on the fieldtype
            d = datetime.date(2000, 1, 1)
            # mongodb doesn't has a  time object and so it must datetime,
            # string or integer
            return datetime.datetime.combine(d, value)
        elif fieldtype == "blob":
            if value== None:
                return value
            from bson import Binary
            if not isinstance(value, Binary):
                if not isinstance(value, basestring):
                    return Binary(str(value))
                return Binary(value)
            return value
        elif (isinstance(fieldtype, basestring) and
              fieldtype.startswith('list:')):
            if fieldtype.startswith('list:reference'):
                newval = []
                for v in value:
                    newval.append(self.object_id(v))
                return newval
            return value
        elif ((isinstance(fieldtype, basestring) and
               fieldtype.startswith("reference")) or
               (isinstance(fieldtype, Table)) or fieldtype=="id"):
            value = self.object_id(value)
        return value

    def create_table(self, table, migrate=True, fake_migrate=False,
                     polymodel=None, isCapped=False):
        if isCapped:
            raise RuntimeError("Not implemented")

    def count(self, query, distinct=None, snapshot=True):
        if distinct:
            raise RuntimeError("COUNT DISTINCT not supported")
        if not isinstance(query,Query):
            raise SyntaxError("Not Supported")
        tablename = self.get_table(query)
        return long(self.select(query,[self.db[tablename]._id], {},
                                count=True,snapshot=snapshot)['count'])
        # Maybe it would be faster if we just implemented the pymongo
        # .count() function which is probably quicker?
        # therefor call __select() connection[table].find(query).count()
        # Since this will probably reduce the return set?

    def expand(self, expression, field_type=None):
        if isinstance(expression, Query):
            # any query using 'id':=
            # set name as _id (as per pymongo/mongodb primary key)
            # convert second arg to an objectid field
            # (if its not already)
            # if second arg is 0 convert to objectid
            if isinstance(expression.first,Field) and \
                    ((expression.first.type == 'id') or \
                    ("reference" in expression.first.type)):
                if expression.first.type == 'id':
                    expression.first.name = '_id'
                # cast to Mongo ObjectId
                if isinstance(expression.second, (tuple, list, set)):
                    expression.second = [self.object_id(item) for
                                         item in expression.second]
                else:
                    expression.second = self.object_id(expression.second)
                result = expression.op(expression.first, expression.second)

        if isinstance(expression, Field):
            if expression.type=='id':
                result = "_id"
            else:
                result =  expression.name
        elif isinstance(expression, (Expression, Query)):
            if not expression.second is None:
                result = expression.op(expression.first, expression.second)
            elif not expression.first is None:
                result = expression.op(expression.first)
            elif not isinstance(expression.op, str):
                result = expression.op()
            else:
                result = expression.op
        elif field_type:
            result = self.represent(expression,field_type)
        elif isinstance(expression,(list,tuple)):
            result = ','.join(self.represent(item,field_type) for
                              item in expression)
        else:
            result = expression
        return result

    def drop(self, table, mode=''):
        ctable = self.connection[table._tablename]
        ctable.drop()

    def truncate(self, table, mode, safe=None):
        if safe == None:
            safe=self.safe
        ctable = self.connection[table._tablename]
        ctable.remove(None, safe=True)

    def _select(self, query, fields, attributes):
        if 'for_update' in attributes:
            logging.warn('mongodb does not support for_update')
        for key in set(attributes.keys())-set(('limitby',
                                               'orderby','for_update')):
            if attributes[key]!=None:
                logging.warn('select attribute not implemented: %s' % key)

        new_fields=[]
        mongosort_list = []

        # try an orderby attribute
        orderby = attributes.get('orderby', False)
        limitby = attributes.get('limitby', False)
        # distinct = attributes.get('distinct', False)
        if orderby:
            if isinstance(orderby, (list, tuple)):
                orderby = xorify(orderby)

            # !!!! need to add 'random'
            for f in self.expand(orderby).split(','):
                if f.startswith('-'):
                    mongosort_list.append((f[1:], -1))
                else:
                    mongosort_list.append((f, 1))
        if limitby:
            limitby_skip, limitby_limit = limitby[0], int(limitby[1])
        else:
            limitby_skip = limitby_limit = 0

        mongofields_dict = self.SON()
        mongoqry_dict = {}
        for item in fields:
            if isinstance(item, SQLALL):
                new_fields += item._table
            else:
                new_fields.append(item)
        fields = new_fields
        if isinstance(query,Query):
            tablename = self.get_table(query)
        elif len(fields) != 0:
            tablename = fields[0].tablename
        else:
            raise SyntaxError("The table name could not be found in " +
                              "the query nor from the select statement.")
        mongoqry_dict = self.expand(query)
        fields = fields or self.db[tablename]
        for field in fields:
            mongofields_dict[field.name] = 1

        return tablename, mongoqry_dict, mongofields_dict, mongosort_list, \
            limitby_limit, limitby_skip

    def select(self, query, fields, attributes, count=False,
               snapshot=False):
        # TODO: support joins
        tablename, mongoqry_dict, mongofields_dict, mongosort_list, \
        limitby_limit, limitby_skip = self._select(query, fields, attributes)
        ctable = self.connection[tablename]

        if count:
            return {'count' : ctable.find(
                    mongoqry_dict, mongofields_dict,
                    skip=limitby_skip, limit=limitby_limit,
                    sort=mongosort_list, snapshot=snapshot).count()}
        else:
            # pymongo cursor object
            mongo_list_dicts = ctable.find(mongoqry_dict,
                                mongofields_dict, skip=limitby_skip,
                                limit=limitby_limit, sort=mongosort_list,
                                snapshot=snapshot)
        rows = []
        # populate row in proper order
        # Here we replace ._id with .id to follow the standard naming
        colnames = []
        newnames = []
        for field in fields:
            colname = str(field)
            colnames.append(colname)
            tablename, fieldname = colname.split(".")
            if fieldname == "_id":
                # Mongodb reserved uuid key
                field.name = "id"
            newnames.append(".".join((tablename, field.name)))

        for record in mongo_list_dicts:
            row=[]
            for colname in colnames:
                tablename, fieldname = colname.split(".")
                # switch to Mongo _id uuids for retrieving
                # record id's
                if fieldname == "id": fieldname = "_id"
                if fieldname in record:
                    value = record[fieldname]
                else:
                    value = None
                row.append(value)
            rows.append(row)

        processor = attributes.get('processor', self.parse)
        result = processor(rows, fields, newnames, False)
        return result

    def _insert(self, table, fields):
        values = dict()
        for k, v in fields:
            if not k.name in ["id", "safe"]:
                fieldname = k.name
                fieldtype = table[k.name].type
                values[fieldname] = self.represent(v, fieldtype)
        return values

    # Safe determines whether a asynchronious request is done or a
    # synchronious action is done
    # For safety, we use by default synchronous requests
    def insert(self, table, fields, safe=None):
        if safe==None:
            safe = self.safe
        ctable = self.connection[table._tablename]
        values = self._insert(table, fields)
        ctable.insert(values, safe=safe)
        return long(str(values['_id']), 16)

    #this function returns a dict with the where clause and update fields
    def _update(self, tablename, query, fields):
        if not isinstance(query, Query):
            raise SyntaxError("Not Supported")
        filter = None
        if query:
            filter = self.expand(query)
        # do not try to update id fields to avoid backend errors
        modify = {'$set': dict((k.name, self.represent(v, k.type)) for
                  k, v in fields if (not k.name in ("_id", "id")))}
        return modify, filter

    def update(self, tablename, query, fields, safe=None):
        if safe == None:
            safe = self.safe
        # return amount of adjusted rows or zero, but no exceptions
        # @ related not finding the result
        if not isinstance(query, Query):
            raise RuntimeError("Not implemented")
        amount = self.count(query, False)
        modify, filter = self._update(tablename, query, fields)
        try:
            result = self.connection[tablename].update(filter,
                       modify, multi=True, safe=safe)
            if safe:
                try:
                    # if result count is available fetch it
                    return result["n"]
                except (KeyError, AttributeError, TypeError):
                    return amount
            else:
                return amount
        except Exception, e:
            # TODO Reverse update query to verifiy that the query succeded
            raise RuntimeError("uncaught exception when updating rows: %s" % e)

    def _delete(self, tablename, query):
        if not isinstance(query, Query):
            raise RuntimeError("query type %s is not supported" % \
                               type(query))
        return self.expand(query)

    def delete(self, tablename, query, safe=None):
        if safe is None:
            safe = self.safe
        amount = 0
        amount = self.count(query, False)
        filter = self._delete(tablename, query)
        self.connection[tablename].remove(filter, safe=safe)
        return amount

    def bulk_insert(self, table, items):
        return [self.insert(table,item) for item in items]

    ## OPERATORS
    def INVERT(self, first):
        #print "in invert first=%s" % first
        return '-%s' % self.expand(first)

    # TODO This will probably not work:(
    def NOT(self, first):
        return {'$not': self.expand(first)}

    def AND(self,first,second):
        # pymongo expects: .find({'$and': [{'x':'1'}, {'y':'2'}]})
        return {'$and': [self.expand(first),self.expand(second)]}

    def OR(self,first,second):
        # pymongo expects: .find({'$or': [{'name':'1'}, {'name':'2'}]})
        return {'$or': [self.expand(first),self.expand(second)]}

    def BELONGS(self, first, second):
        if isinstance(second, str):
            return {self.expand(first) : {"$in" : [ second[:-1]]} }
        elif second==[] or second==() or second==set():
            return {1:0}
        items = [self.expand(item, first.type) for item in second]
        return {self.expand(first) : {"$in" : items} }

    def EQ(self,first,second=None):
        result = {}
        result[self.expand(first)] = self.expand(second)
        return result

    def NE(self, first, second=None):
        result = {}
        result[self.expand(first)] = {'$ne': self.expand(second)}
        return result

    def LT(self,first,second=None):
        if second is None:
            raise RuntimeError("Cannot compare %s < None" % first)
        result = {}
        result[self.expand(first)] = {'$lt': self.expand(second)}
        return result

    def LE(self,first,second=None):
        if second is None:
            raise RuntimeError("Cannot compare %s <= None" % first)
        result = {}
        result[self.expand(first)] = {'$lte': self.expand(second)}
        return result

    def GT(self,first,second):
        result = {}
        result[self.expand(first)] = {'$gt': self.expand(second)}
        return result

    def GE(self,first,second=None):
        if second is None:
            raise RuntimeError("Cannot compare %s >= None" % first)
        result = {}
        result[self.expand(first)] = {'$gte': self.expand(second)}
        return result

    def ADD(self, first, second):
        raise NotImplementedError(self.error_messages["javascript_needed"])
        return '%s + %s' % (self.expand(first),
                            self.expand(second, first.type))

    def SUB(self, first, second):
        raise NotImplementedError(self.error_messages["javascript_needed"])
        return '(%s - %s)' % (self.expand(first),
                              self.expand(second, first.type))

    def MUL(self, first, second):
        raise NotImplementedError(self.error_messages["javascript_needed"])
        return '(%s * %s)' % (self.expand(first),
                              self.expand(second, first.type))

    def DIV(self, first, second):
        raise NotImplementedError(self.error_messages["javascript_needed"])
        return '(%s / %s)' % (self.expand(first),
                              self.expand(second, first.type))

    def MOD(self, first, second):
        raise NotImplementedError(self.error_messages["javascript_needed"])
        return '(%s %% %s)' % (self.expand(first),
                               self.expand(second, first.type))

    def AS(self, first, second):
        raise NotImplementedError(self.error_messages["javascript_needed"])
        return '%s AS %s' % (self.expand(first), second)

    # We could implement an option that simulates a full featured SQL
    # database. But I think the option should be set explicit or
    # implemented as another library.
    def ON(self, first, second):
        raise NotImplementedError("This is not possible in NoSQL" +
                                  " but can be simulated with a wrapper.")
        return '%s ON %s' % (self.expand(first), self.expand(second))

    # BLOW ARE TWO IMPLEMENTATIONS OF THE SAME FUNCITONS
    # WHICH ONE IS BEST?

    def COMMA(self, first, second):
        return '%s, %s' % (self.expand(first), self.expand(second))

    def LIKE(self, first, second):
        #escaping regex operators?
        return {self.expand(first): ('%s' % \
                self.expand(second, 'string').replace('%','/'))}

    def ILIKE(self, first, second):
        val = second if isinstance(second,self.ObjectId) else {
            '$regex': second.replace('%', ''), '$options': 'i'}
        return {self.expand(first): val}

    def STARTSWITH(self, first, second):
        #escaping regex operators?
        return {self.expand(first): ('/^%s/' % \
        self.expand(second, 'string'))}

    def ENDSWITH(self, first, second):
        #escaping regex operators?
        return {self.expand(first): ('/%s^/' % \
        self.expand(second, 'string'))}

    def CONTAINS(self, first, second, case_sensitive=False):
        # silently ignore, only case sensitive
        # There is a technical difference, but mongodb doesn't support
        # that, but the result will be the same
        val = second if isinstance(second,self.ObjectId) else \
            {'$regex':".*" + re.escape(self.expand(second, 'string')) + ".*"}
        return {self.expand(first) : val}

    def LIKE(self, first, second):
        import re
        return {self.expand(first): {'$regex': \
                re.escape(self.expand(second,
                                      'string')).replace('%','.*')}}

    #TODO verify full compatibilty with official SQL Like operator
    def STARTSWITH(self, first, second):
        #TODO  Solve almost the same problem as with endswith
        import re
        return {self.expand(first): {'$regex' : '^' +
                                     re.escape(self.expand(second,
                                                           'string'))}}

    #TODO verify full compatibilty with official SQL Like operator
    def ENDSWITH(self, first, second):
        #escaping regex operators?
        #TODO if searched for a name like zsa_corbitt and the function
        # is endswith('a') then this is also returned.
        # Aldo it end with a t
        import re
        return {self.expand(first): {'$regex': \
        re.escape(self.expand(second, 'string')) + '$'}}

    #TODO verify full compatibilty with official oracle contains operator
    def CONTAINS(self, first, second, case_sensitive=False):
        # silently ignore, only case sensitive
        #There is a technical difference, but mongodb doesn't support
        # that, but the result will be the same
        #TODO contains operators need to be transformed to Regex
        return {self.expand(first) : {'$regex': \
        ".*" + re.escape(self.expand(second, 'string')) + ".*"}}


class IMAPAdapter(NoSQLAdapter):
    drivers = ('imaplib',)

    """ IMAP server adapter

      This class is intended as an interface with
    email IMAP servers to perform simple queries in the
    web2py DAL query syntax, so email read, search and
    other related IMAP mail services (as those implemented
    by brands like Google(r), and Yahoo!(r)
    can be managed from web2py applications.

    The code uses examples by Yuji Tomita on this post:
    http://yuji.wordpress.com/2011/06/22/python-imaplib-imap-example-with-gmail/#comment-1137
    and is based in docs for Python imaplib, python email
    and email IETF's (i.e. RFC2060 and RFC3501)

    This adapter was tested with a small set of operations with Gmail(r). Other
    services requests could raise command syntax and response data issues.

    It creates its table and field names "statically",
    meaning that the developer should leave the table and field
    definitions to the DAL instance by calling the adapter's
    .define_tables() method. The tables are defined with the
    IMAP server mailbox list information.

    .define_tables() returns a dictionary mapping dal tablenames
    to the server mailbox names with the following structure:

    {<tablename>: str <server mailbox name>}

    Here is a list of supported fields:

    Field       Type            Description
    ################################################################
    uid         string
    answered    boolean        Flag
    created     date
    content     list:string    A list of dict text or html parts
    to          string
    cc          string
    bcc         string
    size        integer        the amount of octets of the message*
    deleted     boolean        Flag
    draft       boolean        Flag
    flagged     boolean        Flag
    sender      string
    recent      boolean        Flag
    seen        boolean        Flag
    subject     string
    mime        string         The mime header declaration
    email       string         The complete RFC822 message**
    attachments <type list>    Each non text part as dict
    encoding    string         The main detected encoding

    *At the application side it is measured as the length of the RFC822
    message string

    WARNING: As row id's are mapped to email sequence numbers,
    make sure your imap client web2py app does not delete messages
    during select or update actions, to prevent
    updating or deleting different messages.
    Sequence numbers change whenever the mailbox is updated.
    To avoid this sequence numbers issues, it is recommended the use
    of uid fields in query references (although the update and delete
    in separate actions rule still applies).

    # This is the code recommended to start imap support
    # at the app's model:

    imapdb = DAL("imap://user:password@server:port", pool_size=1) # port 993 for ssl
    imapdb.define_tables()

    Here is an (incomplete) list of possible imap commands:

    # Count today's unseen messages
    # smaller than 6000 octets from the
    # inbox mailbox

    q = imapdb.INBOX.seen == False
    q &= imapdb.INBOX.created == datetime.date.today()
    q &= imapdb.INBOX.size < 6000
    unread = imapdb(q).count()

    # Fetch last query messages
    rows = imapdb(q).select()

    # it is also possible to filter query select results with limitby and
    # sequences of mailbox fields

    set.select(<fields sequence>, limitby=(<int>, <int>))

    # Mark last query messages as seen
    messages = [row.uid for row in rows]
    seen = imapdb(imapdb.INBOX.uid.belongs(messages)).update(seen=True)

    # Delete messages in the imap database that have mails from mr. Gumby

    deleted = 0
    for mailbox in imapdb.tables
        deleted += imapdb(imapdb[mailbox].sender.contains("gumby")).delete()

    # It is possible also to mark messages for deletion instead of ereasing them
    # directly with set.update(deleted=True)


    # This object give access
    # to the adapter auto mailbox
    # mapped names (which native
    # mailbox has what table name)

    imapdb.mailboxes <dict> # tablename, server native name pairs

    # To retrieve a table native mailbox name use:
    imapdb.<table>.mailbox

    ### New features v2.4.1:

    # Declare mailboxes statically with tablename, name pairs
    # This avoids the extra server names retrieval

    imapdb.define_tables({"inbox": "INBOX"})

    # Selects without content/attachments/email columns will only
    # fetch header and flags

    imapdb(q).select(imapdb.INBOX.sender, imapdb.INBOX.subject)
    """

    types = {
                'string': str,
                'text': str,
                'date': datetime.date,
                'datetime': datetime.datetime,
                'id': long,
                'boolean': bool,
                'integer': int,
                'bigint': long,
                'blob': str,
                'list:string': str,
        }

    dbengine = 'imap'

    REGEX_URI = re.compile('^(?P<user>[^:]+)(\:(?P<password>[^@]*))?@(?P<host>[^\:@]+)(\:(?P<port>[0-9]+))?$')

    def __init__(self,
                 db,
                 uri,
                 pool_size=0,
                 folder=None,
                 db_codec ='UTF-8',
                 credential_decoder=IDENTITY,
                 driver_args={},
                 adapter_args={},
                 do_connect=True,
                 after_connection=None):

        # db uri: user@example.com:password@imap.server.com:123
        # TODO: max size adapter argument for preventing large mail transfers

        self.db = db
        self.uri = uri
        if do_connect: self.find_driver(adapter_args)
        self.pool_size=pool_size
        self.folder = folder
        self.db_codec = db_codec
        self._after_connection = after_connection
        self.credential_decoder = credential_decoder
        self.driver_args = driver_args
        self.adapter_args = adapter_args
        self.mailbox_size = None
        self.static_names = None
        self.charset = sys.getfilesystemencoding()
        # imap class
        self.imap4 = None
        uri = uri.split("://")[1]

        """ MESSAGE is an identifier for sequence number"""

        self.flags = {'deleted': '\\Deleted', 'draft': '\\Draft',
                      'flagged': '\\Flagged', 'recent': '\\Recent',
                      'seen': '\\Seen', 'answered': '\\Answered'}
        self.search_fields = {
            'id': 'MESSAGE', 'created': 'DATE',
            'uid': 'UID', 'sender': 'FROM',
            'to': 'TO', 'cc': 'CC',
            'bcc': 'BCC', 'content': 'TEXT',
            'size': 'SIZE', 'deleted': '\\Deleted',
            'draft': '\\Draft', 'flagged': '\\Flagged',
            'recent': '\\Recent', 'seen': '\\Seen',
            'subject': 'SUBJECT', 'answered': '\\Answered',
            'mime': None, 'email': None,
            'attachments': None
            }

        db['_lastsql'] = ''

        m = self.REGEX_URI.match(uri)
        user = m.group('user')
        password = m.group('password')
        host = m.group('host')
        port = int(m.group('port'))
        over_ssl = False
        if port==993:
            over_ssl = True

        driver_args.update(host=host,port=port, password=password, user=user)
        def connector(driver_args=driver_args):
            # it is assumed sucessful authentication alLways
            # TODO: support direct connection and login tests
            if over_ssl:
                self.imap4 = self.driver.IMAP4_SSL
            else:
                self.imap4 = self.driver.IMAP4
            connection = self.imap4(driver_args["host"], driver_args["port"])
            data = connection.login(driver_args["user"], driver_args["password"])

            # static mailbox list
            connection.mailbox_names = None

            # dummy cursor function
            connection.cursor = lambda : True

            return connection

        self.db.define_tables = self.define_tables
        self.connector = connector
        if do_connect: self.reconnect()

    def reconnect(self, f=None, cursor=True):
        """
        IMAP4 Pool connection method

        imap connection lacks of self cursor command.
        A custom command should be provided as a replacement
        for connection pooling to prevent uncaught remote session
        closing

        """
        if getattr(self,'connection',None) != None:
            return
        if f is None:
            f = self.connector

        if not self.pool_size:
            self.connection = f()
            self.cursor = cursor and self.connection.cursor()
        else:
            POOLS = ConnectionPool.POOLS
            uri = self.uri
            while True:
                GLOBAL_LOCKER.acquire()
                if not uri in POOLS:
                    POOLS[uri] = []
                if POOLS[uri]:
                    self.connection = POOLS[uri].pop()
                    GLOBAL_LOCKER.release()
                    self.cursor = cursor and self.connection.cursor()
                    if self.cursor and self.check_active_connection:
                        try:
                            # check if connection is alive or close it
                            result, data = self.connection.list()
                        except:
                            # Possible connection reset error
                            # TODO: read exception class
                            self.connection = f()
                    break
                else:
                    GLOBAL_LOCKER.release()
                    self.connection = f()
                    self.cursor = cursor and self.connection.cursor()
                    break
        self.after_connection_hook()

    def get_last_message(self, tablename):
        last_message = None
        # request mailbox list to the server if needed.
        if not isinstance(self.connection.mailbox_names, dict):
            self.get_mailboxes()
        try:
            result = self.connection.select(
                self.connection.mailbox_names[tablename])
            last_message = int(result[1][0])
            # Last message must be a positive integer
            if last_message == 0:
                last_message = 1
        except (IndexError, ValueError, TypeError, KeyError):
            e = sys.exc_info()[1]
            LOGGER.debug("Error retrieving the last mailbox" +
                         " sequence number. %s" % str(e))
        return last_message

    def get_uid_bounds(self, tablename):
        if not isinstance(self.connection.mailbox_names, dict):
            self.get_mailboxes()
        # fetch first and last messages
        # return (first, last) messages uid's
        last_message = self.get_last_message(tablename)
        result, data = self.connection.uid("search", None, "(ALL)")
        uid_list = data[0].strip().split()
        if len(uid_list) <= 0:
            return None
        else:
            return (uid_list[0], uid_list[-1])

    def convert_date(self, date, add=None, imf=False):
        if add is None:
            add = datetime.timedelta()
        """ Convert a date object to a string
        with d-Mon-Y style for IMAP or the inverse
        case

        add <timedelta> adds to the date object
        """
        months = [None, "JAN","FEB","MAR","APR","MAY","JUN",
                  "JUL", "AUG","SEP","OCT","NOV","DEC"]
        if isinstance(date, basestring):
            # Prevent unexpected date response format
            try:
                if "," in date:
                    dayname, datestring = date.split(",")
                else:
                    dayname, datestring = None, date
                date_list = datestring.strip().split()
                year = int(date_list[2])
                month = months.index(date_list[1].upper())
                day = int(date_list[0])
                hms = map(int, date_list[3].split(":"))
                return datetime.datetime(year, month, day,
                    hms[0], hms[1], hms[2]) + add
            except (ValueError, AttributeError, IndexError), e:
                LOGGER.error("Could not parse date text: %s. %s" %
                             (date, e))
                return None
        elif isinstance(date, (datetime.date, datetime.datetime)):
            if imf: date_format = "%a, %d %b %Y %H:%M:%S %z"
            else: date_format = "%d-%b-%Y"
            return (date + add).strftime(date_format)
        else:
            return None

    @staticmethod
    def header_represent(f, r):
        from email.header import decode_header
        text, encoding = decode_header(f)[0]
        if encoding:
            text = text.decode(encoding).encode('utf-8')
        return text

    def encode_text(self, text, charset, errors="replace"):
        """ convert text for mail to unicode"""
        if text is None:
            text = ""
        else:
            if isinstance(text, str):
                if charset is None:
                    text = unicode(text, "utf-8", errors)
                else:
                    text = unicode(text, charset, errors)
            else:
                raise Exception("Unsupported mail text type %s" % type(text))
        return text.encode("utf-8")

    def get_charset(self, message):
        charset = message.get_content_charset()
        return charset

    def get_mailboxes(self):
        """ Query the mail database for mailbox names """
        if self.static_names:
            # statically defined mailbox names
            self.connection.mailbox_names = self.static_names
            return self.static_names.keys()

        mailboxes_list = self.connection.list()
        self.connection.mailbox_names = dict()
        mailboxes = list()
        x = 0
        for item in mailboxes_list[1]:
            x = x + 1
            item = item.strip()
            if not "NOSELECT" in item.upper():
                sub_items = item.split("\"")
                sub_items = [sub_item for sub_item in sub_items \
                if len(sub_item.strip()) > 0]
                # mailbox = sub_items[len(sub_items) -1]
                mailbox = sub_items[-1].strip()
                # remove unwanted characters and store original names
                # Don't allow leading non alphabetic characters
                mailbox_name = re.sub('^[_0-9]*', '', re.sub('[^_\w]','',re.sub('[/ ]','_',mailbox)))
                mailboxes.append(mailbox_name)
                self.connection.mailbox_names[mailbox_name] = mailbox

        return mailboxes

    def get_query_mailbox(self, query):
        nofield = True
        tablename = None
        attr = query
        while nofield:
            if hasattr(attr, "first"):
                attr = attr.first
                if isinstance(attr, Field):
                    return attr.tablename
                elif isinstance(attr, Query):
                    pass
                else:
                    return None
            else:
                return None
        return tablename

    def is_flag(self, flag):
        if self.search_fields.get(flag, None) in self.flags.values():
            return True
        else:
            return False

    def define_tables(self, mailbox_names=None):
        """
        Auto create common IMAP fileds

        This function creates fields definitions "statically"
        meaning that custom fields as in other adapters should
        not be supported and definitions handled on a service/mode
        basis (local syntax for Gmail(r), Ymail(r)

        Returns a dictionary with tablename, server native mailbox name
        pairs.
        """
        if mailbox_names:
            # optional statically declared mailboxes
            self.static_names = mailbox_names
        else:
            self.static_names = None
        if not isinstance(self.connection.mailbox_names, dict):
            self.get_mailboxes()

        names = self.connection.mailbox_names.keys()

        for name in names:
            self.db.define_table("%s" % name,
                            Field("uid", writable=False),
                            Field("created", "datetime", writable=False),
                            Field("content", "text", writable=False),
                            Field("to", writable=False),
                            Field("cc", writable=False),
                            Field("bcc", writable=False),
                            Field("sender", writable=False),
                            Field("size", "integer", writable=False),
                            Field("subject", writable=False),
                            Field("mime", writable=False),
                            Field("email", "text", writable=False, readable=False),
                            Field("attachments", "text", writable=False, readable=False),
                            Field("encoding", writable=False),
                            Field("answered", "boolean"),
                            Field("deleted", "boolean"),
                            Field("draft", "boolean"),
                            Field("flagged", "boolean"),
                            Field("recent", "boolean", writable=False),
                            Field("seen", "boolean")
                            )

            # Set a special _mailbox attribute for storing
            # native mailbox names
            self.db[name].mailbox = \
                self.connection.mailbox_names[name]

            # decode quoted printable
            self.db[name].to.represent = self.db[name].cc.represent = \
            self.db[name].bcc.represent = self.db[name].sender.represent = \
            self.db[name].subject.represent = self.header_represent

        # Set the db instance mailbox collections
        self.db.mailboxes = self.connection.mailbox_names
        return self.db.mailboxes

    def create_table(self, *args, **kwargs):
        # not implemented
        # but required by DAL
        pass

    def _select(self, query, fields, attributes):
        if use_common_filters(query):
            query = self.common_filter(query, [self.get_query_mailbox(query),])
        return str(query)

    def select(self, query, fields, attributes):
        """  Search and Fetch records and return web2py rows
        """
        # move this statement elsewhere (upper-level)
        if use_common_filters(query):
            query = self.common_filter(query, [self.get_query_mailbox(query),])

        import email
        # get records from imap server with search + fetch
        # convert results to a dictionary
        tablename = None
        fetch_results = list()

        if isinstance(query, Query):
            tablename = self.get_table(query)
            mailbox = self.connection.mailbox_names.get(tablename, None)
            if mailbox is None:
                 raise ValueError("Mailbox name not found: %s" % mailbox)
            else:
                # select with readonly
                result, selected = self.connection.select(mailbox, True)
                if result != "OK":
                    raise Exception("IMAP error: %s" % selected)
                self.mailbox_size = int(selected[0])
                search_query = "(%s)" % str(query).strip()
                search_result = self.connection.uid("search", None, search_query)
                # Normal IMAP response OK is assumed (change this)
                if search_result[0] == "OK":
                    # For "light" remote server responses just get the first
                    # ten records (change for non-experimental implementation)
                    # However, light responses are not guaranteed with this
                    # approach, just fewer messages.
                    limitby = attributes.get('limitby', None)
                    messages_set = search_result[1][0].split()
                    # descending order
                    messages_set.reverse()
                    if limitby is not None:
                        # TODO: orderby, asc/desc, limitby from complete message set
                        messages_set = messages_set[int(limitby[0]):int(limitby[1])]

                    # keep the requests small for header/flags
                    if any([(field.name in ["content", "size",
                                            "attachments", "email"]) for
                           field in fields]):
                        imap_fields = "(RFC822 FLAGS)"
                    else:
                        imap_fields = "(RFC822.HEADER FLAGS)"

                    if len(messages_set) > 0:
                        # create fetch results object list
                        # fetch each remote message and store it in memmory
                        # (change to multi-fetch command syntax for faster
                        # transactions)
                        for uid in messages_set:
                            # fetch the RFC822 message body
                            typ, data = self.connection.uid("fetch", uid, imap_fields)
                            if typ == "OK":
                                fr = {"message": int(data[0][0].split()[0]),
                                      "uid": long(uid),
                                      "email": email.message_from_string(data[0][1]),
                                      "raw_message": data[0][1]}
                                fr["multipart"] = fr["email"].is_multipart()
                                # fetch flags for the message
                                fr["flags"] = self.driver.ParseFlags(data[1])
                                fetch_results.append(fr)
                            else:
                                # error retrieving the message body
                                raise Exception("IMAP error retrieving the body: %s" % data)
                else:
                    raise Exception("IMAP search error: %s" % search_result[1])
        elif isinstance(query, (Expression, basestring)):
            raise NotImplementedError()
        else:
            raise TypeError("Unexpected query type")

        imapqry_dict = {}
        imapfields_dict = {}

        if len(fields) == 1 and isinstance(fields[0], SQLALL):
            allfields = True
        elif len(fields) == 0:
            allfields = True
        else:
            allfields = False
        if allfields:
            colnames = ["%s.%s" % (tablename, field) for field in self.search_fields.keys()]
        else:
            colnames = ["%s.%s" % (tablename, field.name) for field in fields]

        for k in colnames:
            imapfields_dict[k] = k

        imapqry_list = list()
        imapqry_array = list()
        for fr in fetch_results:
            attachments = []
            content = []
            size = 0
            n = int(fr["message"])
            item_dict = dict()
            message = fr["email"]
            uid = fr["uid"]
            charset = self.get_charset(message)
            flags = fr["flags"]
            raw_message = fr["raw_message"]
            # Return messages data mapping static fields
            # and fetched results. Mapping should be made
            # outside the select function (with auxiliary
            # instance methods)

            # pending: search flags states trough the email message
            # instances for correct output

            # preserve subject encoding (ASCII/quoted printable)

            if "%s.id" % tablename in colnames:
                item_dict["%s.id" % tablename] = n
            if "%s.created" % tablename in colnames:
                item_dict["%s.created" % tablename] = self.convert_date(message["Date"])
            if "%s.uid" % tablename in colnames:
                item_dict["%s.uid" % tablename] = uid
            if "%s.sender" % tablename in colnames:
                # If there is no encoding found in the message header
                # force utf-8 replacing characters (change this to
                # module's defaults). Applies to .sender, .to, .cc and .bcc fields
                item_dict["%s.sender" % tablename] = message["From"]
            if "%s.to" % tablename in colnames:
                item_dict["%s.to" % tablename] = message["To"]
            if "%s.cc" % tablename in colnames:
                if "Cc" in message.keys():
                    item_dict["%s.cc" % tablename] = message["Cc"]
                else:
                    item_dict["%s.cc" % tablename] = ""
            if "%s.bcc" % tablename in colnames:
                if "Bcc" in message.keys():
                    item_dict["%s.bcc" % tablename] = message["Bcc"]
                else:
                    item_dict["%s.bcc" % tablename] = ""
            if "%s.deleted" % tablename in colnames:
                item_dict["%s.deleted" % tablename] = "\\Deleted" in flags
            if "%s.draft" % tablename in colnames:
                item_dict["%s.draft" % tablename] = "\\Draft" in flags
            if "%s.flagged" % tablename in colnames:
                item_dict["%s.flagged" % tablename] = "\\Flagged" in flags
            if "%s.recent" % tablename in colnames:
                item_dict["%s.recent" % tablename] = "\\Recent" in flags
            if "%s.seen" % tablename in colnames:
                item_dict["%s.seen" % tablename] = "\\Seen" in flags
            if "%s.subject" % tablename in colnames:
                item_dict["%s.subject" % tablename] = message["Subject"]
            if "%s.answered" % tablename in colnames:
                item_dict["%s.answered" % tablename] = "\\Answered" in flags
            if "%s.mime" % tablename in colnames:
                item_dict["%s.mime" % tablename] = message.get_content_type()
            if "%s.encoding" % tablename in colnames:
                item_dict["%s.encoding" % tablename] = charset

            # Here goes the whole RFC822 body as an email instance
            # for controller side custom processing
            # The message is stored as a raw string
            # >> email.message_from_string(raw string)
            # returns a Message object for enhanced object processing
            if "%s.email" % tablename in colnames:
                # WARNING: no encoding performed (raw message)
                item_dict["%s.email" % tablename] = raw_message

            # Size measure as suggested in a Velocity Reviews post
            # by Tim Williams: "how to get size of email attachment"
            # Note: len() and server RFC822.SIZE reports doesn't match
            # To retrieve the server size for representation would add a new
            # fetch transaction to the process
            for part in message.walk():
                maintype = part.get_content_maintype()
                if ("%s.attachments" % tablename in colnames) or \
                   ("%s.content" % tablename in colnames):
                    payload = part.get_payload(decode=True)
                    if payload:
                        filename = part.get_filename()
                        values = {"mime": part.get_content_type()}
                        if ((filename or not "text" in maintype) and
                            ("%s.attachments" % tablename in colnames)):
                            values.update({"payload": payload,
                                "filename": filename,
                                "encoding": part.get_content_charset(),
                                "disposition": part["Content-Disposition"]})
                            attachments.append(values)
                        elif (("text" in maintype) and
                              ("%s.content" % tablename in colnames)):
                            values.update({"text": self.encode_text(payload,
                                               self.get_charset(part))})
                            content.append(values)

                if "%s.size" % tablename in colnames:
                    if part is not None:
                        size += len(str(part))
            item_dict["%s.content" % tablename] = content
            item_dict["%s.attachments" % tablename] = attachments
            item_dict["%s.size" % tablename] = size
            imapqry_list.append(item_dict)

        # extra object mapping for the sake of rows object
        # creation (sends an array or lists)
        for item_dict in imapqry_list:
            imapqry_array_item = list()
            for fieldname in colnames:
                imapqry_array_item.append(item_dict[fieldname])
            imapqry_array.append(imapqry_array_item)

        # parse result and return a rows object
        colnames = colnames
        processor = attributes.get('processor',self.parse)
        return processor(imapqry_array, fields, colnames)

    def _insert(self, table, fields):
        def add_payload(message, obj):
            payload = Message()
            encoding = obj.get("encoding", "utf-8")
            if encoding and (encoding.upper() in
                             ("BASE64", "7BIT", "8BIT", "BINARY")):
                payload.add_header("Content-Transfer-Encoding", encoding)
            else:
                payload.set_charset(encoding)
            mime = obj.get("mime", None)
            if mime:
                payload.set_type(mime)
            if "text" in obj:
                payload.set_payload(obj["text"])
            elif "payload" in obj:
                payload.set_payload(obj["payload"])
            if "filename" in obj and obj["filename"]:
                payload.add_header("Content-Disposition",
                    "attachment", filename=obj["filename"])
            message.attach(payload)

        mailbox = table.mailbox
        d = dict(((k.name, v) for k, v in fields))
        date_time = d.get("created") or datetime.datetime.now()
        struct_time = date_time.timetuple()
        if len(d) > 0:
            message = d.get("email", None)
            attachments = d.get("attachments", [])
            content = d.get("content", [])
            flags = " ".join(["\\%s" % flag.capitalize() for flag in
                     ("answered", "deleted", "draft", "flagged",
                      "recent", "seen") if d.get(flag, False)])
            if not message:
                from email.message import Message
                mime = d.get("mime", None)
                charset = d.get("encoding", None)
                message = Message()
                message["from"] = d.get("sender", "")
                message["subject"] = d.get("subject", "")
                message["date"] = self.convert_date(date_time, imf=True)

                if mime:
                    message.set_type(mime)
                if charset:
                    message.set_charset(charset)
                for item in ("to", "cc", "bcc"):
                    value = d.get(item, "")
                    if isinstance(value, basestring):
                        message[item] = value
                    else:
                        message[item] = ";".join([i for i in
                            value])
                if (not message.is_multipart() and
                   (not message.get_content_type().startswith(
                        "multipart"))):
                    if isinstance(content, basestring):
                        message.set_payload(content)
                    elif len(content) > 0:
                        message.set_payload(content[0]["text"])
                else:
                    [add_payload(message, c) for c in content]
                    [add_payload(message, a) for a in attachments]
                message = message.as_string()
            return (mailbox, flags, struct_time, message)
        else:
            raise NotImplementedError("IMAP empty insert is not implemented")

    def insert(self, table, fields):
        values = self._insert(table, fields)
        result, data = self.connection.append(*values)
        if result == "OK":
            uid = int(re.findall("\d+", str(data))[-1])
            return self.db(table.uid==uid).select(table.id).first().id
        else:
            raise Exception("IMAP message append failed: %s" % data)

    def _update(self, tablename, query, fields, commit=False):
        # TODO: the adapter should implement an .expand method
        commands = list()
        if use_common_filters(query):
            query = self.common_filter(query, [tablename,])
        mark = []
        unmark = []
        if query:
            for item in fields:
                field = item[0]
                name = field.name
                value = item[1]
                if self.is_flag(name):
                    flag = self.search_fields[name]
                    if (value is not None) and (flag != "\\Recent"):
                        if value:
                            mark.append(flag)
                        else:
                            unmark.append(flag)
            result, data = self.connection.select(
                self.connection.mailbox_names[tablename])
            string_query = "(%s)" % query
            result, data = self.connection.search(None, string_query)
            store_list = [item.strip() for item in data[0].split()
                          if item.strip().isdigit()]
            # build commands for marked flags
            for number in store_list:
                result = None
                if len(mark) > 0:
                    commands.append((number, "+FLAGS", "(%s)" % " ".join(mark)))
                if len(unmark) > 0:
                    commands.append((number, "-FLAGS", "(%s)" % " ".join(unmark)))
        return commands

    def update(self, tablename, query, fields):
        rowcount = 0
        commands = self._update(tablename, query, fields)
        for command in commands:
            result, data = self.connection.store(*command)
            if result == "OK":
                rowcount += 1
            else:
                raise Exception("IMAP storing error: %s" % data)
        return rowcount

    def _count(self, query, distinct=None):
        raise NotImplementedError()

    def count(self,query,distinct=None):
        counter = 0
        tablename = self.get_query_mailbox(query)
        if query and tablename is not None:
            if use_common_filters(query):
                query = self.common_filter(query, [tablename,])
            result, data = self.connection.select(self.connection.mailbox_names[tablename])
            string_query = "(%s)" % query
            result, data = self.connection.search(None, string_query)
            store_list = [item.strip() for item in data[0].split() if item.strip().isdigit()]
            counter = len(store_list)
        return counter

    def delete(self, tablename, query):
        counter = 0
        if query:
            if use_common_filters(query):
                query = self.common_filter(query, [tablename,])
            result, data = self.connection.select(self.connection.mailbox_names[tablename])
            string_query = "(%s)" % query
            result, data = self.connection.search(None, string_query)
            store_list = [item.strip() for item in data[0].split() if item.strip().isdigit()]
            for number in store_list:
                result, data = self.connection.store(number, "+FLAGS", "(\\Deleted)")
                if result == "OK":
                    counter += 1
                else:
                    raise Exception("IMAP store error: %s" % data)
            if counter > 0:
                result, data = self.connection.expunge()
        return counter

    def BELONGS(self, first, second):
        result = None
        name = self.search_fields[first.name]
        if name == "MESSAGE":
            values = [str(val) for val in second if str(val).isdigit()]
            result = "%s" % ",".join(values).strip()

        elif name == "UID":
            values = [str(val) for val in second if str(val).isdigit()]
            result = "UID %s" % ",".join(values).strip()

        else:
            raise Exception("Operation not supported")
        # result = "(%s %s)" % (self.expand(first), self.expand(second))
        return result

    def CONTAINS(self, first, second, case_sensitive=False):
        # silently ignore, only case sensitive
        result = None
        name = self.search_fields[first.name]

        if name in ("FROM", "TO", "SUBJECT", "TEXT"):
            result = "%s \"%s\"" % (name, self.expand(second))
        else:
            if first.name in ("cc", "bcc"):
                result = "%s \"%s\"" % (first.name.upper(), self.expand(second))
            elif first.name == "mime":
                result = "HEADER Content-Type \"%s\"" % self.expand(second)
            else:
                raise Exception("Operation not supported")
        return result

    def GT(self, first, second):
        result = None
        name = self.search_fields[first.name]
        if name == "MESSAGE":
            last_message = self.get_last_message(first.tablename)
            result = "%d:%d" % (int(self.expand(second)) + 1, last_message)
        elif name == "UID":
            # GT and LT may not return
            # expected sets depending on
            # the uid format implemented
            try:
                pedestal, threshold = self.get_uid_bounds(first.tablename)
            except TypeError:
                e = sys.exc_info()[1]
                LOGGER.debug("Error requesting uid bounds: %s", str(e))
                return ""
            try:
                lower_limit = int(self.expand(second)) + 1
            except (ValueError, TypeError):
                e = sys.exc_info()[1]
                raise Exception("Operation not supported (non integer UID)")
            result = "UID %s:%s" % (lower_limit, threshold)
        elif name == "DATE":
            result = "SINCE %s" % self.convert_date(second, add=datetime.timedelta(1))
        elif name == "SIZE":
            result = "LARGER %s" % self.expand(second)
        else:
            raise Exception("Operation not supported")
        return result

    def GE(self, first, second):
        result = None
        name = self.search_fields[first.name]
        if name == "MESSAGE":
            last_message = self.get_last_message(first.tablename)
            result = "%s:%s" % (self.expand(second), last_message)
        elif name == "UID":
            # GT and LT may not return
            # expected sets depending on
            # the uid format implemented
            try:
                pedestal, threshold = self.get_uid_bounds(first.tablename)
            except TypeError:
                e = sys.exc_info()[1]
                LOGGER.debug("Error requesting uid bounds: %s", str(e))
                return ""
            lower_limit = self.expand(second)
            result = "UID %s:%s" % (lower_limit, threshold)
        elif name == "DATE":
            result = "SINCE %s" % self.convert_date(second)
        else:
            raise Exception("Operation not supported")
        return result

    def LT(self, first, second):
        result = None
        name = self.search_fields[first.name]
        if name == "MESSAGE":
            result = "%s:%s" % (1, int(self.expand(second)) - 1)
        elif name == "UID":
            try:
                pedestal, threshold = self.get_uid_bounds(first.tablename)
            except TypeError:
                e = sys.exc_info()[1]
                LOGGER.debug("Error requesting uid bounds: %s", str(e))
                return ""
            try:
                upper_limit = int(self.expand(second)) - 1
            except (ValueError, TypeError):
                e = sys.exc_info()[1]
                raise Exception("Operation not supported (non integer UID)")
            result = "UID %s:%s" % (pedestal, upper_limit)
        elif name == "DATE":
            result = "BEFORE %s" % self.convert_date(second)
        elif name == "SIZE":
            result = "SMALLER %s" % self.expand(second)
        else:
            raise Exception("Operation not supported")
        return result

    def LE(self, first, second):
        result = None
        name = self.search_fields[first.name]
        if name == "MESSAGE":
            result = "%s:%s" % (1, self.expand(second))
        elif name == "UID":
            try:
                pedestal, threshold = self.get_uid_bounds(first.tablename)
            except TypeError:
                e = sys.exc_info()[1]
                LOGGER.debug("Error requesting uid bounds: %s", str(e))
                return ""
            upper_limit = int(self.expand(second))
            result = "UID %s:%s" % (pedestal, upper_limit)
        elif name == "DATE":
            result = "BEFORE %s" % self.convert_date(second, add=datetime.timedelta(1))
        else:
            raise Exception("Operation not supported")
        return result

    def NE(self, first, second=None):
        if (second is None) and isinstance(first, Field):
            # All records special table query
            if first.type == "id":
                return self.GE(first, 1)
        result = self.NOT(self.EQ(first, second))
        result =  result.replace("NOT NOT", "").strip()
        return result

    def EQ(self,first,second):
        name = self.search_fields[first.name]
        result = None
        if name is not None:
            if name == "MESSAGE":
                # query by message sequence number
                result = "%s" % self.expand(second)
            elif name == "UID":
                result = "UID %s" % self.expand(second)
            elif name == "DATE":
                result = "ON %s" % self.convert_date(second)

            elif name in self.flags.values():
                if second:
                    result = "%s" % (name.upper()[1:])
                else:
                    result = "NOT %s" % (name.upper()[1:])
            else:
                raise Exception("Operation not supported")
        else:
            raise Exception("Operation not supported")
        return result

    def AND(self, first, second):
        result = "%s %s" % (self.expand(first), self.expand(second))
        return result

    def OR(self, first, second):
        result = "OR %s %s" % (self.expand(first), self.expand(second))
        return "%s" % result.replace("OR OR", "OR")

    def NOT(self, first):
        result = "NOT %s" % self.expand(first)
        return result

########################################################################
# end of adapters
########################################################################

ADAPTERS = {
    'sqlite': SQLiteAdapter,
    'spatialite': SpatiaLiteAdapter,
    'sqlite:memory': SQLiteAdapter,
    'spatialite:memory': SpatiaLiteAdapter,
    'mysql': MySQLAdapter,
    'postgres': PostgreSQLAdapter,
    'postgres:psycopg2': PostgreSQLAdapter,
    'postgres:pg8000': PostgreSQLAdapter,
    'postgres2:psycopg2': NewPostgreSQLAdapter,
    'postgres2:pg8000': NewPostgreSQLAdapter,
    'oracle': OracleAdapter,
    'mssql': MSSQLAdapter,
    'mssql2': MSSQL2Adapter,
    'mssql3': MSSQL3Adapter,
    'mssql4' : MSSQL4Adapter,
    'vertica': VerticaAdapter,
    'sybase': SybaseAdapter,
    'db2': DB2Adapter,
    'teradata': TeradataAdapter,
    'informix': InformixAdapter,
    'informix-se': InformixSEAdapter,
    'firebird': FireBirdAdapter,
    'firebird_embedded': FireBirdAdapter,
    'ingres': IngresAdapter,
    'ingresu': IngresUnicodeAdapter,
    'sapdb': SAPDBAdapter,
    'cubrid': CubridAdapter,
    'jdbc:sqlite': JDBCSQLiteAdapter,
    'jdbc:sqlite:memory': JDBCSQLiteAdapter,
    'jdbc:postgres': JDBCPostgreSQLAdapter,
    'gae': GoogleDatastoreAdapter, # discouraged, for backward compatibility
    'google:datastore': GoogleDatastoreAdapter,
    'google:sql': GoogleSQLAdapter,
    'couchdb': CouchDBAdapter,
    'mongodb': MongoDBAdapter,
    'imap': IMAPAdapter
}

def sqlhtml_validators(field):
    """
    Field type validation, using web2py's validators mechanism.

    makes sure the content of a field is in line with the declared
    fieldtype
    """
    db = field.db
    try:
        from gluon import validators
    except ImportError:
        return []
    field_type, field_length = field.type, field.length
    if isinstance(field_type, SQLCustomType):
        if hasattr(field_type, 'validator'):
            return field_type.validator
        else:
            field_type = field_type.type
    elif not isinstance(field_type,str):
        return []
    requires=[]
    def ff(r,id):
        row=r(id)
        if not row:
            return id
        elif hasattr(r, '_format') and isinstance(r._format,str):
            return r._format % row
        elif hasattr(r, '_format') and callable(r._format):
            return r._format(row)
        else:
            return id
    if field_type in (('string', 'text', 'password')):
        requires.append(validators.IS_LENGTH(field_length))
    elif field_type == 'json':
        requires.append(validators.IS_EMPTY_OR(validators.IS_JSON(native_json=field.db._adapter.native_json)))
    elif field_type == 'double' or field_type == 'float':
        requires.append(validators.IS_FLOAT_IN_RANGE(-1e100, 1e100))
    elif field_type == 'integer':
        requires.append(validators.IS_INT_IN_RANGE(-2**31, 2**31))
    elif field_type == 'bigint':
        requires.append(validators.IS_INT_IN_RANGE(-2**63, 2**63))
    elif field_type.startswith('decimal'):
        requires.append(validators.IS_DECIMAL_IN_RANGE(-10**10, 10**10))
    elif field_type == 'date':
        requires.append(validators.IS_DATE())
    elif field_type == 'time':
        requires.append(validators.IS_TIME())
    elif field_type == 'datetime':
        requires.append(validators.IS_DATETIME())
    elif db and field_type.startswith('reference') and \
            field_type.find('.') < 0 and \
            field_type[10:] in db.tables:
        referenced = db[field_type[10:]]
        def repr_ref(id, row=None, r=referenced, f=ff): return f(r, id)
        field.represent = field.represent or repr_ref
        if hasattr(referenced, '_format') and referenced._format:
            requires = validators.IS_IN_DB(db,referenced._id,
                                           referenced._format)
            if field.unique:
                requires._and = validators.IS_NOT_IN_DB(db,field)
            if field.tablename == field_type[10:]:
                return validators.IS_EMPTY_OR(requires)
            return requires
    elif db and field_type.startswith('list:reference') and \
            field_type.find('.') < 0 and \
            field_type[15:] in db.tables:
        referenced = db[field_type[15:]]
        def list_ref_repr(ids, row=None, r=referenced, f=ff):
            if not ids:
                return None
            refs = None
            db, id = r._db, r._id
            if isinstance(db._adapter, GoogleDatastoreAdapter):
                def count(values): return db(id.belongs(values)).select(id)
                rx = range(0, len(ids), 30)
                refs = reduce(lambda a,b:a&b, [count(ids[i:i+30]) for i in rx])
            else:
                refs = db(id.belongs(ids)).select(id)
            return (refs and ', '.join(f(r,x.id) for x in refs) or '')
        field.represent = field.represent or list_ref_repr
        if hasattr(referenced, '_format') and referenced._format:
            requires = validators.IS_IN_DB(db,referenced._id,
                                           referenced._format,multiple=True)
        else:
            requires = validators.IS_IN_DB(db,referenced._id,
                                           multiple=True)
        if field.unique:
            requires._and = validators.IS_NOT_IN_DB(db,field)
        if not field.notnull:
            requires = validators.IS_EMPTY_OR(requires)
        return requires
    elif field_type.startswith('list:'):
        def repr_list(values,row=None): return', '.join(str(v) for v in (values or []))
        field.represent = field.represent or repr_list
    if field.unique:
        requires.insert(0,validators.IS_NOT_IN_DB(db,field))
    sff = ['in', 'do', 'da', 'ti', 'de', 'bo']
    if field.notnull and not field_type[:2] in sff:
        requires.insert(0, validators.IS_NOT_EMPTY())
    elif not field.notnull and field_type[:2] in sff and requires:
        requires[-1] = validators.IS_EMPTY_OR(requires[-1])
    return requires


def bar_escape(item):
    return str(item).replace('|', '||')

def bar_encode(items):
    return '|%s|' % '|'.join(bar_escape(item) for item in items if str(item).strip())

def bar_decode_integer(value):
    if not hasattr(value,'split') and hasattr(value,'read'):
        value = value.read()
    return [long(x) for x in value.split('|') if x.strip()]

def bar_decode_string(value):
    return [x.replace('||', '|') for x in
            REGEX_UNPACK.split(value[1:-1]) if x.strip()]


class Row(object):

    """
    a dictionary that lets you do d['a'] as well as d.a
    this is only used to store a Row
    """

    __init__ = lambda self,*args,**kwargs: self.__dict__.update(*args,**kwargs)

    def __getitem__(self, k):
        if isinstance(k, Table):
            try:
                return ogetattr(self, k._tablename)
            except (KeyError,AttributeError,TypeError):
                pass
        elif isinstance(k, Field):
            try:
                return ogetattr(self, k.name)
            except (KeyError,AttributeError,TypeError):
                pass
            try:
                return ogetattr(ogetattr(self, k.tablename), k.name)
            except (KeyError,AttributeError,TypeError):
                pass

        key=str(k)
        _extra = ogetattr(self, '__dict__').get('_extra', None)
        if _extra is not None:
            v = _extra.get(key, DEFAULT)
            if v != DEFAULT:
                return v
        try:
            return ogetattr(self, key)
        except (KeyError,AttributeError,TypeError):
            pass

        m = REGEX_TABLE_DOT_FIELD.match(key)
        if m:
            try:
                return ogetattr(self, m.group(1))[m.group(2)]
            except (KeyError,AttributeError,TypeError):
                key = m.group(2)
        try:
            return ogetattr(self, key)
        except (KeyError,AttributeError,TypeError), ae:
            try:
                self[key] = ogetattr(self,'__get_lazy_reference__')(key)
                return self[key]
            except:
                raise ae

    __setitem__ = lambda self, key, value: setattr(self, str(key), value)

    __delitem__ = object.__delattr__

    __copy__ = lambda self: Row(self)

    __call__ = __getitem__


    def get(self, key, default=None):
        try:
            return self.__getitem__(key)
        except(KeyError, AttributeError, TypeError):
            return self.__dict__.get(key,default)

    has_key = __contains__ = lambda self, key: key in self.__dict__

    __nonzero__ = lambda self: len(self.__dict__)>0

    update = lambda self, *args, **kwargs:  self.__dict__.update(*args, **kwargs)

    keys = lambda self: self.__dict__.keys()

    items = lambda self: self.__dict__.items()

    values = lambda self: self.__dict__.values()

    __iter__ = lambda self: self.__dict__.__iter__()

    iteritems = lambda self: self.__dict__.iteritems()

    __str__ = __repr__ = lambda self: '<Row %s>' % self.as_dict()

    __int__ = lambda self: object.__getattribute__(self,'id')

    __long__ = lambda self: long(object.__getattribute__(self,'id'))

    __getattr__ = __getitem__

    # def __getattribute__(self, key):
    #     try:
    #         return object.__getattribute__(self, key)
    #     except AttributeError, ae:
    #         try:
    #             return self.__get_lazy_reference__(key)
    #         except:
    #             raise ae

    def __eq__(self,other):
        try:
            return self.as_dict() == other.as_dict()
        except AttributeError:
            return False

    def __ne__(self,other):
        return not (self == other)

    def __copy__(self):
        return Row(dict(self))

    def as_dict(self, datetime_to_str=False, custom_types=None):
        SERIALIZABLE_TYPES = [str, unicode, int, long, float, bool, list, dict]
        if isinstance(custom_types,(list,tuple,set)):
            SERIALIZABLE_TYPES += custom_types
        elif custom_types:
            SERIALIZABLE_TYPES.append(custom_types)
        d = dict(self)
        for k in copy.copy(d.keys()):
            v=d[k]
            if d[k] is None:
                continue
            elif isinstance(v,Row):
                d[k]=v.as_dict()
            elif isinstance(v,Reference):
                d[k]=long(v)
            elif isinstance(v,decimal.Decimal):
                d[k]=float(v)
            elif isinstance(v, (datetime.date, datetime.datetime, datetime.time)):
                if datetime_to_str:
                    d[k] = v.isoformat().replace('T',' ')[:19]
            elif not isinstance(v,tuple(SERIALIZABLE_TYPES)):
                del d[k]
        return d

    def as_xml(self, row_name="row", colnames=None, indent='  '):
        def f(row,field,indent='  '):
            if isinstance(row,Row):
                spc = indent+'  \n'
                items = [f(row[x],x,indent+'  ') for x in row]
                return '%s<%s>\n%s\n%s</%s>' % (
                    indent,
                    field,
                    spc.join(item for item in items if item),
                    indent,
                    field)
            elif not callable(row):
                if REGEX_ALPHANUMERIC.match(field):
                    return '%s<%s>%s</%s>' % (indent,field,row,field)
                else:
                    return '%s<extra name="%s">%s</extra>' % \
                        (indent,field,row)
            else:
                return None
        return f(self, row_name, indent=indent)

    def as_json(self, mode="object", default=None, colnames=None,
                serialize=True, **kwargs):
        """
        serializes the row to a JSON object
        kwargs are passed to .as_dict method
        only "object" mode supported

        serialize = False used by Rows.as_json
        TODO: return array mode with query column order

        mode and colnames are not implemented
        """

        item = self.as_dict(**kwargs)
        if serialize:
            if have_serializers:
                return serializers.json(item,
                                        default=default or
                                        serializers.custom_json)
            elif simplejson:
                return simplejson.dumps(item)
            else:
                raise RuntimeError("missing simplejson")
        else:
            return item


################################################################################
# Everything below should be independent of the specifics of the database
# and should work for RDBMs and some NoSQL databases
################################################################################

class SQLCallableList(list):
    def __call__(self):
        return copy.copy(self)

def smart_query(fields,text):
    if not isinstance(fields,(list,tuple)):
        fields = [fields]
    new_fields = []
    for field in fields:
        if isinstance(field,Field):
            new_fields.append(field)
        elif isinstance(field,Table):
            for ofield in field:
                new_fields.append(ofield)
        else:
            raise RuntimeError("fields must be a list of fields")
    fields = new_fields
    field_map = {}
    for field in fields:
        n = field.name.lower()
        if not n in field_map:
            field_map[n] = field
        n = str(field).lower()
        if not n in field_map:
            field_map[n] = field
    constants = {}
    i = 0
    while True:
        m = REGEX_CONST_STRING.search(text)
        if not m: break
        text = text[:m.start()]+('#%i' % i)+text[m.end():]
        constants[str(i)] = m.group()[1:-1]
        i+=1
    text = re.sub('\s+',' ',text).lower()
    for a,b in [('&','and'),
                ('|','or'),
                ('~','not'),
                ('==','='),
                ('<','<'),
                ('>','>'),
                ('<=','<='),
                ('>=','>='),
                ('<>','!='),
                ('=<','<='),
                ('=>','>='),
                ('=','='),
                (' less or equal than ','<='),
                (' greater or equal than ','>='),
                (' equal or less than ','<='),
                (' equal or greater than ','>='),
                (' less or equal ','<='),
                (' greater or equal ','>='),
                (' equal or less ','<='),
                (' equal or greater ','>='),
                (' not equal to ','!='),
                (' not equal ','!='),
                (' equal to ','='),
                (' equal ','='),
                (' equals ','='),
                (' less than ','<'),
                (' greater than ','>'),
                (' starts with ','startswith'),
                (' ends with ','endswith'),
                (' not in ' , 'notbelongs'),
                (' in ' , 'belongs'),
                (' is ','=')]:
        if a[0]==' ':
            text = text.replace(' is'+a,' %s ' % b)
        text = text.replace(a,' %s ' % b)
    text = re.sub('\s+',' ',text).lower()
    text = re.sub('(?P<a>[\<\>\!\=])\s+(?P<b>[\<\>\!\=])','\g<a>\g<b>',text)
    query = field = neg = op = logic = None
    for item in text.split():
        if field is None:
            if item == 'not':
                neg = True
            elif not neg and not logic and item in ('and','or'):
                logic = item
            elif item in field_map:
                field = field_map[item]
            else:
                raise RuntimeError("Invalid syntax")
        elif not field is None and op is None:
            op = item
        elif not op is None:
            if item.startswith('#'):
                if not item[1:] in constants:
                    raise RuntimeError("Invalid syntax")
                value = constants[item[1:]]
            else:
                value = item
                if field.type in ('text', 'string', 'json'):
                    if op == '=': op = 'like'
            if op == '=': new_query = field==value
            elif op == '<': new_query = field<value
            elif op == '>': new_query = field>value
            elif op == '<=': new_query = field<=value
            elif op == '>=': new_query = field>=value
            elif op == '!=': new_query = field!=value
            elif op == 'belongs': new_query = field.belongs(value.split(','))
            elif op == 'notbelongs': new_query = ~field.belongs(value.split(','))
            elif field.type in ('text', 'string', 'json'):
                if op == 'contains': new_query = field.contains(value)
                elif op == 'like': new_query = field.like(value)
                elif op == 'startswith': new_query = field.startswith(value)
                elif op == 'endswith': new_query = field.endswith(value)
                else: raise RuntimeError("Invalid operation")
            elif field._db._adapter.dbengine=='google:datastore' and \
                 field.type in ('list:integer', 'list:string', 'list:reference'):
                if op == 'contains': new_query = field.contains(value)
                else: raise RuntimeError("Invalid operation")
            else: raise RuntimeError("Invalid operation")
            if neg: new_query = ~new_query
            if query is None:
                query = new_query
            elif logic == 'and':
                query &= new_query
            elif logic == 'or':
                query |= new_query
            field = op = neg = logic = None
    return query

class DAL(object):

    """
    an instance of this class represents a database connection

    Example::

       db = DAL('sqlite://test.db')

       or

       db = DAL(**{"uri": ..., "tables": [...]...}) # experimental

       db.define_table('tablename', Field('fieldname1'),
                                    Field('fieldname2'))
    """

    def __new__(cls, uri='sqlite://dummy.db', *args, **kwargs):
        if not hasattr(THREAD_LOCAL,'db_instances'):
            THREAD_LOCAL.db_instances = {}
        if not hasattr(THREAD_LOCAL,'db_instances_zombie'):
            THREAD_LOCAL.db_instances_zombie = {}
        if uri == '<zombie>':
            db_uid = kwargs['db_uid'] # a zombie must have a db_uid!
            if db_uid in THREAD_LOCAL.db_instances:
                db_group = THREAD_LOCAL.db_instances[db_uid]
                db = db_group[-1]
            elif db_uid in THREAD_LOCAL.db_instances_zombie:
                db = THREAD_LOCAL.db_instances_zombie[db_uid]
            else:
                db = super(DAL, cls).__new__(cls)
                THREAD_LOCAL.db_instances_zombie[db_uid] = db
        else:
            db_uid = kwargs.get('db_uid',hashlib_md5(repr(uri)).hexdigest())
            if db_uid in THREAD_LOCAL.db_instances_zombie:
                db = THREAD_LOCAL.db_instances_zombie[db_uid]
                del THREAD_LOCAL.db_instances_zombie[db_uid]
            else:
                db = super(DAL, cls).__new__(cls)
            db_group = THREAD_LOCAL.db_instances.get(db_uid,[])
            db_group.append(db)
            THREAD_LOCAL.db_instances[db_uid] = db_group
        db._db_uid = db_uid
        return db

    @staticmethod
    def set_folder(folder):
        """
        # ## this allows gluon to set a folder for this thread
        # ## <<<<<<<<< Should go away as new DAL replaces old sql.py
        """
        BaseAdapter.set_folder(folder)

    @staticmethod
    def get_instances():
        """
        Returns a dictionary with uri as key with timings and defined tables
        {'sqlite://storage.sqlite': {
            'dbstats': [(select auth_user.email from auth_user, 0.02009)],
            'dbtables': {
                'defined': ['auth_cas', 'auth_event', 'auth_group',
                    'auth_membership', 'auth_permission', 'auth_user'],
                'lazy': '[]'
                }
            }
        }
        """
        dbs = getattr(THREAD_LOCAL,'db_instances',{}).items()
        infos = {}
        for db_uid, db_group in dbs:
            for db in db_group:
                if not db._uri:
                    continue
                k = hide_password(db._adapter.uri)
                infos[k] = dict(
                    dbstats = [(row[0], row[1]) for row in db._timings],
                    dbtables = {'defined': sorted(
                            list(set(db.tables)-set(db._LAZY_TABLES.keys()))),
                                'lazy': sorted(db._LAZY_TABLES.keys())})
        return infos

    @staticmethod
    def distributed_transaction_begin(*instances):
        if not instances:
            return
        thread_key = '%s.%s' % (socket.gethostname(), threading.currentThread())
        keys = ['%s.%i' % (thread_key, i) for (i,db) in instances]
        instances = enumerate(instances)
        for (i, db) in instances:
            if not db._adapter.support_distributed_transaction():
                raise SyntaxError(
                    'distributed transaction not suported by %s' % db._dbname)
        for (i, db) in instances:
            db._adapter.distributed_transaction_begin(keys[i])

    @staticmethod
    def distributed_transaction_commit(*instances):
        if not instances:
            return
        instances = enumerate(instances)
        thread_key = '%s.%s' % (socket.gethostname(), threading.currentThread())
        keys = ['%s.%i' % (thread_key, i) for (i,db) in instances]
        for (i, db) in instances:
            if not db._adapter.support_distributed_transaction():
                raise SyntaxError(
                    'distributed transaction not suported by %s' % db._dbanme)
        try:
            for (i, db) in instances:
                db._adapter.prepare(keys[i])
        except:
            for (i, db) in instances:
                db._adapter.rollback_prepared(keys[i])
            raise RuntimeError('failure to commit distributed transaction')
        else:
            for (i, db) in instances:
                db._adapter.commit_prepared(keys[i])
        return

    def __init__(self, uri=DEFAULT_URI,
                 pool_size=0, folder=None,
                 db_codec='UTF-8', check_reserved=None,
                 migrate=True, fake_migrate=False,
                 migrate_enabled=True, fake_migrate_all=False,
                 decode_credentials=False, driver_args=None,
                 adapter_args=None, attempts=5, auto_import=False,
                 bigint_id=False, debug=False, lazy_tables=False,
                 db_uid=None, do_connect=True,
                 after_connection=None, tables=None, ignore_field_case=True):
        """
        Creates a new Database Abstraction Layer instance.

        Keyword arguments:

        :uri: string that contains information for connecting to a database.
               (default: 'sqlite://dummy.db')

                experimental: you can specify a dictionary as uri
                parameter i.e. with
                db = DAL({"uri": "sqlite://storage.sqlite",
                          "tables": {...}, ...})

                for an example of dict input you can check the output
                of the scaffolding db model with

                db.as_dict()

                Note that for compatibility with Python older than
                version 2.6.5 you should cast your dict input keys
                to str due to a syntax limitation on kwarg names.
                for proper DAL dictionary input you can use one of:

                obj = serializers.cast_keys(dict, [encoding="utf-8"])

                or else (for parsing json input)

                obj = serializers.loads_json(data, unicode_keys=False)

        :pool_size: How many open connections to make to the database object.
        :folder: where .table files will be created.
                 automatically set within web2py
                 use an explicit path when using DAL outside web2py
        :db_codec: string encoding of the database (default: 'UTF-8')
        :check_reserved: list of adapters to check tablenames and column names
                         against sql/nosql reserved keywords. (Default None)

        * 'common' List of sql keywords that are common to all database types
                such as "SELECT, INSERT". (recommended)
        * 'all' Checks against all known SQL keywords. (not recommended)
                <adaptername> Checks against the specific adapters list of keywords
                (recommended)
        * '<adaptername>_nonreserved' Checks against the specific adapters
                list of nonreserved keywords. (if available)
        :migrate (defaults to True) sets default migrate behavior for all tables
        :fake_migrate (defaults to False) sets default fake_migrate behavior for all tables
        :migrate_enabled (defaults to True). If set to False disables ALL migrations
        :fake_migrate_all (defaults to False). If sets to True fake migrates ALL tables
        :attempts (defaults to 5). Number of times to attempt connecting
        :auto_import (defaults to False). If set, import automatically table definitions from the
                 databases folder
        :bigint_id (defaults to False): If set, turn on bigint instead of int for id fields
        :lazy_tables (defaults to False): delay table definition until table access
        :after_connection (defaults to None): a callable that will be execute after the connection
        """
        if uri == '<zombie>' and db_uid is not None: return
        if not decode_credentials:
            credential_decoder = lambda cred: cred
        else:
            credential_decoder = lambda cred: urllib.unquote(cred)
        self._folder = folder
        if folder:
            self.set_folder(folder)
        self._uri = uri
        self._pool_size = pool_size
        self._db_codec = db_codec
        self._lastsql = ''
        self._timings = []
        self._pending_references = {}
        self._request_tenant = 'request_tenant'
        self._common_fields = []
        self._referee_name = '%(table)s'
        self._bigint_id = bigint_id
        self._debug = debug
        self._migrated = []
        self._LAZY_TABLES = {}
        self._lazy_tables = lazy_tables
        self._tables = SQLCallableList()
        self._driver_args = driver_args
        self._adapter_args = adapter_args
        self._check_reserved = check_reserved
        self._decode_credentials = decode_credentials
        self._attempts = attempts
        self._do_connect = do_connect
        self._ignore_field_case = ignore_field_case

        if not str(attempts).isdigit() or attempts < 0:
            attempts = 5
        if uri:
            uris = isinstance(uri,(list,tuple)) and uri or [uri]
            error = ''
            connected = False
            for k in range(attempts):
                for uri in uris:
                    try:
                        if is_jdbc and not uri.startswith('jdbc:'):
                            uri = 'jdbc:'+uri
                        self._dbname = REGEX_DBNAME.match(uri).group()
                        if not self._dbname in ADAPTERS:
                            raise SyntaxError("Error in URI '%s' or database not supported" % self._dbname)
                        # notice that driver args or {} else driver_args
                        # defaults to {} global, not correct
                        kwargs = dict(db=self,uri=uri,
                                      pool_size=pool_size,
                                      folder=folder,
                                      db_codec=db_codec,
                                      credential_decoder=credential_decoder,
                                      driver_args=driver_args or {},
                                      adapter_args=adapter_args or {},
                                      do_connect=do_connect,
                                      after_connection=after_connection)
                        self._adapter = ADAPTERS[self._dbname](**kwargs)
                        types = ADAPTERS[self._dbname].types
                        # copy so multiple DAL() possible
                        self._adapter.types = copy.copy(types)
                        self._adapter.build_parsemap()
                        self._adapter.ignore_field_case = ignore_field_case
                        if bigint_id:
                            if 'big-id' in types and 'reference' in types:
                                self._adapter.types['id'] = types['big-id']
                                self._adapter.types['reference'] = types['big-reference']
                        connected = True
                        break
                    except SyntaxError:
                        raise
                    except Exception:
                        tb = traceback.format_exc()
                        LOGGER.debug('DEBUG: connect attempt %i, connection error:\n%s' % (k, tb))
                if connected:
                    break
                else:
                    time.sleep(1)
            if not connected:
                raise RuntimeError("Failure to connect, tried %d times:\n%s" % (attempts, tb))
        else:
            self._adapter = BaseAdapter(db=self,pool_size=0,
                                        uri='None',folder=folder,
                                        db_codec=db_codec, after_connection=after_connection)
            migrate = fake_migrate = False
        adapter = self._adapter
        self._uri_hash = hashlib_md5(adapter.uri).hexdigest()
        self.check_reserved = check_reserved
        if self.check_reserved:
            from reserved_sql_keywords import ADAPTERS as RSK
            self.RSK = RSK
        self._migrate = migrate
        self._fake_migrate = fake_migrate
        self._migrate_enabled = migrate_enabled
        self._fake_migrate_all = fake_migrate_all
        if auto_import or tables:
            self.import_table_definitions(adapter.folder,
                                          tables=tables)

    @property
    def tables(self):
        return self._tables

    def import_table_definitions(self, path, migrate=False,
                                 fake_migrate=False, tables=None):
        if tables:
            for table in tables:
                self.define_table(**table)
        else:
            pattern = pjoin(path,self._uri_hash+'_*.table')
            for filename in glob.glob(pattern):
                tfile = self._adapter.file_open(filename, 'r')
                try:
                    sql_fields = pickle.load(tfile)
                    name = filename[len(pattern)-7:-6]
                    mf = [(value['sortable'],
                           Field(key,
                                 type=value['type'],
                                 length=value.get('length',None),
                                 notnull=value.get('notnull',False),
                                 unique=value.get('unique',False))) \
                              for key, value in sql_fields.iteritems()]
                    mf.sort(lambda a,b: cmp(a[0],b[0]))
                    self.define_table(name,*[item[1] for item in mf],
                                      **dict(migrate=migrate,
                                             fake_migrate=fake_migrate))
                finally:
                    self._adapter.file_close(tfile)

    def check_reserved_keyword(self, name):
        """
        Validates ``name`` against SQL keywords
        Uses self.check_reserve which is a list of
        operators to use.
        self.check_reserved
        ['common', 'postgres', 'mysql']
        self.check_reserved
        ['all']
        """
        for backend in self.check_reserved:
            if name.upper() in self.RSK[backend]:
                raise SyntaxError(
                    'invalid table/column name "%s" is a "%s" reserved SQL/NOSQL keyword' % (name, backend.upper()))

    def parse_as_rest(self,patterns,args,vars,queries=None,nested_select=True):
        """
        EXAMPLE:

db.define_table('person',Field('name'),Field('info'))
db.define_table('pet',Field('ownedby',db.person),Field('name'),Field('info'))

@request.restful()
def index():
    def GET(*args,**vars):
        patterns = [
            "/friends[person]",
            "/{person.name}/:field",
            "/{person.name}/pets[pet.ownedby]",
            "/{person.name}/pets[pet.ownedby]/{pet.name}",
            "/{person.name}/pets[pet.ownedby]/{pet.name}/:field",
            ("/dogs[pet]", db.pet.info=='dog'),
            ("/dogs[pet]/{pet.name.startswith}", db.pet.info=='dog'),
            ]
        parser = db.parse_as_rest(patterns,args,vars)
        if parser.status == 200:
            return dict(content=parser.response)
        else:
            raise HTTP(parser.status,parser.error)

    def POST(table_name,**vars):
        if table_name == 'person':
            return db.person.validate_and_insert(**vars)
        elif table_name == 'pet':
            return db.pet.validate_and_insert(**vars)
        else:
            raise HTTP(400)
    return locals()
        """

        db = self
        re1 = REGEX_SEARCH_PATTERN
        re2 = REGEX_SQUARE_BRACKETS

        def auto_table(table,base='',depth=0):
            patterns = []
            for field in db[table].fields:
                if base:
                    tag = '%s/%s' % (base,field.replace('_','-'))
                else:
                    tag = '/%s/%s' % (table.replace('_','-'),field.replace('_','-'))
                f = db[table][field]
                if not f.readable: continue
                if f.type=='id' or 'slug' in field or f.type.startswith('reference'):
                    tag += '/{%s.%s}' % (table,field)
                    patterns.append(tag)
                    patterns.append(tag+'/:field')
                elif f.type.startswith('boolean'):
                    tag += '/{%s.%s}' % (table,field)
                    patterns.append(tag)
                    patterns.append(tag+'/:field')
                elif f.type in ('float','double','integer','bigint'):
                    tag += '/{%s.%s.ge}/{%s.%s.lt}' % (table,field,table,field)
                    patterns.append(tag)
                    patterns.append(tag+'/:field')
                elif f.type.startswith('list:'):
                    tag += '/{%s.%s.contains}' % (table,field)
                    patterns.append(tag)
                    patterns.append(tag+'/:field')
                elif f.type in ('date','datetime'):
                    tag+= '/{%s.%s.year}' % (table,field)
                    patterns.append(tag)
                    patterns.append(tag+'/:field')
                    tag+='/{%s.%s.month}' % (table,field)
                    patterns.append(tag)
                    patterns.append(tag+'/:field')
                    tag+='/{%s.%s.day}' % (table,field)
                    patterns.append(tag)
                    patterns.append(tag+'/:field')
                if f.type in ('datetime','time'):
                    tag+= '/{%s.%s.hour}' % (table,field)
                    patterns.append(tag)
                    patterns.append(tag+'/:field')
                    tag+='/{%s.%s.minute}' % (table,field)
                    patterns.append(tag)
                    patterns.append(tag+'/:field')
                    tag+='/{%s.%s.second}' % (table,field)
                    patterns.append(tag)
                    patterns.append(tag+'/:field')
                if depth>0:
                    for f in db[table]._referenced_by:
                        tag+='/%s[%s.%s]' % (table,f.tablename,f.name)
                        patterns.append(tag)
                        patterns += auto_table(table,base=tag,depth=depth-1)
            return patterns

        if patterns == 'auto':
            patterns=[]
            for table in db.tables:
                if not table.startswith('auth_'):
                    patterns.append('/%s[%s]' % (table,table))
                    patterns += auto_table(table,base='',depth=1)
        else:
            i = 0
            while i<len(patterns):
                pattern = patterns[i]
                if not isinstance(pattern,str):
                    pattern = pattern[0]
                tokens = pattern.split('/')
                if tokens[-1].startswith(':auto') and re2.match(tokens[-1]):
                    new_patterns = auto_table(tokens[-1][tokens[-1].find('[')+1:-1],
                                              '/'.join(tokens[:-1]))
                    patterns = patterns[:i]+new_patterns+patterns[i+1:]
                    i += len(new_patterns)
                else:
                    i += 1
        if '/'.join(args) == 'patterns':
            return Row({'status':200,'pattern':'list',
                        'error':None,'response':patterns})
        for pattern in patterns:
            basequery, exposedfields = None, []
            if isinstance(pattern,tuple):
                if len(pattern)==2:
                    pattern, basequery = pattern
                elif len(pattern)>2:
                    pattern, basequery, exposedfields = pattern[0:3]
            otable=table=None
            if not isinstance(queries,dict):
                dbset=db(queries)
                if basequery is not None:
                    dbset = dbset(basequery)
            i=0
            tags = pattern[1:].split('/')
            if len(tags)!=len(args):
                continue
            for tag in tags:
                if re1.match(tag):
                    # print 're1:'+tag
                    tokens = tag[1:-1].split('.')
                    table, field = tokens[0], tokens[1]
                    if not otable or table == otable:
                        if len(tokens)==2 or tokens[2]=='eq':
                            query = db[table][field]==args[i]
                        elif tokens[2]=='ne':
                            query = db[table][field]!=args[i]
                        elif tokens[2]=='lt':
                            query = db[table][field]<args[i]
                        elif tokens[2]=='gt':
                            query = db[table][field]>args[i]
                        elif tokens[2]=='ge':
                            query = db[table][field]>=args[i]
                        elif tokens[2]=='le':
                            query = db[table][field]<=args[i]
                        elif tokens[2]=='year':
                            query = db[table][field].year()==args[i]
                        elif tokens[2]=='month':
                            query = db[table][field].month()==args[i]
                        elif tokens[2]=='day':
                            query = db[table][field].day()==args[i]
                        elif tokens[2]=='hour':
                            query = db[table][field].hour()==args[i]
                        elif tokens[2]=='minute':
                            query = db[table][field].minutes()==args[i]
                        elif tokens[2]=='second':
                            query = db[table][field].seconds()==args[i]
                        elif tokens[2]=='startswith':
                            query = db[table][field].startswith(args[i])
                        elif tokens[2]=='contains':
                            query = db[table][field].contains(args[i])
                        else:
                            raise RuntimeError("invalid pattern: %s" % pattern)
                        if len(tokens)==4 and tokens[3]=='not':
                            query = ~query
                        elif len(tokens)>=4:
                            raise RuntimeError("invalid pattern: %s" % pattern)
                        if not otable and isinstance(queries,dict):
                            dbset = db(queries[table])
                            if basequery is not None:
                                dbset = dbset(basequery)
                        dbset=dbset(query)
                    else:
                        raise RuntimeError("missing relation in pattern: %s" % pattern)
                elif re2.match(tag) and args[i]==tag[:tag.find('[')]:
                    ref = tag[tag.find('[')+1:-1]
                    if '.' in ref and otable:
                        table,field = ref.split('.')
                        selfld = '_id'
                        if db[table][field].type.startswith('reference '):
                            refs = [ x.name for x in db[otable] if x.type == db[table][field].type ]
                        else:
                            refs = [ x.name for x in db[table]._referenced_by if x.tablename==otable ]
                        if refs:
                            selfld = refs[0]
                        if nested_select:
                            try:
                                dbset=db(db[table][field].belongs(dbset._select(db[otable][selfld])))
                            except ValueError:
                                return Row({'status':400,'pattern':pattern,
                                            'error':'invalid path','response':None})
                        else:
                            items = [item.id for item in dbset.select(db[otable][selfld])]
                            dbset=db(db[table][field].belongs(items))
                    else:
                        table = ref
                        if not otable and isinstance(queries,dict):
                            dbset = db(queries[table])
                        dbset=dbset(db[table])
                elif tag==':field' and table:
                    # print 're3:'+tag
                    field = args[i]
                    if not field in db[table]: break
                    # hand-built patterns should respect .readable=False as well
                    if not db[table][field].readable:
                        return Row({'status':418,'pattern':pattern,
                                    'error':'I\'m a teapot','response':None})
                    try:
                        distinct = vars.get('distinct', False) == 'True'
                        offset = long(vars.get('offset',None) or 0)
                        limits = (offset,long(vars.get('limit',None) or 1000)+offset)
                    except ValueError:
                        return Row({'status':400,'error':'invalid limits','response':None})
                    items =  dbset.select(db[table][field], distinct=distinct, limitby=limits)
                    if items:
                        return Row({'status':200,'response':items,
                                    'pattern':pattern})
                    else:
                        return Row({'status':404,'pattern':pattern,
                                    'error':'no record found','response':None})
                elif tag != args[i]:
                    break
                otable = table
                i += 1
                if i==len(tags) and table:
                    ofields = vars.get('order',db[table]._id.name).split('|')
                    try:
                        orderby = [db[table][f] if not f.startswith('~') else ~db[table][f[1:]] for f in ofields]
                    except (KeyError, AttributeError):
                        return Row({'status':400,'error':'invalid orderby','response':None})
                    if exposedfields:
                        fields = [field for field in db[table] if str(field).split('.')[-1] in exposedfields and field.readable]
                    else:
                        fields = [field for field in db[table] if field.readable]
                    count = dbset.count()
                    try:
                        offset = long(vars.get('offset',None) or 0)
                        limits = (offset,long(vars.get('limit',None) or 1000)+offset)
                    except ValueError:
                        return Row({'status':400,'error':'invalid limits','response':None})
                    if count > limits[1]-limits[0]:
                        return Row({'status':400,'error':'too many records','response':None})
                    try:
                        response = dbset.select(limitby=limits,orderby=orderby,*fields)
                    except ValueError:
                        return Row({'status':400,'pattern':pattern,
                                    'error':'invalid path','response':None})
                    return Row({'status':200,'response':response,
                                'pattern':pattern,'count':count})
        return Row({'status':400,'error':'no matching pattern','response':None})

    def define_table(
        self,
        tablename,
        *fields,
        **args
        ):
        if not fields and 'fields' in args:
            fields = args.get('fields',())
        if not isinstance(tablename, str):
            if isinstance(tablename, unicode):
                try:
                    tablename = str(tablename)
                except UnicodeEncodeError:
                    raise SyntaxError("invalid unicode table name")
            else:
                raise SyntaxError("missing table name")
        elif hasattr(self,tablename) or tablename in self.tables:
            if not args.get('redefine',False):
                raise SyntaxError('table already defined: %s' % tablename)
        elif tablename.startswith('_') or hasattr(self,tablename) or \
                REGEX_PYTHON_KEYWORDS.match(tablename):
            raise SyntaxError('invalid table name: %s' % tablename)
        elif self.check_reserved:
            self.check_reserved_keyword(tablename)
        else:
            invalid_args = set(args)-TABLE_ARGS
            if invalid_args:
                raise SyntaxError('invalid table "%s" attributes: %s' \
                    % (tablename,invalid_args))
        if self._lazy_tables and not tablename in self._LAZY_TABLES:
            self._LAZY_TABLES[tablename] = (tablename,fields,args)
            table = None
        else:
            table = self.lazy_define_table(tablename,*fields,**args)
        if not tablename in self.tables:
            self.tables.append(tablename)
        return table

    def lazy_define_table(
        self,
        tablename,
        *fields,
        **args
        ):
        args_get = args.get
        common_fields = self._common_fields
        if common_fields:
            fields = list(fields) + list(common_fields)

        table_class = args_get('table_class',Table)
        table = table_class(self, tablename, *fields, **args)
        table._actual = True
        self[tablename] = table
        # must follow above line to handle self references
        table._create_references()
        for field in table:
            if field.requires == DEFAULT:
                field.requires = sqlhtml_validators(field)

        migrate = self._migrate_enabled and args_get('migrate',self._migrate)
        if migrate and not self._uri in (None,'None') \
                or self._adapter.dbengine=='google:datastore':
            fake_migrate = self._fake_migrate_all or \
                args_get('fake_migrate',self._fake_migrate)
            polymodel = args_get('polymodel',None)
            try:
                GLOBAL_LOCKER.acquire()
                self._lastsql = self._adapter.create_table(
                    table,migrate=migrate,
                    fake_migrate=fake_migrate,
                    polymodel=polymodel)
            finally:
                GLOBAL_LOCKER.release()
        else:
            table._dbt = None
        on_define = args_get('on_define',None)
        if on_define: on_define(table)
        return table

    def as_dict(self, flat=False, sanitize=True):
        db_uid = uri = None
        if not sanitize:
            uri, db_uid = (self._uri, self._db_uid)
        db_as_dict = dict(tables=[], uri=uri, db_uid=db_uid,
                          **dict([(k, getattr(self, "_" + k, None))
                          for k in 'pool_size','folder','db_codec',
                          'check_reserved','migrate','fake_migrate',
                          'migrate_enabled','fake_migrate_all',
                          'decode_credentials','driver_args',
                          'adapter_args', 'attempts',
                          'bigint_id','debug','lazy_tables',
                          'do_connect']))
        for table in self:
            db_as_dict["tables"].append(table.as_dict(flat=flat,
                                        sanitize=sanitize))
        return db_as_dict

    def as_xml(self, sanitize=True):
        if not have_serializers:
            raise ImportError("No xml serializers available")
        d = self.as_dict(flat=True, sanitize=sanitize)
        return serializers.xml(d)

    def as_json(self, sanitize=True):
        if not have_serializers:
            raise ImportError("No json serializers available")
        d = self.as_dict(flat=True, sanitize=sanitize)
        return serializers.json(d)

    def as_yaml(self, sanitize=True):
        if not have_serializers:
            raise ImportError("No YAML serializers available")
        d = self.as_dict(flat=True, sanitize=sanitize)
        return serializers.yaml(d)

    def __contains__(self, tablename):
        try:
            return tablename in self.tables
        except AttributeError:
            # The instance has no .tables attribute yet
            return False

    has_key = __contains__

    def get(self,key,default=None):
        return self.__dict__.get(key,default)

    def __iter__(self):
        for tablename in self.tables:
            yield self[tablename]

    def __getitem__(self, key):
        return self.__getattr__(str(key))

    def __getattr__(self, key):
        if ogetattr(self,'_lazy_tables') and \
                key in ogetattr(self,'_LAZY_TABLES'):
            tablename, fields, args = self._LAZY_TABLES.pop(key)
            return self.lazy_define_table(tablename,*fields,**args)
        return ogetattr(self, key)

    def __setitem__(self, key, value):
        osetattr(self, str(key), value)

    def __setattr__(self, key, value):
        if key[:1]!='_' and key in self:
            raise SyntaxError(
                'Object %s exists and cannot be redefined' % key)
        osetattr(self,key,value)

    __delitem__ = object.__delattr__

    def __repr__(self):
        if hasattr(self,'_uri'):
            return '<DAL uri="%s">' % hide_password(self._adapter.uri)
        else:
            return '<DAL db_uid="%s">' % self._db_uid

    def smart_query(self,fields,text):
        return Set(self, smart_query(fields,text))

    def __call__(self, query=None, ignore_common_filters=None):
        if isinstance(query,Table):
            query = self._adapter.id_query(query)
        elif isinstance(query,Field):
            query = query!=None
        elif isinstance(query, dict):
            icf = query.get("ignore_common_filters")
            if icf: ignore_common_filters = icf
        return Set(self, query, ignore_common_filters=ignore_common_filters)

    def commit(self):
        self._adapter.commit()

    def rollback(self):
        self._adapter.rollback()

    def close(self):
        self._adapter.close()
        if self._db_uid in THREAD_LOCAL.db_instances:
            db_group = THREAD_LOCAL.db_instances[self._db_uid]
            db_group.remove(self)
            if not db_group:
                del THREAD_LOCAL.db_instances[self._db_uid]

    def executesql(self, query, placeholders=None, as_dict=False,
                   fields=None, colnames=None, as_ordered_dict=False):
        """
        placeholders is optional and will always be None.
        If using raw SQL with placeholders, placeholders may be
        a sequence of values to be substituted in
        or, (if supported by the DB driver), a dictionary with keys
        matching named placeholders in your SQL.

        Added 2009-12-05 "as_dict" optional argument. Will always be
        None when using DAL. If using raw SQL can be set to True and
        the results cursor returned by the DB driver will be converted
        to a sequence of dictionaries keyed with the db field
        names. Tested with SQLite but should work with any database
        since the cursor.description used to get field names is part
        of the Python dbi 2.0 specs. Results returned with
        as_dict=True are the same as those returned when applying
        .to_list() to a DAL query.  If "as_ordered_dict"=True the
        behaviour is the same as when "as_dict"=True with the keys
        (field names) guaranteed to be in the same order as returned
        by the select name executed on the database.

        [{field1: value1, field2: value2}, {field1: value1b, field2: value2b}]

        Added 2012-08-24 "fields" and "colnames" optional arguments. If either
        is provided, the results cursor returned by the DB driver will be
        converted to a DAL Rows object using the db._adapter.parse() method.

        The "fields" argument is a list of DAL Field objects that match the
        fields returned from the DB. The Field objects should be part of one or
        more Table objects defined on the DAL object. The "fields" list can
        include one or more DAL Table objects in addition to or instead of
        including Field objects, or it can be just a single table (not in a
        list). In that case, the Field objects will be extracted from the
        table(s).

        Instead of specifying the "fields" argument, the "colnames" argument
        can be specified as a list of field names in tablename.fieldname format.
        Again, these should represent tables and fields defined on the DAL
        object.

        It is also possible to specify both "fields" and the associated
        "colnames". In that case, "fields" can also include DAL Expression
        objects in addition to Field objects. For Field objects in "fields",
        the associated "colnames" must still be in tablename.fieldname format.
        For Expression objects in "fields", the associated "colnames" can
        be any arbitrary labels.

        Note, the DAL Table objects referred to by "fields" or "colnames" can
        be dummy tables and do not have to represent any real tables in the
        database. Also, note that the "fields" and "colnames" must be in the
        same order as the fields in the results cursor returned from the DB.

        """
        adapter = self._adapter
        if placeholders:
            adapter.execute(query, placeholders)
        else:
            adapter.execute(query)
        if as_dict or as_ordered_dict:
            if not hasattr(adapter.cursor,'description'):
                raise RuntimeError("database does not support executesql(...,as_dict=True)")
            # Non-DAL legacy db query, converts cursor results to dict.
            # sequence of 7-item sequences. each sequence tells about a column.
            # first item is always the field name according to Python Database API specs
            columns = adapter.cursor.description
            # reduce the column info down to just the field names
            fields = colnames or [f[0] for f in columns]
            # will hold our finished resultset in a list
            data = adapter._fetchall()
            # convert the list for each row into a dictionary so it's
            # easier to work with. row['field_name'] rather than row[0]
            if as_ordered_dict:
                _dict = OrderedDict
            else:
                _dict = dict
            return [_dict(zip(fields,row)) for row in data]
        try:
            data = adapter._fetchall()
        except:
            return None
        if fields or colnames:
            fields = [] if fields is None else fields
            if not isinstance(fields, list):
                fields = [fields]
            extracted_fields = []
            for field in fields:
                if isinstance(field, Table):
                    extracted_fields.extend([f for f in field])
                else:
                    extracted_fields.append(field)
            if not colnames:
                colnames = ['%s.%s' % (f.tablename, f.name)
                            for f in extracted_fields]
            data = adapter.parse(
                data, fields=extracted_fields, colnames=colnames)
        return data

    def _remove_references_to(self, thistable):
        for table in self:
            table._referenced_by = [field for field in table._referenced_by
                                    if not field.table==thistable]

    def export_to_csv_file(self, ofile, *args, **kwargs):
        step = long(kwargs.get('max_fetch_rows,',500))
        write_colnames = kwargs['write_colnames'] = \
            kwargs.get("write_colnames", True)
        for table in self.tables:
            ofile.write('TABLE %s\r\n' % table)
            query = self._adapter.id_query(self[table])
            nrows = self(query).count()
            kwargs['write_colnames'] = write_colnames
            for k in range(0,nrows,step):
                self(query).select(limitby=(k,k+step)).export_to_csv_file(
                    ofile, *args, **kwargs)
                kwargs['write_colnames'] = False
            ofile.write('\r\n\r\n')
        ofile.write('END')

    def import_from_csv_file(self, ifile, id_map=None, null='<NULL>',
                             unique='uuid', map_tablenames=None,
                             ignore_missing_tables=False,
                             *args, **kwargs):
        #if id_map is None: id_map={}
        id_offset = {} # only used if id_map is None
        map_tablenames = map_tablenames or {}
        for line in ifile:
            line = line.strip()
            if not line:
                continue
            elif line == 'END':
                return
            elif not line.startswith('TABLE ') or \
                    not line[6:] in self.tables:
                raise SyntaxError('invalid file format')
            else:
                tablename = line[6:]
                tablename = map_tablenames.get(tablename,tablename)
                if tablename is not None and tablename in self.tables:
                    self[tablename].import_from_csv_file(
                        ifile, id_map, null, unique, id_offset,
                        *args, **kwargs)
                elif tablename is None or ignore_missing_tables:
                    # skip all non-empty lines
                    for line in ifile:
                        if not line.strip():
                            break
                else:
                    raise RuntimeError("Unable to import table that does not exist.\nTry db.import_from_csv_file(..., map_tablenames={'table':'othertable'},ignore_missing_tables=True)")


def DAL_unpickler(db_uid):
    return DAL('<zombie>',db_uid=db_uid)

def DAL_pickler(db):
    return DAL_unpickler, (db._db_uid,)

copyreg.pickle(DAL, DAL_pickler, DAL_unpickler)

class SQLALL(object):
    """
    Helper class providing a comma-separated string having all the field names
    (prefixed by table name and '.')

    normally only called from within gluon.sql
    """

    def __init__(self, table):
        self._table = table

    def __str__(self):
        return ', '.join([str(field) for field in self._table])

# class Reference(int):
class Reference(long):

    def __allocate(self):
        if not self._record:
            self._record = self._table[long(self)]
        if not self._record:
            raise RuntimeError(
                "Using a recursive select but encountered a broken reference: %s %d"%(self._table, long(self)))

    def __getattr__(self, key):
        if key == 'id':
            return long(self)
        if key in self._table:
            self.__allocate()
        if self._record:
            return self._record.get(key,None) # to deal with case self.update_record()
        else:
            return None

    def get(self, key, default=None):
        return self.__getattr__(key, default)

    def __setattr__(self, key, value):
        if key.startswith('_'):
            long.__setattr__(self, key, value)
            return
        self.__allocate()
        self._record[key] =  value

    def __getitem__(self, key):
        if key == 'id':
            return long(self)
        self.__allocate()
        return self._record.get(key, None)

    def __setitem__(self,key,value):
        self.__allocate()
        self._record[key] = value


def Reference_unpickler(data):
    return marshal.loads(data)

def Reference_pickler(data):
    try:
        marshal_dump = marshal.dumps(long(data))
    except AttributeError:
        marshal_dump = 'i%s' % struct.pack('<i', long(data))
    return (Reference_unpickler, (marshal_dump,))

copyreg.pickle(Reference, Reference_pickler, Reference_unpickler)

class MethodAdder(object):
    def __init__(self,table):
        self.table = table
    def __call__(self):
        return self.register()
    def __getattr__(self,method_name):
        return self.register(method_name)
    def register(self,method_name=None):
        def _decorated(f):
            instance = self.table
            import types
            method = types.MethodType(f, instance, instance.__class__)
            name = method_name or f.func_name
            setattr(instance, name, method)
            return f
        return _decorated

class Table(object):

    """
    an instance of this class represents a database table

    Example::

        db = DAL(...)
        db.define_table('users', Field('name'))
        db.users.insert(name='me') # print db.users._insert(...) to see SQL
        db.users.drop()
    """

    def __init__(
        self,
        db,
        tablename,
        *fields,
        **args
        ):
        """
        Initializes the table and performs checking on the provided fields.

        Each table will have automatically an 'id'.

        If a field is of type Table, the fields (excluding 'id') from that table
        will be used instead.

        :raises SyntaxError: when a supplied field is of incorrect type.
        """
        self._actual = False # set to True by define_table()
        self._tablename = tablename
        self._ot = None # args.get('rname')
        self._rname = args.get('rname')
        self._sequence_name = args.get('sequence_name') or \
                db and db._adapter.sequence_name(self._rname or tablename)
        self._trigger_name = args.get('trigger_name') or \
            db and db._adapter.trigger_name(tablename)
        self._common_filter = args.get('common_filter')
        self._format = args.get('format')
        self._singular = args.get(
            'singular',tablename.replace('_',' ').capitalize())
        self._plural = args.get(
            'plural',pluralize(self._singular.lower()).capitalize())
        # horrible but for backard compatibility of appamdin:
        if 'primarykey' in args and args['primarykey'] is not None:
            self._primarykey = args.get('primarykey')

        self._before_insert = []
        self._before_update = [Set.delete_uploaded_files]
        self._before_delete = [Set.delete_uploaded_files]
        self._after_insert = []
        self._after_update = []
        self._after_delete = []

        self.add_method = MethodAdder(self)

        fieldnames,newfields=set(),[]
        _primarykey = getattr(self, '_primarykey', None)
        if _primarykey is not None:
            if not isinstance(_primarykey, list):
                raise SyntaxError(
                    "primarykey must be a list of fields from table '%s'" \
                    % tablename)
            if len(_primarykey)==1:
                self._id = [f for f in fields if isinstance(f,Field) \
                                and f.name==_primarykey[0]][0]
        elif not [f for f in fields if (isinstance(f,Field) and
                  f.type=='id') or (isinstance(f, dict) and
                  f.get("type", None)=="id")]:
            field = Field('id', 'id')
            newfields.append(field)
            fieldnames.add('id')
            self._id = field
        virtual_fields = []
        def include_new(field):
            newfields.append(field)
            fieldnames.add(field.name)
            if field.type=='id':
                self._id = field
        for field in fields:
            if isinstance(field, (FieldMethod, FieldVirtual)):
                virtual_fields.append(field)
            elif isinstance(field, Field) and not field.name in fieldnames:
                if field.db is not None:
                    field = copy.copy(field)
                include_new(field)
            elif isinstance(field, dict) and not field['fieldname'] in fieldnames:
                include_new(Field(**field))
            elif isinstance(field, Table):
                table = field
                for field in table:
                    if not field.name in fieldnames and not field.type=='id':
                        t2 = not table._actual and self._tablename
                        include_new(field.clone(point_self_references_to=t2))
            elif not isinstance(field, (Field, Table)):
                raise SyntaxError(
                    'define_table argument is not a Field or Table: %s' % field)
        fields = newfields
        self._db = db
        tablename = tablename
        self._fields = SQLCallableList()
        self.virtualfields = []
        fields = list(fields)

        if db and db._adapter.uploads_in_blob==True:
            uploadfields = [f.name for f in fields if f.type=='blob']
            for field in fields:
                fn = field.uploadfield
                if isinstance(field, Field) and field.type == 'upload'\
                        and fn is True:
                    fn = field.uploadfield = '%s_blob' % field.name
                if isinstance(fn,str) and not fn in uploadfields:
                    fields.append(Field(fn,'blob',default='',
                                        writable=False,readable=False))

        fieldnames_set = set()
        reserved = dir(Table) + ['fields']
        if (db and db.check_reserved):
            check_reserved = db.check_reserved_keyword
        else:
            def check_reserved(field_name):
              if field_name in reserved:
                raise SyntaxError("field name %s not allowed" % field_name)
        for field in fields:
            field_name = field.name
            check_reserved(field_name)
            if db and db._ignore_field_case:
                fname_item = field_name.lower()
            else:
                fname_item = field_name
            if fname_item in fieldnames_set:
                raise SyntaxError("duplicate field %s in table %s" \
                    % (field_name, tablename))
            else:
                fieldnames_set.add(fname_item)

            self.fields.append(field_name)
            self[field_name] = field
            if field.type == 'id':
                self['id'] = field
            field.tablename = field._tablename = tablename
            field.table = field._table = self
            field.db = field._db = db
        self.ALL = SQLALL(self)

        if _primarykey is not None:
            for k in _primarykey:
                if k not in self.fields:
                    raise SyntaxError(
                        "primarykey must be a list of fields from table '%s " % tablename)
                else:
                    self[k].notnull = True
        for field in virtual_fields:
            self[field.name] = field

    @property
    def fields(self):
        return self._fields

    def update(self,*args,**kwargs):
        raise RuntimeError("Syntax Not Supported")

    def _enable_record_versioning(self,
                                  archive_db=None,
                                  archive_name = '%(tablename)s_archive',
                                  is_active = 'is_active',
                                  current_record = 'current_record',
                                  current_record_label = None):
        db = self._db
        archive_db = archive_db or db
        archive_name = archive_name % dict(tablename=self._tablename)
        if archive_name in archive_db.tables():
            return # do not try define the archive if already exists
        fieldnames = self.fields()
        same_db = archive_db is db
        field_type = self if same_db else 'bigint'
        clones = []
        for field in self:
            nfk = same_db or not field.type.startswith('reference')
            clones.append(field.clone(
                    unique=False, type=field.type if nfk else 'bigint'))
        archive_db.define_table(
            archive_name,
            Field(current_record,field_type,label=current_record_label),
            *clones,**dict(format=self._format))

        self._before_update.append(
            lambda qset,fs,db=archive_db,an=archive_name,cn=current_record:
                archive_record(qset,fs,db[an],cn))
        if is_active and is_active in fieldnames:
            self._before_delete.append(
                lambda qset: qset.update(is_active=False))
            newquery = lambda query, t=self, name=self._tablename: \
                reduce(AND,[db[tn].is_active == True
                            for tn in db._adapter.tables(query)
                            if tn==name or getattr(db[tn],'_ot',None)==name])
            query = self._common_filter
            if query:
                newquery = query & newquery
            self._common_filter = newquery

    def _validate(self,**vars):
        errors = Row()
        for key,value in vars.iteritems():
            value,error = self[key].validate(value)
            if error:
                errors[key] = error
        return errors

    def _create_references(self):
        db = self._db
        pr = db._pending_references
        self._referenced_by = []
        self._references = []
        for field in self:
            fieldname = field.name
            field_type = field.type
            if isinstance(field_type,str) and field_type[:10] == 'reference ':
                ref = field_type[10:].strip()
                if not ref:
                    SyntaxError('Table: reference to nothing: %s' %ref)
                if '.' in ref:
                    rtablename, throw_it,rfieldname = ref.partition('.')
                else:
                    rtablename, rfieldname = ref, None
                if not rtablename in db:
                    pr[rtablename] = pr.get(rtablename,[]) + [field]
                    continue
                rtable = db[rtablename]
                if rfieldname:
                    if not hasattr(rtable,'_primarykey'):
                        raise SyntaxError(
                            'keyed tables can only reference other keyed tables (for now)')
                    if rfieldname not in rtable.fields:
                        raise SyntaxError(
                            "invalid field '%s' for referenced table '%s' in table '%s'" \
                            % (rfieldname, rtablename, self._tablename))
                    rfield = rtable[rfieldname]
                else:
                    rfield = rtable._id
                rtable._referenced_by.append(field)
                field.referent = rfield
                self._references.append(field)
            else:
                field.referent = None
        if self._tablename in pr:
            referees = pr.pop(self._tablename)
            for referee in referees:
                self._referenced_by.append(referee)


    def _filter_fields(self, record, id=False):
        return dict([(k, v) for (k, v) in record.iteritems() if k
                     in self.fields and (self[k].type!='id' or id)])

    def _build_query(self,key):
        """ for keyed table only """
        query = None
        for k,v in key.iteritems():
            if k in self._primarykey:
                if query:
                    query = query & (self[k] == v)
                else:
                    query = (self[k] == v)
            else:
                raise SyntaxError(
                'Field %s is not part of the primary key of %s' % \
                (k,self._tablename))
        return query

    def __getitem__(self, key):
        if not key:
            return None
        elif isinstance(key, dict):
            """ for keyed table """
            query = self._build_query(key)
            return self._db(query).select(limitby=(0,1), orderby_on_limitby=False).first()
        elif str(key).isdigit() or 'google' in DRIVERS and isinstance(key, Key):
            return self._db(self._id == key).select(limitby=(0,1), orderby_on_limitby=False).first()
        elif key:
            return ogetattr(self, str(key))

    def __call__(self, key=DEFAULT, **kwargs):
        for_update = kwargs.get('_for_update',False)
        if '_for_update' in kwargs: del kwargs['_for_update']

        orderby = kwargs.get('_orderby',None)
        if '_orderby' in kwargs: del kwargs['_orderby']

        if not key is DEFAULT:
            if isinstance(key, Query):
                record = self._db(key).select(
                    limitby=(0,1),for_update=for_update, orderby=orderby, orderby_on_limitby=False).first()
            elif not str(key).isdigit():
                record = None
            else:
                record = self._db(self._id == key).select(
                    limitby=(0,1),for_update=for_update, orderby=orderby, orderby_on_limitby=False).first()
            if record:
                for k,v in kwargs.iteritems():
                    if record[k]!=v: return None
            return record
        elif kwargs:
            query = reduce(lambda a,b:a&b,[self[k]==v for k,v in kwargs.iteritems()])
            return self._db(query).select(limitby=(0,1),for_update=for_update, orderby=orderby, orderby_on_limitby=False).first()
        else:
            return None

    def __setitem__(self, key, value):
        if isinstance(key, dict) and isinstance(value, dict):
            """ option for keyed table """
            if set(key.keys()) == set(self._primarykey):
                value = self._filter_fields(value)
                kv = {}
                kv.update(value)
                kv.update(key)
                if not self.insert(**kv):
                    query = self._build_query(key)
                    self._db(query).update(**self._filter_fields(value))
            else:
                raise SyntaxError(
                    'key must have all fields from primary key: %s'%\
                    (self._primarykey))
        elif str(key).isdigit():
            if key == 0:
                self.insert(**self._filter_fields(value))
            elif self._db(self._id == key)\
                    .update(**self._filter_fields(value)) is None:
                raise SyntaxError('No such record: %s' % key)
        else:
            if isinstance(key, dict):
                raise SyntaxError(
                    'value must be a dictionary: %s' % value)
            osetattr(self, str(key), value)

    __getattr__ = __getitem__

    def __setattr__(self, key, value):
        if key[:1]!='_' and key in self:
            raise SyntaxError('Object exists and cannot be redefined: %s' % key)
        osetattr(self,key,value)

    def __delitem__(self, key):
        if isinstance(key, dict):
            query = self._build_query(key)
            if not self._db(query).delete():
                raise SyntaxError('No such record: %s' % key)
        elif not str(key).isdigit() or \
                not self._db(self._id == key).delete():
            raise SyntaxError('No such record: %s' % key)

    def __contains__(self,key):
        return hasattr(self,key)

    has_key = __contains__

    def items(self):
        return self.__dict__.items()

    def __iter__(self):
        for fieldname in self.fields:
            yield self[fieldname]

    def iteritems(self):
        return self.__dict__.iteritems()


    def __repr__(self):
        return '<Table %s (%s)>' % (self._tablename,','.join(self.fields()))

    def __str__(self):
        if self._ot is not None:
            ot = self._ot
            if 'Oracle' in str(type(self._db._adapter)):
                return '%s %s' % (ot, self._tablename)
            return '%s AS %s' % (ot, self._tablename)
        
        return self._tablename

    @property
    def sqlsafe(self):
        rname = self._rname
        if rname: return rname
        return self._db._adapter.sqlsafe_table(self._tablename)

    @property
    def sqlsafe_alias(self):
        rname = self._rname
        ot = self._ot
        if rname and not ot: return rname
        return self._db._adapter.sqlsafe_table(self._tablename, self._ot)


    def _drop(self, mode = ''):
        return self._db._adapter._drop(self, mode)

    def drop(self, mode = ''):
        return self._db._adapter.drop(self,mode)

    def _listify(self,fields,update=False):
        new_fields = {} # format: new_fields[name] = (field,value)

        # store all fields passed as input in new_fields
        for name in fields:
            if not name in self.fields:
                if name != 'id':
                    raise SyntaxError(
                        'Field %s does not belong to the table' % name)
            else:
                field = self[name]
                value = fields[name]
                if field.filter_in:
                    value = field.filter_in(value)
                new_fields[name] = (field,value)

        # check all fields that should be in the table but are not passed
        to_compute = []
        for ofield in self:
            name = ofield.name
            if not name in new_fields:
                # if field is supposed to be computed, compute it!
                if ofield.compute: # save those to compute for later
                    to_compute.append((name,ofield))
                # if field is required, check its default value
                elif not update and not ofield.default is None:
                    value = ofield.default
                    fields[name] = value
                    new_fields[name] = (ofield,value)
                # if this is an update, user the update field instead
                elif update and not ofield.update is None:
                    value = ofield.update
                    fields[name] = value
                    new_fields[name] = (ofield,value)
                # if the field is still not there but it should, error
                elif not update and ofield.required:
                    raise RuntimeError(
                        'Table: missing required field: %s' % name)
        # now deal with fields that are supposed to be computed
        if to_compute:
            row = Row(fields)
            for name,ofield in to_compute:
                # try compute it
                try:
                    row[name] = new_value = ofield.compute(row)
                    new_fields[name] = (ofield, new_value)
                except (KeyError, AttributeError):
                    # error silently unless field is required!
                    if ofield.required:
                        raise SyntaxError('unable to compute field: %s' % name)
        return new_fields.values()

    def _attempt_upload(self, fields):
        for field in self:
            if field.type=='upload' and field.name in fields:
                value = fields[field.name]
                if value is not None and not isinstance(value,str):
                    if hasattr(value,'file') and hasattr(value,'filename'):
                        new_name = field.store(value.file,filename=value.filename)
                    elif hasattr(value,'read') and hasattr(value,'name'):
                        new_name = field.store(value,filename=value.name)
                    else:
                        raise RuntimeError("Unable to handle upload")
                    fields[field.name] = new_name

    def _defaults(self, fields):
        "If there are no fields/values specified, return table defaults"
        if not fields:
            fields = {}
            for field in self:
                if field.type != "id":
                    fields[field.name] = field.default
        return fields

    def _insert(self, **fields):
        fields = self._defaults(fields)
        return self._db._adapter._insert(self, self._listify(fields))

    def insert(self, **fields):
        fields = self._defaults(fields)
        self._attempt_upload(fields)
        if any(f(fields) for f in self._before_insert): return 0
        ret =  self._db._adapter.insert(self, self._listify(fields))
        if ret and self._after_insert:
            fields = Row(fields)
            [f(fields,ret) for f in self._after_insert]
        return ret

    def validate_and_insert(self,**fields):
        response = Row()
        response.errors = Row()
        new_fields = copy.copy(fields)
        for key,value in fields.iteritems():
            value,error = self[key].validate(value)
            if error:
                response.errors[key] = "%s" % error
            else:
                new_fields[key] = value
        if not response.errors:
            response.id = self.insert(**new_fields)
        else:
            response.id = None
        return response

    def validate_and_update(self, _key=DEFAULT, **fields):
        response = Row()
        response.errors = Row()
        new_fields = copy.copy(fields)

        for key,value in fields.iteritems():
            value,error = self[key].validate(value)
            if error:
                response.errors[key] = "%s" % error
            else:
                new_fields[key] = value

        if _key is DEFAULT:
           record = self(**values)
        elif isinstance(_key,dict):
            record = self(**_key)
        else:
            record = self(_key)

        if not response.errors and record:
            row = self._db(self._id==_key)
            response.id = row.update(**fields)
        else:
            response.id = None
        return response

    def update_or_insert(self, _key=DEFAULT, **values):
        if _key is DEFAULT:
            record = self(**values)
        elif isinstance(_key,dict):
            record = self(**_key)
        else:
            record = self(_key)
        if record:
            record.update_record(**values)
            newid = None
        else:
            newid = self.insert(**values)
        return newid

    def bulk_insert(self, items):
        """
        here items is a list of dictionaries
        """
        items = [self._listify(item) for item in items]
        if any(f(item) for item in items for f in self._before_insert):return 0
        ret = self._db._adapter.bulk_insert(self,items)
        ret and [[f(item,ret[k]) for k,item in enumerate(items)] for f in self._after_insert]
        return ret

    def _truncate(self, mode = None):
        return self._db._adapter._truncate(self, mode)

    def truncate(self, mode = None):
        return self._db._adapter.truncate(self, mode)

    def import_from_csv_file(
        self,
        csvfile,
        id_map=None,
        null='<NULL>',
        unique='uuid',
        id_offset=None, # id_offset used only when id_map is None
        *args, **kwargs
        ):
        """
        Import records from csv file.
        Column headers must have same names as table fields.
        Field 'id' is ignored.
        If column names read 'table.file' the 'table.' prefix is ignored.
        'unique' argument is a field which must be unique
            (typically a uuid field)
        'restore' argument is default False;
            if set True will remove old values in table first.
        'id_map' if set to None will not map ids.
        The import will keep the id numbers in the restored table.
        This assumes that there is an field of type id that
        is integer and in incrementing order.
        Will keep the id numbers in restored table.
        """

        delimiter = kwargs.get('delimiter', ',')
        quotechar = kwargs.get('quotechar', '"')
        quoting = kwargs.get('quoting', csv.QUOTE_MINIMAL)
        restore = kwargs.get('restore', False)
        if restore:
            self._db[self].truncate()

        reader = csv.reader(csvfile, delimiter=delimiter,
                            quotechar=quotechar, quoting=quoting)
        colnames = None
        if isinstance(id_map, dict):
            if not self._tablename in id_map:
                id_map[self._tablename] = {}
            id_map_self = id_map[self._tablename]

        def fix(field, value, id_map, id_offset):
            list_reference_s='list:reference'
            if value == null:
                value = None
            elif field.type=='blob':
                value = base64.b64decode(value)
            elif field.type=='double' or field.type=='float':
                if not value.strip():
                    value = None
                else:
                    value = float(value)
            elif field.type in ('integer','bigint'):
                if not value.strip():
                    value = None
                else:
                    value = long(value)
            elif field.type.startswith('list:string'):
                value = bar_decode_string(value)
            elif field.type.startswith(list_reference_s):
                ref_table = field.type[len(list_reference_s):].strip()
                if id_map is not None:
                    value = [id_map[ref_table][long(v)] \
                             for v in bar_decode_string(value)]
                else:
                    value = [v for v in bar_decode_string(value)]
            elif field.type.startswith('list:'):
                value = bar_decode_integer(value)
            elif id_map and field.type.startswith('reference'):
                try:
                    value = id_map[field.type[9:].strip()][long(value)]
                except KeyError:
                    pass
            elif id_offset and field.type.startswith('reference'):
                try:
                    value = id_offset[field.type[9:].strip()]+long(value)
                except KeyError:
                    pass
            return (field.name, value)

        def is_id(colname):
            if colname in self:
                return self[colname].type == 'id'
            else:
                return False

        first = True
        unique_idx = None
        for lineno, line in enumerate(reader):
            if not line:
                break
            if not colnames:
                # assume this is the first line of the input, contains colnames
                colnames = [x.split('.',1)[-1] for x in line][:len(line)]
                cols, cid = [], None
                for i,colname in enumerate(colnames):
                    if is_id(colname):
                        cid = i
                    elif colname in self.fields:
                        cols.append((i,self[colname]))
                    if colname == unique:
                        unique_idx = i
            else:
                # every other line contains instead data
                items = []
                for i, field in cols:
                    try:
                        items.append(fix(field, line[i], id_map, id_offset))
                    except ValueError:
                        raise RuntimeError("Unable to parse line:%s field:%s value:'%s'"
                                           % (lineno+1,field,line[i]))

                if not (id_map or cid is None or id_offset is None or unique_idx):
                    csv_id = long(line[cid])
                    curr_id = self.insert(**dict(items))
                    if first:
                        first = False
                        # First curr_id is bigger than csv_id,
                        # then we are not restoring but
                        # extending db table with csv db table
                        id_offset[self._tablename] = (curr_id-csv_id) \
                            if curr_id>csv_id else 0
                    # create new id until we get the same as old_id+offset
                    while curr_id<csv_id+id_offset[self._tablename]:
                        self._db(self._db[self][colnames[cid]] == curr_id).delete()
                        curr_id = self.insert(**dict(items))
                # Validation. Check for duplicate of 'unique' &,
                # if present, update instead of insert.
                elif not unique_idx:
                    new_id = self.insert(**dict(items))
                else:
                    unique_value = line[unique_idx]
                    query = self._db[self][unique] == unique_value
                    record = self._db(query).select().first()
                    if record:
                        record.update_record(**dict(items))
                        new_id = record[self._id.name]
                    else:
                        new_id = self.insert(**dict(items))
                if id_map and cid is not None:
                    id_map_self[long(line[cid])] = new_id

    def as_dict(self, flat=False, sanitize=True):
        table_as_dict = dict(tablename=str(self), fields=[],
        sequence_name=self._sequence_name,
        trigger_name=self._trigger_name,
        common_filter=self._common_filter, format=self._format,
        singular=self._singular, plural=self._plural)

        for field in self:
            if (field.readable or field.writable) or (not sanitize):
                table_as_dict["fields"].append(field.as_dict(
                    flat=flat, sanitize=sanitize))
        return table_as_dict

    def as_xml(self, sanitize=True):
        if not have_serializers:
            raise ImportError("No xml serializers available")
        d = self.as_dict(flat=True, sanitize=sanitize)
        return serializers.xml(d)

    def as_json(self, sanitize=True):
        if not have_serializers:
            raise ImportError("No json serializers available")
        d = self.as_dict(flat=True, sanitize=sanitize)
        return serializers.json(d)

    def as_yaml(self, sanitize=True):
        if not have_serializers:
            raise ImportError("No YAML serializers available")
        d = self.as_dict(flat=True, sanitize=sanitize)
        return serializers.yaml(d)

    def with_alias(self, alias):
        return self._db._adapter.alias(self,alias)

    def on(self, query):
        return Expression(self._db,self._db._adapter.ON,self,query)

def archive_record(qset,fs,archive_table,current_record):
    tablenames = qset.db._adapter.tables(qset.query)
    if len(tablenames)!=1: raise RuntimeError("cannot update join")
    table = qset.db[tablenames[0]]
    for row in qset.select():
        fields = archive_table._filter_fields(row)
        fields[current_record] = row.id
        archive_table.insert(**fields)
    return False



class Expression(object):

    def __init__(
        self,
        db,
        op,
        first=None,
        second=None,
        type=None,
        **optional_args
        ):

        self.db = db
        self.op = op
        self.first = first
        self.second = second
        self._table = getattr(first,'_table',None)
        ### self._tablename =  first._tablename ## CHECK
        if not type and first and hasattr(first,'type'):
            self.type = first.type
        else:
            self.type = type
        self.optional_args = optional_args

    def sum(self):
        db = self.db
        return Expression(db, db._adapter.AGGREGATE, self, 'SUM', self.type)

    def max(self):
        db = self.db
        return Expression(db, db._adapter.AGGREGATE, self, 'MAX', self.type)

    def min(self):
        db = self.db
        return Expression(db, db._adapter.AGGREGATE, self, 'MIN', self.type)

    def len(self):
        db = self.db
        return Expression(db, db._adapter.LENGTH, self, None, 'integer')

    def avg(self):
        db = self.db
        return Expression(db, db._adapter.AGGREGATE, self, 'AVG', self.type)

    def abs(self):
        db = self.db
        return Expression(db, db._adapter.AGGREGATE, self, 'ABS', self.type)

    def lower(self):
        db = self.db
        return Expression(db, db._adapter.LOWER, self, None, self.type)

    def upper(self):
        db = self.db
        return Expression(db, db._adapter.UPPER, self, None, self.type)

    def replace(self,a,b):
        db = self.db
        return Expression(db, db._adapter.REPLACE, self, (a,b), self.type)

    def year(self):
        db = self.db
        return Expression(db, db._adapter.EXTRACT, self, 'year', 'integer')

    def month(self):
        db = self.db
        return Expression(db, db._adapter.EXTRACT, self, 'month', 'integer')

    def day(self):
        db = self.db
        return Expression(db, db._adapter.EXTRACT, self, 'day', 'integer')

    def hour(self):
        db = self.db
        return Expression(db, db._adapter.EXTRACT, self, 'hour', 'integer')

    def minutes(self):
        db = self.db
        return Expression(db, db._adapter.EXTRACT, self, 'minute', 'integer')

    def coalesce(self,*others):
        db = self.db
        return Expression(db, db._adapter.COALESCE, self, others, self.type)

    def coalesce_zero(self):
        db = self.db
        return Expression(db, db._adapter.COALESCE_ZERO, self, None, self.type)

    def seconds(self):
        db = self.db
        return Expression(db, db._adapter.EXTRACT, self, 'second', 'integer')

    def epoch(self):
        db = self.db
        return Expression(db, db._adapter.EPOCH, self, None, 'integer')

    def __getslice__(self, start, stop):
        db = self.db
        if start < 0:
            pos0 = '(%s - %d)' % (self.len(), abs(start) - 1)
        else:
            pos0 = start + 1

        if stop < 0:
            length = '(%s - %d - %s)' % (self.len(), abs(stop) - 1, pos0)
        elif stop == sys.maxint:
            length = self.len()
        else:
            length = '(%s - %s)' % (stop + 1, pos0)
        return Expression(db,db._adapter.SUBSTRING,
                          self, (pos0, length), self.type)

    def __getitem__(self, i):
        return self[i:i + 1]

    def __str__(self):
        return self.db._adapter.expand(self,self.type)

    def __or__(self, other):  # for use in sortby
        db = self.db
        return Expression(db,db._adapter.COMMA,self,other,self.type)

    def __invert__(self):
        db = self.db
        if hasattr(self,'_op') and self.op == db._adapter.INVERT:
            return self.first
        return Expression(db,db._adapter.INVERT,self,type=self.type)

    def __add__(self, other):
        db = self.db
        return Expression(db,db._adapter.ADD,self,other,self.type)

    def __sub__(self, other):
        db = self.db
        if self.type in ('integer','bigint'):
            result_type = 'integer'
        elif self.type in ['date','time','datetime','double','float']:
            result_type = 'double'
        elif self.type.startswith('decimal('):
            result_type = self.type
        else:
            raise SyntaxError("subtraction operation not supported for type")
        return Expression(db,db._adapter.SUB,self,other,result_type)

    def __mul__(self, other):
        db = self.db
        return Expression(db,db._adapter.MUL,self,other,self.type)

    def __div__(self, other):
        db = self.db
        return Expression(db,db._adapter.DIV,self,other,self.type)

    def __mod__(self, other):
        db = self.db
        return Expression(db,db._adapter.MOD,self,other,self.type)

    def __eq__(self, value):
        db = self.db
        return Query(db, db._adapter.EQ, self, value)

    def __ne__(self, value):
        db = self.db
        return Query(db, db._adapter.NE, self, value)

    def __lt__(self, value):
        db = self.db
        return Query(db, db._adapter.LT, self, value)

    def __le__(self, value):
        db = self.db
        return Query(db, db._adapter.LE, self, value)

    def __gt__(self, value):
        db = self.db
        return Query(db, db._adapter.GT, self, value)

    def __ge__(self, value):
        db = self.db
        return Query(db, db._adapter.GE, self, value)

    def like(self, value, case_sensitive=False):
        db = self.db
        op = case_sensitive and db._adapter.LIKE or db._adapter.ILIKE
        return Query(db, op, self, value)

    def regexp(self, value):
        db = self.db
        return Query(db, db._adapter.REGEXP, self, value)

    def belongs(self, *value, **kwattr):
        """
        Accepts the following inputs:
           field.belongs(1,2)
           field.belongs((1,2))
           field.belongs(query)

        Does NOT accept:
           field.belongs(1)
        """
        db = self.db
        if len(value) == 1:
            value = value[0]
        if isinstance(value,Query):
            value = db(value)._select(value.first._table._id)
        elif not isinstance(value, basestring):
            value = set(value)
            if kwattr.get('null') and None in value:
                value.remove(None)
                return (self == None) | Query(db, db._adapter.BELONGS, self, value)
        return Query(db, db._adapter.BELONGS, self, value)

    def startswith(self, value):
        db = self.db
        if not self.type in ('string', 'text', 'json', 'upload'):
            raise SyntaxError("startswith used with incompatible field type")
        return Query(db, db._adapter.STARTSWITH, self, value)

    def endswith(self, value):
        db = self.db
        if not self.type in ('string', 'text', 'json', 'upload'):
            raise SyntaxError("endswith used with incompatible field type")
        return Query(db, db._adapter.ENDSWITH, self, value)

    def contains(self, value, all=False, case_sensitive=False):
        """
        The case_sensitive parameters is only useful for PostgreSQL
        For other RDMBs it is ignored and contains is always case in-sensitive
        For MongoDB and GAE contains is always case sensitive
        """
        db = self.db
        if isinstance(value,(list, tuple)):
            subqueries = [self.contains(str(v).strip(),case_sensitive=case_sensitive)
                          for v in value if str(v).strip()]
            if not subqueries:
                return self.contains('')
            else:
                return reduce(all and AND or OR,subqueries)
        if not self.type in ('string', 'text', 'json', 'upload') and not self.type.startswith('list:'):
            raise SyntaxError("contains used with incompatible field type")
        return Query(db, db._adapter.CONTAINS, self, value, case_sensitive=case_sensitive)

    def with_alias(self, alias):
        db = self.db
        return Expression(db, db._adapter.AS, self, alias, self.type)

    # GIS expressions

    def st_asgeojson(self, precision=15, options=0, version=1):
        return Expression(self.db, self.db._adapter.ST_ASGEOJSON, self,
                          dict(precision=precision, options=options,
                               version=version), 'string')

    def st_astext(self):
        db = self.db
        return Expression(db, db._adapter.ST_ASTEXT, self, type='string')

    def st_x(self):
        db = self.db
        return Expression(db, db._adapter.ST_X, self, type='string')

    def st_y(self):
        db = self.db
        return Expression(db, db._adapter.ST_Y, self, type='string')

    def st_distance(self, other):
        db = self.db
        return Expression(db,db._adapter.ST_DISTANCE,self,other, 'double')

    def st_simplify(self, value):
        db = self.db
        return Expression(db, db._adapter.ST_SIMPLIFY, self, value, self.type)

    # GIS queries

    def st_contains(self, value):
        db = self.db
        return Query(db, db._adapter.ST_CONTAINS, self, value)

    def st_equals(self, value):
        db = self.db
        return Query(db, db._adapter.ST_EQUALS, self, value)

    def st_intersects(self, value):
        db = self.db
        return Query(db, db._adapter.ST_INTERSECTS, self, value)

    def st_overlaps(self, value):
        db = self.db
        return Query(db, db._adapter.ST_OVERLAPS, self, value)

    def st_touches(self, value):
        db = self.db
        return Query(db, db._adapter.ST_TOUCHES, self, value)

    def st_within(self, value):
        db = self.db
        return Query(db, db._adapter.ST_WITHIN, self, value)

    def st_dwithin(self, value, distance):
        db = self.db
        return Query(db, db._adapter.ST_DWITHIN, self, (value, distance))

    # for use in both Query and sortby


class SQLCustomType(object):
    """
    allows defining of custom SQL types

    Example::

        decimal = SQLCustomType(
            type ='double',
            native ='integer',
            encoder =(lambda x: int(float(x) * 100)),
            decoder = (lambda x: Decimal("0.00") + Decimal(str(float(x)/100)) )
            )

        db.define_table(
            'example',
            Field('value', type=decimal)
            )

    :param type: the web2py type (default = 'string')
    :param native: the backend type
    :param encoder: how to encode the value to store it in the backend
    :param decoder: how to decode the value retrieved from the backend
    :param validator: what validators to use ( default = None, will use the
        default validator for type)
    """

    def __init__(
        self,
        type='string',
        native=None,
        encoder=None,
        decoder=None,
        validator=None,
        _class=None,
        ):

        self.type = type
        self.native = native
        self.encoder = encoder or (lambda x: x)
        self.decoder = decoder or (lambda x: x)
        self.validator = validator
        self._class = _class or type

    def startswith(self, text=None):
        try:
            return self.type.startswith(self, text)
        except TypeError:
            return False

    def __getslice__(self, a=0, b=100):
        return None

    def __getitem__(self, i):
        return None

    def __str__(self):
        return self._class

class FieldVirtual(object):
    def __init__(self, name, f=None, ftype='string',label=None,table_name=None):
        # for backward compatibility
        (self.name, self.f) = (name, f) if f else ('unknown', name)
        self.type = ftype
        self.label = label or self.name.capitalize().replace('_',' ')
        self.represent = lambda v,r:v
        self.formatter = IDENTITY
        self.comment = None
        self.readable = True
        self.writable = False
        self.requires = None
        self.widget = None
        self.tablename = table_name
        self.filter_out = None
    def __str__(self):
        return '%s.%s' % (self.tablename, self.name)

class FieldMethod(object):
    def __init__(self, name, f=None, handler=None):
        # for backward compatibility
        (self.name, self.f) = (name, f) if f else ('unknown', name)
        self.handler = handler

def list_represent(x,r=None):
    return ', '.join(str(y) for y in x or [])

class Field(Expression):

    Virtual = FieldVirtual
    Method = FieldMethod
    Lazy = FieldMethod # for backward compatibility

    """
    an instance of this class represents a database field

    example::

        a = Field(name, 'string', length=32, default=None, required=False,
            requires=IS_NOT_EMPTY(), ondelete='CASCADE',
            notnull=False, unique=False,
            uploadfield=True, widget=None, label=None, comment=None,
            uploadfield=True, # True means store on disk,
                              # 'a_field_name' means store in this field in db
                              # False means file content will be discarded.
            writable=True, readable=True, update=None, authorize=None,
            autodelete=False, represent=None, uploadfolder=None,
            uploadseparate=False # upload to separate directories by uuid_keys
                                 # first 2 character and tablename.fieldname
                                 # False - old behavior
                                 # True - put uploaded file in
                                 #   <uploaddir>/<tablename>.<fieldname>/uuid_key[:2]
                                 #        directory)
            uploadfs=None     # a pyfilesystem where to store upload

    to be used as argument of DAL.define_table

    allowed field types:
    string, boolean, integer, double, text, blob,
    date, time, datetime, upload, password

    """

    def __init__(
        self,
        fieldname,
        type='string',
        length=None,
        default=DEFAULT,
        required=False,
        requires=DEFAULT,
        ondelete='CASCADE',
        notnull=False,
        unique=False,
        uploadfield=True,
        widget=None,
        label=None,
        comment=None,
        writable=True,
        readable=True,
        update=None,
        authorize=None,
        autodelete=False,
        represent=None,
        uploadfolder=None,
        uploadseparate=False,
        uploadfs=None,
        compute=None,
        custom_store=None,
        custom_retrieve=None,
        custom_retrieve_file_properties=None,
        custom_delete=None,
        filter_in = None,
        filter_out = None,
        custom_qualifier = None,
        map_none = None,
        rname = None
        ):
        self._db = self.db = None # both for backward compatibility
        self.op = None
        self.first = None
        self.second = None
        if isinstance(fieldname, unicode):
            try:
                fieldname = str(fieldname)
            except UnicodeEncodeError:
                raise SyntaxError('Field: invalid unicode field name')
        self.name = fieldname = cleanup(fieldname)
        if not isinstance(fieldname, str) or hasattr(Table, fieldname) or \
                fieldname[0] == '_' or REGEX_PYTHON_KEYWORDS.match(fieldname):
            raise SyntaxError('Field: invalid field name: %s' % fieldname)

        if not isinstance(type, (Table,Field)):
            self.type = type
        else:
            self.type = 'reference %s' % type

        self.length = length if not length is None else DEFAULTLENGTH.get(self.type,512)
        self.default = default if default!=DEFAULT else (update or None)
        self.required = required  # is this field required
        self.ondelete = ondelete.upper()  # this is for reference fields only
        self.notnull = notnull
        self.unique = unique
        self.uploadfield = uploadfield
        self.uploadfolder = uploadfolder
        self.uploadseparate = uploadseparate
        self.uploadfs = uploadfs
        self.widget = widget
        self.comment = comment
        self.writable = writable
        self.readable = readable
        self.update = update
        self.authorize = authorize
        self.autodelete = autodelete
        self.represent = list_represent if \
            represent==None and type in ('list:integer','list:string') else represent
        self.compute = compute
        self.isattachment = True
        self.custom_store = custom_store
        self.custom_retrieve = custom_retrieve
        self.custom_retrieve_file_properties = custom_retrieve_file_properties
        self.custom_delete = custom_delete
        self.filter_in = filter_in
        self.filter_out = filter_out
        self.custom_qualifier = custom_qualifier
        self.label = label if label!=None else fieldname.replace('_',' ').title()
        self.requires = requires if requires!=None else []
        self.map_none = map_none
        self._rname = rname

    def set_attributes(self,*args,**attributes):
        self.__dict__.update(*args,**attributes)

    def clone(self,point_self_references_to=False,**args):
        field = copy.copy(self)
        if point_self_references_to and \
                field.type == 'reference %s'+field._tablename:
            field.type = 'reference %s' % point_self_references_to
        field.__dict__.update(args)
        return field

    def store(self, file, filename=None, path=None):
        if self.custom_store:
            return self.custom_store(file,filename,path)
        if isinstance(file, cgi.FieldStorage):
            filename = filename or file.filename
            file = file.file
        elif not filename:
            filename = file.name
        filename = os.path.basename(filename.replace('/', os.sep)\
                                        .replace('\\', os.sep))
        m = REGEX_STORE_PATTERN.search(filename)
        extension = m and m.group('e') or 'txt'
        uuid_key = web2py_uuid().replace('-', '')[-16:]
        encoded_filename = base64.b16encode(filename).lower()
        newfilename = '%s.%s.%s.%s' % \
            (self._tablename, self.name, uuid_key, encoded_filename)
        newfilename = newfilename[:(self.length - 1 - len(extension))] + '.' + extension
        self_uploadfield = self.uploadfield
        if isinstance(self_uploadfield,Field):
            blob_uploadfield_name = self_uploadfield.uploadfield
            keys={self_uploadfield.name: newfilename,
                  blob_uploadfield_name: file.read()}
            self_uploadfield.table.insert(**keys)
        elif self_uploadfield == True:
            if path:
                pass
            elif self.uploadfolder:
                path = self.uploadfolder
            elif self.db._adapter.folder:
                path = pjoin(self.db._adapter.folder, '..', 'uploads')
            else:
                raise RuntimeError(
                    "you must specify a Field(...,uploadfolder=...)")
            if self.uploadseparate:
                if self.uploadfs:
                    raise RuntimeError("not supported")
                path = pjoin(path,"%s.%s" %(self._tablename, self.name),
                                    uuid_key[:2])
            if not exists(path):
                os.makedirs(path)
            pathfilename = pjoin(path, newfilename)
            if self.uploadfs:
                dest_file = self.uploadfs.open(newfilename, 'wb')
            else:
                dest_file = open(pathfilename, 'wb')
            try:
                shutil.copyfileobj(file, dest_file)
            except IOError:
                raise IOError(
                    'Unable to store file "%s" because invalid permissions, readonly file system, or filename too long' % pathfilename)
            dest_file.close()
        return newfilename

    def retrieve(self, name, path=None, nameonly=False):
        """
        if nameonly==True return (filename, fullfilename) instead of
        (filename, stream)
        """
        self_uploadfield = self.uploadfield
        if self.custom_retrieve:
            return self.custom_retrieve(name, path)
        import http
        if self.authorize or isinstance(self_uploadfield, str):
            row = self.db(self == name).select().first()
            if not row:
                raise http.HTTP(404)
        if self.authorize and not self.authorize(row):
            raise http.HTTP(403)
        file_properties = self.retrieve_file_properties(name,path)
        filename = file_properties['filename']
        if isinstance(self_uploadfield, str):  # ## if file is in DB
            stream = StringIO.StringIO(row[self_uploadfield] or '')
        elif isinstance(self_uploadfield,Field):
            blob_uploadfield_name = self_uploadfield.uploadfield
            query = self_uploadfield == name
            data = self_uploadfield.table(query)[blob_uploadfield_name]
            stream = StringIO.StringIO(data)
        elif self.uploadfs:
            # ## if file is on pyfilesystem
            stream = self.uploadfs.open(name, 'rb')
        else:
            # ## if file is on regular filesystem
            # this is intentially a sting with filename and not a stream
            # this propagates and allows stream_file_or_304_or_206 to be called
            fullname = pjoin(file_properties['path'],name)
            if nameonly:
                return (filename, fullname)
            stream = open(fullname,'rb')
        return (filename, stream)

    def retrieve_file_properties(self, name, path=None):
        m = REGEX_UPLOAD_PATTERN.match(name)
        if not m or not self.isattachment:
            raise TypeError('Can\'t retrieve %s file properties' % name)
        self_uploadfield = self.uploadfield
        if self.custom_retrieve_file_properties:
            return self.custom_retrieve_file_properties(name, path)
        if m.group('name'):
            try:
                filename = base64.b16decode(m.group('name'), True)
                filename = REGEX_CLEANUP_FN.sub('_', filename)
            except (TypeError, AttributeError):
                filename = name
        else:
            filename = name
        # ## if file is in DB
        if isinstance(self_uploadfield, (str, Field)):
            return dict(path=None,filename=filename)
        # ## if file is on filesystem
        if not path:
            if self.uploadfolder:
                path = self.uploadfolder
            else:
                path = pjoin(self.db._adapter.folder, '..', 'uploads')
        if self.uploadseparate:
            t = m.group('table')
            f = m.group('field')
            u = m.group('uuidkey')
            path = pjoin(path,"%s.%s" % (t,f),u[:2])
        return dict(path=path,filename=filename)


    def formatter(self, value):
        requires = self.requires
        if value is None or not requires:
            return value or self.map_none
        if not isinstance(requires, (list, tuple)):
            requires = [requires]
        elif isinstance(requires, tuple):
            requires = list(requires)
        else:
            requires = copy.copy(requires)
        requires.reverse()
        for item in requires:
            if hasattr(item, 'formatter'):
                value = item.formatter(value)
        return value

    def validate(self, value):
        if not self.requires or self.requires == DEFAULT:
            return ((value if value!=self.map_none else None), None)
        requires = self.requires
        if not isinstance(requires, (list, tuple)):
            requires = [requires]
        for validator in requires:
            (value, error) = validator(value)
            if error:
                return (value, error)
        return ((value if value!=self.map_none else None), None)

    def count(self, distinct=None):
        return Expression(self.db, self.db._adapter.COUNT, self, distinct, 'integer')

    def as_dict(self, flat=False, sanitize=True):
        attrs = ('name', 'authorize', 'represent', 'ondelete',
        'custom_store', 'autodelete', 'custom_retrieve',
        'filter_out', 'uploadseparate', 'widget', 'uploadfs',
        'update', 'custom_delete', 'uploadfield', 'uploadfolder',
        'custom_qualifier', 'unique', 'writable', 'compute',
        'map_none', 'default', 'type', 'required', 'readable',
        'requires', 'comment', 'label', 'length', 'notnull',
        'custom_retrieve_file_properties', 'filter_in')
        serializable = (int, long, basestring, float, tuple,
                        bool, type(None))

        def flatten(obj):
            if isinstance(obj, dict):
                return dict((flatten(k), flatten(v)) for k, v in
                             obj.items())
            elif isinstance(obj, (tuple, list, set)):
                return [flatten(v) for v in obj]
            elif isinstance(obj, serializable):
                return obj
            elif isinstance(obj, (datetime.datetime,
                                  datetime.date, datetime.time)):
                return str(obj)
            else:
                return None

        d = dict()
        if not (sanitize and not (self.readable or self.writable)):
            for attr in attrs:
               if flat:
                   d.update({attr: flatten(getattr(self, attr))})
               else:
                   d.update({attr: getattr(self, attr)})
            d["fieldname"] = d.pop("name")
        return d

    def as_xml(self, sanitize=True):
        if have_serializers:
            xml = serializers.xml
        else:
            raise ImportError("No xml serializers available")
        d = self.as_dict(flat=True, sanitize=sanitize)
        return xml(d)

    def as_json(self, sanitize=True):
        if have_serializers:
            json = serializers.json
        else:
            raise ImportError("No json serializers available")
        d = self.as_dict(flat=True, sanitize=sanitize)
        return json(d)

    def as_yaml(self, sanitize=True):
        if have_serializers:
            d = self.as_dict(flat=True, sanitize=sanitize)
            return serializers.yaml(d)
        else:
            raise ImportError("No YAML serializers available")

    def __nonzero__(self):
        return True

    def __str__(self):
        try:
            return '%s.%s' % (self.tablename, self.name)
        except:
            return '<no table>.%s' % self.name

    @property
    def sqlsafe(self):
        if self._table:
            return self._table.sqlsafe + '.' + (self._rname or self._db._adapter.sqlsafe_field(self.name))
        return '<no table>.%s' % self.name

    @property
    def sqlsafe_name(self):
        return self._rname or self._db._adapter.sqlsafe_field(self.name)
    

class Query(object):

    """
    a query object necessary to define a set.
    it can be stored or can be passed to DAL.__call__() to obtain a Set

    Example::

        query = db.users.name=='Max'
        set = db(query)
        records = set.select()

    """

    def __init__(
        self,
        db,
        op,
        first=None,
        second=None,
        ignore_common_filters = False,
        **optional_args
        ):
        self.db = self._db = db
        self.op = op
        self.first = first
        self.second = second
        self.ignore_common_filters = ignore_common_filters
        self.optional_args = optional_args

    def __repr__(self):
        return '<Query %s>' % BaseAdapter.expand(self.db._adapter,self)

    def __str__(self):
        return str(self.db._adapter.expand(self))

    def __and__(self, other):
        return Query(self.db,self.db._adapter.AND,self,other)

    __rand__ = __and__

    def __or__(self, other):
        return Query(self.db,self.db._adapter.OR,self,other)

    __ror__ = __or__

    def __invert__(self):
        if self.op==self.db._adapter.NOT:
            return self.first
        return Query(self.db,self.db._adapter.NOT,self)

    def __eq__(self, other):
        return repr(self) == repr(other)

    def __ne__(self, other):
        return not (self == other)

    def case(self,t=1,f=0):
        return self.db._adapter.CASE(self,t,f)

    def as_dict(self, flat=False, sanitize=True):
        """Experimental stuff

        This allows to return a plain dictionary with the basic
        query representation. Can be used with json/xml services
        for client-side db I/O

        Example:
        >>> q = db.auth_user.id != 0
        >>> q.as_dict(flat=True)
        {"op": "NE", "first":{"tablename": "auth_user",
                              "fieldname": "id"},
                     "second":0}
        """

        SERIALIZABLE_TYPES = (tuple, dict, set, list, int, long, float,
                              basestring, type(None), bool)
        def loop(d):
            newd = dict()
            for k, v in d.items():
                if k in ("first", "second"):
                    if isinstance(v, self.__class__):
                        newd[k] = loop(v.__dict__)
                    elif isinstance(v, Field):
                        newd[k] = {"tablename": v._tablename,
                                   "fieldname": v.name}
                    elif isinstance(v, Expression):
                        newd[k] = loop(v.__dict__)
                    elif isinstance(v, SERIALIZABLE_TYPES):
                        newd[k] = v
                    elif isinstance(v, (datetime.date,
                                        datetime.time,
                                        datetime.datetime)):
                        newd[k] = unicode(v)
                elif k == "op":
                    if callable(v):
                        newd[k] = v.__name__
                    elif isinstance(v, basestring):
                        newd[k] = v
                    else: pass # not callable or string
                elif isinstance(v, SERIALIZABLE_TYPES):
                    if isinstance(v, dict):
                        newd[k] = loop(v)
                    else: newd[k] = v
            return newd

        if flat:
            return loop(self.__dict__)
        else: return self.__dict__


    def as_xml(self, sanitize=True):
        if have_serializers:
            xml = serializers.xml
        else:
            raise ImportError("No xml serializers available")
        d = self.as_dict(flat=True, sanitize=sanitize)
        return xml(d)

    def as_json(self, sanitize=True):
        if have_serializers:
            json = serializers.json
        else:
            raise ImportError("No json serializers available")
        d = self.as_dict(flat=True, sanitize=sanitize)
        return json(d)

def xorify(orderby):
    if not orderby:
        return None
    orderby2 = orderby[0]
    for item in orderby[1:]:
        orderby2 = orderby2 | item
    return orderby2

def use_common_filters(query):
    return (query and hasattr(query,'ignore_common_filters') and \
                not query.ignore_common_filters)

class Set(object):

    """
    a Set represents a set of records in the database,
    the records are identified by the query=Query(...) object.
    normally the Set is generated by DAL.__call__(Query(...))

    given a set, for example
       set = db(db.users.name=='Max')
    you can:
       set.update(db.users.name='Massimo')
       set.delete() # all elements in the set
       set.select(orderby=db.users.id, groupby=db.users.name, limitby=(0,10))
    and take subsets:
       subset = set(db.users.id<5)
    """

    def __init__(self, db, query, ignore_common_filters = None):
        self.db = db
        self._db = db # for backward compatibility
        self.dquery = None

        # if query is a dict, parse it
        if isinstance(query, dict):
            query = self.parse(query)

        if not ignore_common_filters is None and \
                use_common_filters(query) == ignore_common_filters:
            query = copy.copy(query)
            query.ignore_common_filters = ignore_common_filters
        self.query = query

    def __repr__(self):
        return '<Set %s>' % BaseAdapter.expand(self.db._adapter,self.query)

    def __call__(self, query, ignore_common_filters=False):
        if query is None:
            return self
        elif isinstance(query,Table):
            query = self.db._adapter.id_query(query)
        elif isinstance(query,str):
            query = Expression(self.db,query)
        elif isinstance(query,Field):
            query = query!=None
        if self.query:
            return Set(self.db, self.query & query,
                       ignore_common_filters=ignore_common_filters)
        else:
            return Set(self.db, query,
                       ignore_common_filters=ignore_common_filters)

    def _count(self,distinct=None):
        return self.db._adapter._count(self.query,distinct)

    def _select(self, *fields, **attributes):
        adapter = self.db._adapter
        tablenames = adapter.tables(self.query,
                                    attributes.get('join',None),
                                    attributes.get('left',None),
                                    attributes.get('orderby',None),
                                    attributes.get('groupby',None))
        fields = adapter.expand_all(fields, tablenames)
        return adapter._select(self.query,fields,attributes)

    def _delete(self):
        db = self.db
        tablename = db._adapter.get_table(self.query)
        return db._adapter._delete(tablename,self.query)

    def _update(self, **update_fields):
        db = self.db
        tablename = db._adapter.get_table(self.query)
        fields = db[tablename]._listify(update_fields,update=True)
        return db._adapter._update(tablename,self.query,fields)

    def as_dict(self, flat=False, sanitize=True):
        if flat:
            uid = dbname = uri = None
            codec = self.db._db_codec
            if not sanitize:
                uri, dbname, uid = (self.db._dbname, str(self.db),
                                    self.db._db_uid)
            d = {"query": self.query.as_dict(flat=flat)}
            d["db"] = {"uid": uid, "codec": codec,
                       "name": dbname, "uri": uri}
            return d
        else: return self.__dict__

    def as_xml(self, sanitize=True):
        if have_serializers:
            xml = serializers.xml
        else:
            raise ImportError("No xml serializers available")
        d = self.as_dict(flat=True, sanitize=sanitize)
        return xml(d)

    def as_json(self, sanitize=True):
        if have_serializers:
            json = serializers.json
        else:
            raise ImportError("No json serializers available")
        d = self.as_dict(flat=True, sanitize=sanitize)
        return json(d)

    def parse(self, dquery):
        "Experimental: Turn a dictionary into a Query object"
        self.dquery = dquery
        return self.build(self.dquery)

    def build(self, d):
        "Experimental: see .parse()"
        op, first, second = (d["op"], d["first"],
                             d.get("second", None))
        left = right = built = None

        if op in ("AND", "OR"):
            if not (type(first), type(second)) == (dict, dict):
                raise SyntaxError("Invalid AND/OR query")
            if op == "AND":
                built = self.build(first) & self.build(second)
            else: built = self.build(first) | self.build(second)

        elif op == "NOT":
            if first is None:
                raise SyntaxError("Invalid NOT query")
            built = ~self.build(first)
        else:
            # normal operation (GT, EQ, LT, ...)
            for k, v in {"left": first, "right": second}.items():
                if isinstance(v, dict) and v.get("op"):
                    v = self.build(v)
                if isinstance(v, dict) and ("tablename" in v):
                    v = self.db[v["tablename"]][v["fieldname"]]
                if k == "left": left = v
                else: right = v

            if hasattr(self.db._adapter, op):
                opm = getattr(self.db._adapter, op)

            if op == "EQ": built = left == right
            elif op == "NE": built = left != right
            elif op == "GT": built = left > right
            elif op == "GE": built = left >= right
            elif op == "LT": built = left < right
            elif op == "LE": built = left <= right
            elif op in ("JOIN", "LEFT_JOIN", "RANDOM", "ALLOW_NULL"):
                built = Expression(self.db, opm)
            elif op in ("LOWER", "UPPER", "EPOCH", "PRIMARY_KEY",
                        "COALESCE_ZERO", "RAW", "INVERT"):
                built = Expression(self.db, opm, left)
            elif op in ("COUNT", "EXTRACT", "AGGREGATE", "SUBSTRING",
                        "REGEXP", "LIKE", "ILIKE", "STARTSWITH",
                        "ENDSWITH", "ADD", "SUB", "MUL", "DIV",
                        "MOD", "AS", "ON", "COMMA", "NOT_NULL",
                        "COALESCE", "CONTAINS", "BELONGS"):
                built = Expression(self.db, opm, left, right)
            # expression as string
            elif not (left or right): built = Expression(self.db, op)
            else:
                raise SyntaxError("Operator not supported: %s" % op)

        return built

    def isempty(self):
        return not self.select(limitby=(0,1), orderby_on_limitby=False)

    def count(self,distinct=None, cache=None):
        db = self.db
        if cache:
            cache_model, time_expire = cache
            sql = self._count(distinct=distinct)
            key = db._uri + '/' + sql
            if len(key)>200: key = hashlib_md5(key).hexdigest()
            return cache_model(
                key,
                (lambda self=self,distinct=distinct: \
                  db._adapter.count(self.query,distinct)),
                time_expire)
        return db._adapter.count(self.query,distinct)

    def select(self, *fields, **attributes):
        adapter = self.db._adapter
        tablenames = adapter.tables(self.query,
                                    attributes.get('join',None),
                                    attributes.get('left',None),
                                    attributes.get('orderby',None),
                                    attributes.get('groupby',None))
        fields = adapter.expand_all(fields, tablenames)
        return adapter.select(self.query,fields,attributes)

    def nested_select(self,*fields,**attributes):
        return Expression(self.db,self._select(*fields,**attributes))

    def delete(self):
        db = self.db
        tablename = db._adapter.get_table(self.query)
        table = db[tablename]
        if any(f(self) for f in table._before_delete): return 0
        ret = db._adapter.delete(tablename,self.query)
        ret and [f(self) for f in table._after_delete]
        return ret

    def update(self, **update_fields):
        db = self.db
        tablename = db._adapter.get_table(self.query)
        table = db[tablename]
        table._attempt_upload(update_fields)
        if any(f(self,update_fields) for f in table._before_update):
            return 0
        fields = table._listify(update_fields,update=True)
        if not fields:
            raise SyntaxError("No fields to update")
        ret = db._adapter.update("%s" % table._tablename,self.query,fields)
        ret and [f(self,update_fields) for f in table._after_update]
        return ret

    def update_naive(self, **update_fields):
        """
        same as update but does not call table._before_update and _after_update
        """
        tablename = self.db._adapter.get_table(self.query)
        table = self.db[tablename]
        fields = table._listify(update_fields,update=True)
        if not fields: raise SyntaxError("No fields to update")

        ret = self.db._adapter.update("%s" % table,self.query,fields)
        return ret

    def validate_and_update(self, **update_fields):
        tablename = self.db._adapter.get_table(self.query)
        response = Row()
        response.errors = Row()
        new_fields = copy.copy(update_fields)
        for key,value in update_fields.iteritems():
            value,error = self.db[tablename][key].validate(value)
            if error:
                response.errors[key] = error
            else:
                new_fields[key] = value
        table = self.db[tablename]
        if response.errors:
            response.updated = None
        else:
            if not any(f(self,new_fields) for f in table._before_update):
                fields = table._listify(new_fields,update=True)
                if not fields: raise SyntaxError("No fields to update")
                ret = self.db._adapter.update(tablename,self.query,fields)
                ret and [f(self,new_fields) for f in table._after_update]
            else:
                ret = 0
            response.updated = ret
        return response

    def delete_uploaded_files(self, upload_fields=None):
        table = self.db[self.db._adapter.tables(self.query)[0]]
        # ## mind uploadfield==True means file is not in DB
        if upload_fields:
            fields = upload_fields.keys()
        else:
            fields = table.fields
        fields = [f for f in fields if table[f].type == 'upload'
                   and table[f].uploadfield == True
                   and table[f].autodelete]
        if not fields:
            return False
        for record in self.select(*[table[f] for f in fields]):
            for fieldname in fields:
                field = table[fieldname]
                oldname = record.get(fieldname, None)
                if not oldname:
                    continue
                if upload_fields and oldname == upload_fields[fieldname]:
                    continue
                if field.custom_delete:
                    field.custom_delete(oldname)
                else:
                    uploadfolder = field.uploadfolder
                    if not uploadfolder:
                        uploadfolder = pjoin(
                            self.db._adapter.folder, '..', 'uploads')
                    if field.uploadseparate:
                        items = oldname.split('.')
                        uploadfolder = pjoin(
                            uploadfolder,
                            "%s.%s" % (items[0], items[1]),
                            items[2][:2])
                    oldpath = pjoin(uploadfolder, oldname)
                    if exists(oldpath):
                        os.unlink(oldpath)
        return False

class RecordUpdater(object):
    def __init__(self, colset, table, id):
        self.colset, self.db, self.tablename, self.id = \
            colset, table._db, table._tablename, id

    def __call__(self, **fields):
        colset, db, tablename, id = self.colset, self.db, self.tablename, self.id
        table = db[tablename]
        newfields = fields or dict(colset)
        for fieldname in newfields.keys():
            if not fieldname in table.fields or table[fieldname].type=='id':
                del newfields[fieldname]
        table._db(table._id==id,ignore_common_filters=True).update(**newfields)
        colset.update(newfields)
        return colset

class RecordDeleter(object):
    def __init__(self, table, id):
        self.db, self.tablename, self.id = table._db, table._tablename, id
    def __call__(self):
        return self.db(self.db[self.tablename]._id==self.id).delete()

class LazyReferenceGetter(object):
    def __init__(self, table, id):
        self.db, self.tablename, self.id = table._db, table._tablename, id
    def __call__(self, other_tablename):
        if self.db._lazy_tables is False:
            raise AttributeError()
        table = self.db[self.tablename]
        other_table = self.db[other_tablename]
        for rfield in table._referenced_by:
            if rfield.table == other_table:
                return LazySet(rfield, self.id)

        raise AttributeError()

class LazySet(object):
    def __init__(self, field, id):
        self.db, self.tablename, self.fieldname, self.id = \
            field.db, field._tablename, field.name, id
    def _getset(self):
        query = self.db[self.tablename][self.fieldname]==self.id
        return Set(self.db,query)
    def __repr__(self):
        return repr(self._getset())
    def __call__(self, query, ignore_common_filters=False):
        return self._getset()(query, ignore_common_filters)
    def _count(self,distinct=None):
        return self._getset()._count(distinct)
    def _select(self, *fields, **attributes):
        return self._getset()._select(*fields,**attributes)
    def _delete(self):
        return self._getset()._delete()
    def _update(self, **update_fields):
        return self._getset()._update(**update_fields)
    def isempty(self):
        return self._getset().isempty()
    def count(self,distinct=None, cache=None):
        return self._getset().count(distinct,cache)
    def select(self, *fields, **attributes):
        return self._getset().select(*fields,**attributes)
    def nested_select(self,*fields,**attributes):
        return self._getset().nested_select(*fields,**attributes)
    def delete(self):
        return self._getset().delete()
    def update(self, **update_fields):
        return self._getset().update(**update_fields)
    def update_naive(self, **update_fields):
        return self._getset().update_naive(**update_fields)
    def validate_and_update(self, **update_fields):
        return self._getset().validate_and_update(**update_fields)
    def delete_uploaded_files(self, upload_fields=None):
        return self._getset().delete_uploaded_files(upload_fields)

class VirtualCommand(object):
    def __init__(self,method,row):
        self.method=method
        self.row=row
    def __call__(self,*args,**kwargs):
        return self.method(self.row,*args,**kwargs)

def lazy_virtualfield(f):
    f.__lazy__ = True
    return f

class Rows(object):

    """
    A wrapper for the return value of a select. It basically represents a table.
    It has an iterator and each row is represented as a dictionary.
    """

    # ## TODO: this class still needs some work to care for ID/OID

    def __init__(
        self,
        db=None,
        records=[],
        colnames=[],
        compact=True,
        rawrows=None
        ):
        self.db = db
        self.records = records
        self.colnames = colnames
        self.compact = compact
        self.response = rawrows

    def __repr__(self):
        return '<Rows (%s)>' % len(self.records)

    def setvirtualfields(self,**keyed_virtualfields):
        """
        db.define_table('x',Field('number','integer'))
        if db(db.x).isempty(): [db.x.insert(number=i) for i in range(10)]

        from gluon.dal import lazy_virtualfield

        class MyVirtualFields(object):
            # normal virtual field (backward compatible, discouraged)
            def normal_shift(self): return self.x.number+1
            # lazy virtual field (because of @staticmethod)
            @lazy_virtualfield
            def lazy_shift(instance,row,delta=4): return row.x.number+delta
        db.x.virtualfields.append(MyVirtualFields())

        for row in db(db.x).select():
            print row.number, row.normal_shift, row.lazy_shift(delta=7)
        """
        if not keyed_virtualfields:
            return self
        for row in self.records:
            for (tablename,virtualfields) in keyed_virtualfields.iteritems():
                attributes = dir(virtualfields)
                if not tablename in row:
                    box = row[tablename] = Row()
                else:
                    box = row[tablename]
                updated = False
                for attribute in attributes:
                    if attribute[0] != '_':
                        method = getattr(virtualfields,attribute)
                        if hasattr(method,'__lazy__'):
                            box[attribute]=VirtualCommand(method,row)
                        elif type(method)==types.MethodType:
                            if not updated:
                                virtualfields.__dict__.update(row)
                                updated = True
                            box[attribute]=method()
        return self

    def __and__(self,other):
        if self.colnames!=other.colnames:
            raise Exception('Cannot & incompatible Rows objects')
        records = self.records+other.records
        return Rows(self.db,records,self.colnames)

    def __or__(self,other):
        if self.colnames!=other.colnames:
            raise Exception('Cannot | incompatible Rows objects')
        records = [record for record in other.records
                   if not record in self.records]
        records = self.records + records
        return Rows(self.db,records,self.colnames)

    def __nonzero__(self):
        if len(self.records):
            return 1
        return 0

    def __len__(self):
        return len(self.records)

    def __getslice__(self, a, b):
        return Rows(self.db,self.records[a:b],self.colnames,compact=self.compact)

    def __getitem__(self, i):
        row = self.records[i]
        keys = row.keys()
        if self.compact and len(keys) == 1 and keys[0] != '_extra':
            return row[row.keys()[0]]
        return row

    def __iter__(self):
        """
        iterator over records
        """

        for i in xrange(len(self)):
            yield self[i]

    def __str__(self):
        """
        serializes the table into a csv file
        """

        s = StringIO.StringIO()
        self.export_to_csv_file(s)
        return s.getvalue()

    def first(self):
        if not self.records:
            return None
        return self[0]

    def last(self):
        if not self.records:
            return None
        return self[-1]

    def find(self,f,limitby=None):
        """
        returns a new Rows object, a subset of the original object,
        filtered by the function f
        """
        if not self:
            return Rows(self.db, [], self.colnames)
        records = []
        if limitby:
            a,b = limitby
        else:
            a,b = 0,len(self)
        k = 0
        for row in self:
            if f(row):
                if a<=k: records.append(row)
                k += 1
                if k==b: break
        return Rows(self.db, records, self.colnames)

    def exclude(self, f):
        """
        removes elements from the calling Rows object, filtered by the function f,
        and returns a new Rows object containing the removed elements
        """
        if not self.records:
            return Rows(self.db, [], self.colnames)
        removed = []
        i=0
        while i<len(self):
            row = self[i]
            if f(row):
                removed.append(self.records[i])
                del self.records[i]
            else:
                i += 1
        return Rows(self.db, removed, self.colnames)

    def sort(self, f, reverse=False):
        """
        returns a list of sorted elements (not sorted in place)
        """
        rows = Rows(self.db,[],self.colnames,compact=False)
        rows.records = sorted(self,key=f,reverse=reverse)
        return rows

    def group_by_value(self, *fields, **args):
        """
        regroups the rows, by one of the fields
        """
        one_result = False
        if 'one_result' in args:
            one_result = args['one_result']

        def build_fields_struct(row, fields, num, groups):
            ''' helper function:
            '''
            if num > len(fields)-1:
                if one_result:
                    return row
                else:
                    return [row]

            key = fields[num]
            value = row[key]

            if value not in groups:
                groups[value] = build_fields_struct(row, fields, num+1, {})
            else:
                struct = build_fields_struct(row, fields, num+1, groups[ value ])

                # still have more grouping to do
                if type(struct) == type(dict()):
                    groups[value].update()
                # no more grouping, first only is off
                elif type(struct) == type(list()):
                    groups[value] += struct
                # no more grouping, first only on
                else:
                    groups[value] = struct

            return groups

        if len(fields) == 0:
            return self

        # if select returned no results
        if not self.records:
            return {}

        grouped_row_group = dict()

        # build the struct
        for row in self:
            build_fields_struct(row, fields, 0, grouped_row_group)

        return grouped_row_group

    def render(self, i=None, fields=None):
        """
        Takes an index and returns a copy of the indexed row with values
        transformed via the "represent" attributes of the associated fields.

        If no index is specified, a generator is returned for iteration
        over all the rows.

        fields -- a list of fields to transform (if None, all fields with
                  "represent" attributes will be transformed).
        """


        if i is None:
            return (self.render(i, fields=fields) for i in range(len(self)))
        import sqlhtml
        row = copy.deepcopy(self.records[i])
        keys = row.keys()
        tables = [f.tablename for f in fields] if fields \
            else [k for k in keys if k != '_extra']
        for table in tables:
            repr_fields = [f.name for f in fields if f.tablename == table] \
                if fields else [k for k in row[table].keys()
                                if (hasattr(self.db[table], k) and
                                    isinstance(self.db[table][k], Field)
                                    and self.db[table][k].represent)]
            for field in repr_fields:
                row[table][field] = sqlhtml.represent(
                    self.db[table][field], row[table][field], row[table])
        if self.compact and len(keys) == 1 and keys[0] != '_extra':
            return row[keys[0]]
        return row

    def as_list(self,
                compact=True,
                storage_to_dict=True,
                datetime_to_str=False,
                custom_types=None):
        """
        returns the data as a list or dictionary.
        :param storage_to_dict: when True returns a dict, otherwise a list(default True)
        :param datetime_to_str: convert datetime fields as strings (default False)
        """
        (oc, self.compact) = (self.compact, compact)
        if storage_to_dict:
            items = [item.as_dict(datetime_to_str, custom_types) for item in self]
        else:
            items = [item for item in self]
        self.compact = compact
        return items


    def as_dict(self,
                key='id',
                compact=True,
                storage_to_dict=True,
                datetime_to_str=False,
                custom_types=None):
        """
        returns the data as a dictionary of dictionaries (storage_to_dict=True) or records (False)

        :param key: the name of the field to be used as dict key, normally the id
        :param compact: ? (default True)
        :param storage_to_dict: when True returns a dict, otherwise a list(default True)
        :param datetime_to_str: convert datetime fields as strings (default False)
        """

        # test for multiple rows
        multi = False
        f = self.first()
        if f and isinstance(key, basestring):
            multi = any([isinstance(v, f.__class__) for v in f.values()])
            if (not "." in key) and multi:
                # No key provided, default to int indices
                def new_key():
                    i = 0
                    while True:
                        yield i
                        i += 1
                key_generator = new_key()
                key = lambda r: key_generator.next()

        rows = self.as_list(compact, storage_to_dict, datetime_to_str, custom_types)
        if isinstance(key,str) and key.count('.')==1:
            (table, field) = key.split('.')
            return dict([(r[table][field],r) for r in rows])
        elif isinstance(key,str):
            return dict([(r[key],r) for r in rows])
        else:
            return dict([(key(r),r) for r in rows])


    def as_trees(self, parent_name='parent_id', children_name='children'):
        roots = []
        drows = {}
        for row in self:
            drows[row.id] = row
            row[children_name] = []
        for row in self:
            parent = row[parent_name]
            if parent is None:
                roots.append(row)
            else:
                drows[parent][children_name].append(row)
        return roots

    def export_to_csv_file(self, ofile, null='<NULL>', *args, **kwargs):
        """
        export data to csv, the first line contains the column names

        :param ofile: where the csv must be exported to
        :param null: how null values must be represented (default '<NULL>')
        :param delimiter: delimiter to separate values (default ',')
        :param quotechar: character to use to quote string values (default '"')
        :param quoting: quote system, use csv.QUOTE_*** (default csv.QUOTE_MINIMAL)
        :param represent: use the fields .represent value (default False)
        :param colnames: list of column names to use (default self.colnames)
                         This will only work when exporting rows objects!!!!
                         DO NOT use this with db.export_to_csv()
        """
        delimiter = kwargs.get('delimiter', ',')
        quotechar = kwargs.get('quotechar', '"')
        quoting = kwargs.get('quoting', csv.QUOTE_MINIMAL)
        represent = kwargs.get('represent', False)
        writer = csv.writer(ofile, delimiter=delimiter,
                            quotechar=quotechar, quoting=quoting)
        def unquote_colnames(colnames):
            unq_colnames = []
            for col in colnames:
                m = self.db._adapter.REGEX_TABLE_DOT_FIELD.match(col)
                if not m:
                    unq_colnames.append(col)
                else:
                    unq_colnames.append('.'.join(m.groups()))
            return unq_colnames

        colnames = kwargs.get('colnames', self.colnames)
        write_colnames = kwargs.get('write_colnames',True)
        # a proper csv starting with the column names
        if write_colnames:
            writer.writerow(unquote_colnames(colnames))

        def none_exception(value):
            """
            returns a cleaned up value that can be used for csv export:
            - unicode text is encoded as such
            - None values are replaced with the given representation (default <NULL>)
            """
            if value is None:
                return null
            elif isinstance(value, unicode):
                return value.encode('utf8')
            elif isinstance(value,Reference):
                return long(value)
            elif hasattr(value, 'isoformat'):
                return value.isoformat()[:19].replace('T', ' ')
            elif isinstance(value, (list,tuple)): # for type='list:..'
                return bar_encode(value)
            return value

        for record in self:
            row = []
            for col in colnames:
                m = self.db._adapter.REGEX_TABLE_DOT_FIELD.match(col)
                if not m:
                    row.append(record._extra[col])
                else:
                    (t, f) = m.groups()
                    field = self.db[t][f]
                    if isinstance(record.get(t, None), (Row,dict)):
                        value = record[t][f]
                    else:
                        value = record[f]
                    if field.type=='blob' and not value is None:
                        value = base64.b64encode(value)
                    elif represent and field.represent:
                        value = field.represent(value)
                    row.append(none_exception(value))
            writer.writerow(row)

    def xml(self,strict=False,row_name='row',rows_name='rows'):
        """
        serializes the table using sqlhtml.SQLTABLE (if present)
        """

        if strict:
            ncols = len(self.colnames)
            return '<%s>\n%s\n</%s>' % (rows_name,
                '\n'.join(row.as_xml(row_name=row_name,
                                     colnames=self.colnames) for
                          row in self), rows_name)

        import sqlhtml
        return sqlhtml.SQLTABLE(self).xml()

    def as_xml(self,row_name='row',rows_name='rows'):
        return self.xml(strict=True, row_name=row_name, rows_name=rows_name)

    def as_json(self, mode='object', default=None):
        """
        serializes the rows to a JSON list or object with objects
        mode='object' is not implemented (should return a nested
        object structure)
        """

        items = [record.as_json(mode=mode, default=default,
                                serialize=False,
                                colnames=self.colnames) for
                 record in self]

        if have_serializers:
            return serializers.json(items,
                                    default=default or
                                    serializers.custom_json)
        elif simplejson:
            return simplejson.dumps(items)
        else:
            raise RuntimeError("missing simplejson")

    # for consistent naming yet backwards compatible
    as_csv = __str__
    json = as_json


################################################################################
# dummy function used to define some doctests
################################################################################

def test_all():
    """

    >>> if len(sys.argv)<2: db = DAL("sqlite://test.db")
    >>> if len(sys.argv)>1: db = DAL(sys.argv[1])
    >>> tmp = db.define_table('users',\
              Field('stringf', 'string', length=32, required=True),\
              Field('booleanf', 'boolean', default=False),\
              Field('passwordf', 'password', notnull=True),\
              Field('uploadf', 'upload'),\
              Field('blobf', 'blob'),\
              Field('integerf', 'integer', unique=True),\
              Field('doublef', 'double', unique=True,notnull=True),\
              Field('jsonf', 'json'),\
              Field('datef', 'date', default=datetime.date.today()),\
              Field('timef', 'time'),\
              Field('datetimef', 'datetime'),\
              migrate='test_user.table')

   Insert a field

    >>> db.users.insert(stringf='a', booleanf=True, passwordf='p', blobf='0A',\
                       uploadf=None, integerf=5, doublef=3.14,\
                       jsonf={"j": True},\
                       datef=datetime.date(2001, 1, 1),\
                       timef=datetime.time(12, 30, 15),\
                       datetimef=datetime.datetime(2002, 2, 2, 12, 30, 15))
    1

    Drop the table

    >>> db.users.drop()

    Examples of insert, select, update, delete

    >>> tmp = db.define_table('person',\
              Field('name'),\
              Field('birth','date'),\
              migrate='test_person.table')
    >>> person_id = db.person.insert(name='Marco',birth='2005-06-22')
    >>> person_id = db.person.insert(name='Massimo',birth='1971-12-21')

    commented len(db().select(db.person.ALL))
    commented 2

    >>> me = db(db.person.id==person_id).select()[0] # test select
    >>> me.name
    'Massimo'
    >>> db.person[2].name
    'Massimo'
    >>> db.person(2).name
    'Massimo'
    >>> db.person(name='Massimo').name
    'Massimo'
    >>> db.person(db.person.name=='Massimo').name
    'Massimo'
    >>> row = db.person[2]
    >>> row.name == row['name'] == row['person.name'] == row('person.name')
    True
    >>> db(db.person.name=='Massimo').update(name='massimo') # test update
    1
    >>> db(db.person.name=='Marco').select().first().delete_record() # test delete
    1

    Update a single record

    >>> me.update_record(name="Max")
    <Row {'name': 'Max', 'birth': datetime.date(1971, 12, 21), 'id': 2}>
    >>> me.name
    'Max'

    Examples of complex search conditions

    >>> len(db((db.person.name=='Max')&(db.person.birth<'2003-01-01')).select())
    1
    >>> len(db((db.person.name=='Max')&(db.person.birth<datetime.date(2003,01,01))).select())
    1
    >>> len(db((db.person.name=='Max')|(db.person.birth<'2003-01-01')).select())
    1
    >>> me = db(db.person.id==person_id).select(db.person.name)[0]
    >>> me.name
    'Max'

    Examples of search conditions using extract from date/datetime/time

    >>> len(db(db.person.birth.month()==12).select())
    1
    >>> len(db(db.person.birth.year()>1900).select())
    1

    Example of usage of NULL

    >>> len(db(db.person.birth==None).select()) ### test NULL
    0
    >>> len(db(db.person.birth!=None).select()) ### test NULL
    1

    Examples of search conditions using lower, upper, and like

    >>> len(db(db.person.name.upper()=='MAX').select())
    1
    >>> len(db(db.person.name.like('%ax')).select())
    1
    >>> len(db(db.person.name.upper().like('%AX')).select())
    1
    >>> len(db(~db.person.name.upper().like('%AX')).select())
    0

    orderby, groupby and limitby

    >>> people = db().select(db.person.name, orderby=db.person.name)
    >>> order = db.person.name|~db.person.birth
    >>> people = db().select(db.person.name, orderby=order)

    >>> people = db().select(db.person.name, orderby=db.person.name, groupby=db.person.name)

    >>> people = db().select(db.person.name, orderby=order, limitby=(0,100))

    Example of one 2 many relation

    >>> tmp = db.define_table('dog',\
               Field('name'),\
               Field('birth','date'),\
               Field('owner',db.person),\
               migrate='test_dog.table')
    >>> db.dog.insert(name='Snoopy', birth=None, owner=person_id)
    1

    A simple JOIN

    >>> len(db(db.dog.owner==db.person.id).select())
    1

    >>> len(db().select(db.person.ALL, db.dog.name,left=db.dog.on(db.dog.owner==db.person.id)))
    1

    Drop tables

    >>> db.dog.drop()
    >>> db.person.drop()

    Example of many 2 many relation and Set

    >>> tmp = db.define_table('author', Field('name'),\
                            migrate='test_author.table')
    >>> tmp = db.define_table('paper', Field('title'),\
                            migrate='test_paper.table')
    >>> tmp = db.define_table('authorship',\
            Field('author_id', db.author),\
            Field('paper_id', db.paper),\
            migrate='test_authorship.table')
    >>> aid = db.author.insert(name='Massimo')
    >>> pid = db.paper.insert(title='QCD')
    >>> tmp = db.authorship.insert(author_id=aid, paper_id=pid)

    Define a Set

    >>> authored_papers = db((db.author.id==db.authorship.author_id)&(db.paper.id==db.authorship.paper_id))
    >>> rows = authored_papers.select(db.author.name, db.paper.title)
    >>> for row in rows: print row.author.name, row.paper.title
    Massimo QCD

    Example of search condition using  belongs

    >>> set = (1, 2, 3)
    >>> rows = db(db.paper.id.belongs(set)).select(db.paper.ALL)
    >>> print rows[0].title
    QCD

    Example of search condition using nested select

    >>> nested_select = db()._select(db.authorship.paper_id)
    >>> rows = db(db.paper.id.belongs(nested_select)).select(db.paper.ALL)
    >>> print rows[0].title
    QCD

    Example of expressions

    >>> mynumber = db.define_table('mynumber', Field('x', 'integer'))
    >>> db(mynumber).delete()
    0
    >>> for i in range(10): tmp = mynumber.insert(x=i)
    >>> db(mynumber).select(mynumber.x.sum())[0](mynumber.x.sum())
    45

    >>> db(mynumber.x+2==5).select(mynumber.x + 2)[0](mynumber.x + 2)
    5

    Output in csv

    >>> print str(authored_papers.select(db.author.name, db.paper.title)).strip()
    author.name,paper.title\r
    Massimo,QCD

    Delete all leftover tables

    >>> DAL.distributed_transaction_commit(db)

    >>> db.mynumber.drop()
    >>> db.authorship.drop()
    >>> db.author.drop()
    >>> db.paper.drop()
    """
################################################################################
# deprecated since the new DAL; here only for backward compatibility
################################################################################

SQLField = Field
SQLTable = Table
SQLXorable = Expression
SQLQuery = Query
SQLSet = Set
SQLRows = Rows
SQLStorage = Row
SQLDB = DAL
GQLDB = DAL
DAL.Field = Field  # was necessary in gluon/globals.py session.connect
DAL.Table = Table  # was necessary in gluon/globals.py session.connect

################################################################################
# Geodal utils
################################################################################

def geoPoint(x,y):
    return "POINT (%f %f)" % (x,y)

def geoLine(*line):
    return "LINESTRING (%s)" % ','.join("%f %f" % item for item in line)

def geoPolygon(*line):
    return "POLYGON ((%s))" % ','.join("%f %f" % item for item in line)

################################################################################
# run tests
################################################################################

if __name__ == '__main__':
    import doctest
    doctest.testmod()<|MERGE_RESOLUTION|>--- conflicted
+++ resolved
@@ -920,33 +920,6 @@
                             TFK[rtablename] = {}
                         TFK[rtablename][rfieldname] = field_name
                     else:
-<<<<<<< HEAD
-                        # make a guess here for circular references
-                        if referenced in db:
-                            id_fieldname = db[referenced]._id.name
-                        elif referenced == tablename:
-                            id_fieldname = table._id.name
-                        else: #make a guess
-                            id_fieldname = 'id'
-                        #gotcha: the referenced table must be defined before
-                        #the referencing one to be able to create the table
-                        #Also if it's not recommended, we can still support
-                        #references to tablenames without rname to make
-                        #migrations and model relationship work also if tables
-                        #are not defined in order
-                        real_referenced = (
-                            (db[referenced]._rname or db[referenced])
-                            if referenced == tablename or referenced in db
-                            else referenced)
-                            
-                        ftype = types[field_type[:9]] % dict(
-                            index_name = field_name+'__idx',
-                            field_name = field._rname or field.name,
-                            constraint_name = constraint_name,
-                            foreign_key = '%s (%s)' % (real_referenced,
-                                                       id_fieldname),
-                            on_delete_action=field.ondelete)
-=======
                         ftype = ftype + \
                             types['reference FK'] % dict(
                                 constraint_name = constraint_name, # should be quoted
@@ -981,7 +954,6 @@
                         constraint_name = self.QUOTE_TEMPLATE % constraint_name,
                         foreign_key = '%s (%s)' % (real_referenced, rfield.sqlsafe_name),
                         on_delete_action=field.ondelete)
->>>>>>> 338331aa
             elif field_type.startswith('list:reference'):
                 ftype = types[field_type[:14]]
             elif field_type.startswith('decimal'):
@@ -5688,9 +5660,6 @@
             value = obj
         else:
             value = NoSQLAdapter.represent(self, obj, fieldtype)
-        if isinstance(obj, (list, tuple)) and \
-                (not fieldtype == "json" or fieldtype.startswith('list:')):
-            return value
         # reference types must be convert to ObjectID
         if fieldtype  =='date':
             if value == None:
