#!/bin/env python
# -*- coding: utf-8 -*-

"""
| This file is part of the web2py Web Framework
| Copyrighted by Massimo Di Pierro <mdipierro@cs.depaul.edu>
| License: LGPLv3 (http://www.gnu.org/licenses/lgpl.html)
|

Thanks to

  - Niall Sweeny <niall.sweeny@fonjax.com> for MS SQL support
  - Marcel Leuthi <mluethi@mlsystems.ch> for Oracle support
  - Denes
  - Chris Clark
  - clach05
  - Denes Lengyel

and many others who have contributed to current and previous versions

This file contains the DAL support for many relational databases, including:

  - SQLite & SpatiaLite
  - MySQL
  - Postgres
  - Firebird
  - Oracle
  - MS SQL
  - DB2
  - Interbase
  - Ingres
  - Informix (9+ and SE)
  - SapDB (experimental)
  - Cubrid (experimental)
  - CouchDB (experimental)
  - MongoDB (in progress)
  - Google:nosql
  - Google:sql
  - Teradata
  - IMAP (experimental)

Example of usage::

    >>> # from dal import DAL, Field

    ### create DAL connection (and create DB if it doesn't exist)
    >>> db = DAL(('sqlite://storage.sqlite', 'mysql://a:b@localhost/x'),
    ... folder=None)

    ### define a table 'person' (create/alter as necessary)
    >>> person = db.define_table('person', Field('name', 'string'))

    ### insert a record
    >>> id = person.insert(name='James')

    ### retrieve it by id
    >>> james = person(id)

    ### retrieve it by name
    >>> james = person(name='James')

    ### retrieve it by arbitrary query
    >>> query = (person.name == 'James') & (person.name.startswith('J'))
    >>> james = db(query).select(person.ALL)[0]

    ### update one record
    >>> james.update_record(name='Jim')
    <Row {'id': 1, 'name': 'Jim'}>

    ### update multiple records by query
    >>> db(person.name.like('J%')).update(name='James')
    1

    ### delete records by query
    >>> db(person.name.lower() == 'jim').delete()
    0

    ### retrieve multiple records (rows)
    >>> people = db(person).select(orderby=person.name,
    ... groupby=person.name, limitby=(0, 100))

    ### further filter them
    >>> james = people.find(lambda row: row.name == 'James').first()
    >>> print james.id, james.name
    1 James

    ### check aggregates
    >>> counter = person.id.count()
    >>> print db(person).select(counter).first()(counter)
    1

    ### delete one record
    >>> james.delete_record()
    1

    ### delete (drop) entire database table
    >>> person.drop()


Supported DAL URI strings::

    'sqlite://test.db'
    'spatialite://test.db'
    'sqlite:memory'
    'spatialite:memory'
    'jdbc:sqlite://test.db'
    'mysql://root:none@localhost/test'
    'postgres://mdipierro:password@localhost/test'
    'postgres:psycopg2://mdipierro:password@localhost/test'
    'postgres:pg8000://mdipierro:password@localhost/test'
    'jdbc:postgres://mdipierro:none@localhost/test'
    'mssql://web2py:none@A64X2/web2py_test'
    'mssql2://web2py:none@A64X2/web2py_test' # alternate mappings
    'mssql3://web2py:none@A64X2/web2py_test' # better pagination (requires >= 2005)
    'mssql4://web2py:none@A64X2/web2py_test' # best pagination (requires >= 2012)
    'oracle://username:password@database'
    'firebird://user:password@server:3050/database'
    'db2://DSN=dsn;UID=user;PWD=pass'
    'firebird://username:password@hostname/database'
    'firebird_embedded://username:password@c://path'
    'informix://user:password@server:3050/database'
    'informixu://user:password@server:3050/database' # unicode informix
    'ingres://database'  # or use an ODBC connection string, e.g. 'ingres://dsn=dsn_name'
    'google:datastore' # for google app engine datastore
    'google:datastore+ndb' # for google app engine datastore + ndb
    'google:sql' # for google app engine with sql (mysql compatible)
    'teradata://DSN=dsn;UID=user;PWD=pass; DATABASE=database' # experimental
    'imap://user:password@server:port' # experimental
    'mongodb://user:password@server:port/database' # experimental

For more info::

    help(DAL)
    help(Field)

"""

###################################################################################
# this file only exposes DAL and Field
###################################################################################

__all__ = ['DAL', 'Field']

DEFAULTLENGTH = {'string':512,
                 'password':512,
                 'upload':512,
                 'text':2**15,
                 'blob':2**31}
TIMINGSSIZE = 100
SPATIALLIBS = {'Windows':'libspatialite',
               'Linux':'libspatialite.so',
               'Darwin':'libspatialite.dylib'
               }
DEFAULT_URI = 'sqlite://dummy.db'

import re
import sys
import locale
import os
import types
import datetime
import threading
import time
import csv
import cgi
import copy
import socket
import logging
import base64
import shutil
import marshal
import decimal
import struct
import urllib
import hashlib
import uuid
import glob
import traceback
import platform

PYTHON_VERSION = sys.version_info[:3]
if PYTHON_VERSION[0] == 2:
    import cPickle as pickle
    import cStringIO as StringIO
    import copy_reg as copyreg
    hashlib_md5 = hashlib.md5
    bytes, unicode = str, unicode
else:
    import pickle
    from io import StringIO as StringIO
    import copyreg
    long = int
    hashlib_md5 = lambda s: hashlib.md5(bytes(s, 'utf8'))
    bytes, unicode = bytes, str

if PYTHON_VERSION[:2] < (2, 7):
    from gluon.contrib.ordereddict import OrderedDict
else:
    from collections import OrderedDict


CALLABLETYPES = (types.LambdaType, types.FunctionType,
                 types.BuiltinFunctionType,
                 types.MethodType, types.BuiltinMethodType)

TABLE_ARGS = set(('migrate', 'primarykey', 'fake_migrate', 'format', 'redefine',
                  'singular', 'plural', 'trigger_name', 'sequence_name', 'fields',
                  'common_filter', 'polymodel', 'table_class', 'on_define', 'rname'))

SELECT_ARGS = set(('orderby', 'groupby', 'limitby', 'required', 'cache', 'left',
                   'distinct', 'having', 'join', 'for_update', 'processor',
                   'cacheable', 'orderby_on_limitby'))

ogetattr = object.__getattribute__
osetattr = object.__setattr__
exists = os.path.exists
pjoin = os.path.join

###################################################################################
# following checks allow the use of dal without web2py, as a standalone module
###################################################################################
try:
    from gluon.utils import web2py_uuid
except (ImportError, SystemError):
    import uuid

    def web2py_uuid(): return str(uuid.uuid4())

try:
    import portalocker
    have_portalocker = True
except ImportError:
    have_portalocker = False

try:
    from gluon import serializers
    have_serializers = True
except ImportError:
    have_serializers = False
    try:
        import json as simplejson
    except ImportError:
        try:
            import gluon.contrib.simplejson as simplejson
        except ImportError:
            simplejson = None

LOGGER = logging.getLogger("web2py.dal")
DEFAULT = lambda: 0

GLOBAL_LOCKER = threading.RLock()
THREAD_LOCAL = threading.local()

# internal representation of tables with field
#  <table>.<field>, tables and fields may only be [a-zA-Z0-9_]

REGEX_TYPE = re.compile('^([\w\_\:]+)')
REGEX_DBNAME = re.compile('^(\w+)(\:\w+)*')
REGEX_W = re.compile('^\w+$')
REGEX_TABLE_DOT_FIELD = re.compile('^(\w+)\.([^.]+)$')
REGEX_NO_GREEDY_ENTITY_NAME = r'(.+?)'
REGEX_UPLOAD_PATTERN = re.compile('(?P<table>[\w\-]+)\.(?P<field>[\w\-]+)\.(?P<uuidkey>[\w\-]+)(\.(?P<name>\w+))?\.\w+$')
REGEX_CLEANUP_FN = re.compile('[\'"\s;]+')
REGEX_UNPACK = re.compile('(?<!\|)\|(?!\|)')
REGEX_PYTHON_KEYWORDS = re.compile('^(and|del|from|not|while|as|elif|global|or|with|assert|else|if|pass|yield|break|except|import|print|class|exec|in|raise|continue|finally|is|return|def|for|lambda|try)$')
REGEX_SELECT_AS_PARSER = re.compile("\s+AS\s+(\S+)")
REGEX_CONST_STRING = re.compile('(\"[^\"]*?\")|(\'[^\']*?\')')
REGEX_SEARCH_PATTERN = re.compile('^{[^\.]+\.[^\.]+(\.(lt|gt|le|ge|eq|ne|contains|startswith|year|month|day|hour|minute|second))?(\.not)?}$')
REGEX_SQUARE_BRACKETS = re.compile('^.+\[.+\]$')
REGEX_STORE_PATTERN = re.compile('\.(?P<e>\w{1,5})$')
REGEX_QUOTES = re.compile("'[^']*'")
REGEX_ALPHANUMERIC = re.compile('^[0-9a-zA-Z]\w*$')
REGEX_PASSWORD = re.compile('\://([^:@]*)\:')
REGEX_NOPASSWD = re.compile('\/\/[\w\.\-]+[\:\/](.+)(?=@)') # was '(?<=[\:\/])([^:@/]+)(?=@.+)'

# list of drivers will be built on the fly
# and lists only what is available
DRIVERS = []

try:
    from new import classobj
    from google.appengine.ext import db as gae
    from google.appengine.ext import ndb
    from google.appengine.api import namespace_manager, rdbms
    from google.appengine.api.datastore_types import Key  ### for belongs on ID
    from google.appengine.ext.db.polymodel import PolyModel
    from google.appengine.ext.ndb.polymodel import PolyModel as NDBPolyModel
    DRIVERS.append('google')
except ImportError:
    pass

if not 'google' in DRIVERS:

    try:
        from pysqlite2 import dbapi2 as sqlite2
        DRIVERS.append('SQLite(sqlite2)')
    except ImportError:
        LOGGER.debug('no SQLite drivers pysqlite2.dbapi2')

    try:
        from sqlite3 import dbapi2 as sqlite3
        DRIVERS.append('SQLite(sqlite3)')
    except ImportError:
        LOGGER.debug('no SQLite drivers sqlite3')

    try:
        # first try contrib driver, then from site-packages (if installed)
        try:
            import gluon.contrib.pymysql as pymysql
            # monkeypatch pymysql because they havent fixed the bug:
            # https://github.com/petehunt/PyMySQL/issues/86
            pymysql.ESCAPE_REGEX = re.compile("'")
            pymysql.ESCAPE_MAP = {"'": "''"}
            # end monkeypatch
        except ImportError:
            import pymysql
        DRIVERS.append('MySQL(pymysql)')
    except ImportError:
        LOGGER.debug('no MySQL driver pymysql')

    try:
        import MySQLdb
        DRIVERS.append('MySQL(MySQLdb)')
    except ImportError:
        LOGGER.debug('no MySQL driver MySQLDB')

    try:
        import mysql.connector as mysqlconnector
        DRIVERS.append("MySQL(mysqlconnector)")
    except ImportError:
        LOGGER.debug("no driver mysql.connector")

    try:
        import psycopg2
        from psycopg2.extensions import adapt as psycopg2_adapt
        DRIVERS.append('PostgreSQL(psycopg2)')
    except ImportError:
        LOGGER.debug('no PostgreSQL driver psycopg2')

    try:
        # first try contrib driver, then from site-packages (if installed)
        try:
            import gluon.contrib.pg8000.dbapi as pg8000
        except ImportError:
            import pg8000.dbapi as pg8000
        DRIVERS.append('PostgreSQL(pg8000)')
    except ImportError:
        LOGGER.debug('no PostgreSQL driver pg8000')

    try:
        import cx_Oracle
        DRIVERS.append('Oracle(cx_Oracle)')
    except ImportError:
        LOGGER.debug('no Oracle driver cx_Oracle')

    try:
        try:
            import pyodbc
        except ImportError:
            try:
                import gluon.contrib.pypyodbc as pyodbc
            except Exception, e:
                raise ImportError(str(e))
        DRIVERS.append('MSSQL(pyodbc)')
        DRIVERS.append('DB2(pyodbc)')
        DRIVERS.append('Teradata(pyodbc)')
        DRIVERS.append('Ingres(pyodbc)')
    except ImportError:
        LOGGER.debug('no MSSQL/DB2/Teradata/Ingres driver pyodbc')

    try:
        import Sybase
        DRIVERS.append('Sybase(Sybase)')
    except ImportError:
        LOGGER.debug('no Sybase driver')

    try:
        import kinterbasdb
        DRIVERS.append('Interbase(kinterbasdb)')
        DRIVERS.append('Firebird(kinterbasdb)')
    except ImportError:
        LOGGER.debug('no Firebird/Interbase driver kinterbasdb')

    try:
        import fdb
        DRIVERS.append('Firebird(fdb)')
    except ImportError:
        LOGGER.debug('no Firebird driver fdb')

    try:
        import firebirdsql
        DRIVERS.append('Firebird(firebirdsql)')
    except ImportError:
        LOGGER.debug('no Firebird driver firebirdsql')

    try:
        import informixdb
        DRIVERS.append('Informix(informixdb)')
        LOGGER.warning('Informix support is experimental')
    except ImportError:
        LOGGER.debug('no Informix driver informixdb')

    try:
        import sapdb
        DRIVERS.append('SQL(sapdb)')
        LOGGER.warning('SAPDB support is experimental')
    except ImportError:
        LOGGER.debug('no SAP driver sapdb')

    try:
        import cubriddb
        DRIVERS.append('Cubrid(cubriddb)')
        LOGGER.warning('Cubrid support is experimental')
    except ImportError:
        LOGGER.debug('no Cubrid driver cubriddb')

    try:
        from com.ziclix.python.sql import zxJDBC
        import java.sql
        # Try sqlite jdbc driver from http://www.zentus.com/sqlitejdbc/
        from org.sqlite import JDBC # required by java.sql; ensure we have it
        zxJDBC_sqlite = java.sql.DriverManager
        DRIVERS.append('PostgreSQL(zxJDBC)')
        DRIVERS.append('SQLite(zxJDBC)')
        LOGGER.warning('zxJDBC support is experimental')
        is_jdbc = True
    except ImportError:
        LOGGER.debug('no SQLite/PostgreSQL driver zxJDBC')
        is_jdbc = False

    try:
        import couchdb
        DRIVERS.append('CouchDB(couchdb)')
    except ImportError:
        LOGGER.debug('no Couchdb driver couchdb')

    try:
        import pymongo
        DRIVERS.append('MongoDB(pymongo)')
    except:
        LOGGER.debug('no MongoDB driver pymongo')

    try:
        import imaplib
        DRIVERS.append('IMAP(imaplib)')
    except:
        LOGGER.debug('no IMAP driver imaplib')

PLURALIZE_RULES = [(re.compile('child$'), re.compile('child$'), 'children'),
                   (re.compile('oot$'), re.compile('oot$'), 'eet'),
                   (re.compile('ooth$'), re.compile('ooth$'), 'eeth'),
                   (re.compile('l[eo]af$'), re.compile('l([eo])af$'), 'l\\1aves'),
                   (re.compile('sis$'), re.compile('sis$'), 'ses'),
                   (re.compile('man$'), re.compile('man$'), 'men'),
                   (re.compile('ife$'), re.compile('ife$'), 'ives'),
                   (re.compile('eau$'), re.compile('eau$'), 'eaux'),
                   (re.compile('lf$'), re.compile('lf$'), 'lves'),
                   (re.compile('[sxz]$'), re.compile('$'), 'es'),
                   (re.compile('[^aeioudgkprt]h$'), re.compile('$'), 'es'),
                   (re.compile('(qu|[^aeiou])y$'), re.compile('y$'), 'ies'),
                   (re.compile('$'), re.compile('$'), 's'),
                   ]


def pluralize(singular, rules=PLURALIZE_RULES):
    for line in rules:
        re_search, re_sub, replace = line
        plural = re_search.search(singular) and re_sub.sub(replace, singular)
        if plural: return plural


def hide_password(uri):
    if isinstance(uri, (list, tuple)):
        return [hide_password(item) for item in uri]
    return REGEX_NOPASSWD.sub('******', uri)


def OR(a, b):
    return a|b


def AND(a, b):
    return a&b


def IDENTITY(x): return x


def varquote_aux(name, quotestr='%s'):
    return name if REGEX_W.match(name) else quotestr % name


def quote_keyword(a, keyword='timestamp'):
    regex = re.compile('\.keyword(?=\w)')
    a = regex.sub('."%s"' % keyword, a)
    return a

if 'google' in DRIVERS:

    is_jdbc = False

    class GAEDecimalProperty(gae.Property):
        """
        GAE decimal implementation
        """
        data_type = decimal.Decimal

        def __init__(self, precision, scale, **kwargs):
            super(GAEDecimalProperty, self).__init__(self, **kwargs)
            d = '1.'
            for x in range(scale):
                d += '0'
            self.round = decimal.Decimal(d)

        def get_value_for_datastore(self, model_instance):
            value = super(GAEDecimalProperty, self)\
                .get_value_for_datastore(model_instance)
            if value is None or value == '':
                return None
            else:
                return str(value)

        def make_value_from_datastore(self, value):
            if value is None or value == '':
                return None
            else:
                return decimal.Decimal(value).quantize(self.round)

        def validate(self, value):
            value = super(GAEDecimalProperty, self).validate(value)
            if value is None or isinstance(value, decimal.Decimal):
                return value
            elif isinstance(value, basestring):
                return decimal.Decimal(value)
            raise gae.BadValueError("Property %s must be a Decimal or string."
                                    % self.name)

    # TODO Needs more testing
    class NDBDecimalProperty(ndb.StringProperty):
        """
        NDB decimal implementation
        """
        data_type = decimal.Decimal

        def __init__(self, precision, scale, **kwargs):
            d = '1.'
            for x in range(scale):
                d += '0'
            self.round = decimal.Decimal(d)

        def _to_base_type(self, value):
            if value is None or value == '':
                return None
            else:
                return str(value)

        def _from_base_type(self, value):
            if value is None or value == '':
                return None
            else:
                return decimal.Decimal(value).quantize(self.round)

        def _validate(self, value):
            if value is None or isinstance(value, decimal.Decimal):
                return value
            elif isinstance(value, basestring):
                return decimal.Decimal(value)
            raise TypeError("Property %s must be a Decimal or string."
                            % self._name)


###################################################################################
# class that handles connection pooling (all adapters are derived from this one)
###################################################################################

class ConnectionPool(object):

    POOLS = {}
    check_active_connection = True

    @staticmethod
    def set_folder(folder):
        THREAD_LOCAL.folder = folder

    # ## this allows gluon to commit/rollback all dbs in this thread

    def close(self, action='commit', really=True):
        if action:
            if callable(action):
                action(self)
            else:
                getattr(self, action)()
        # ## if you want pools, recycle this connection
        if self.pool_size:
            GLOBAL_LOCKER.acquire()
            pool = ConnectionPool.POOLS[self.uri]
            if len(pool) < self.pool_size:
                pool.append(self.connection)
                really = False
            GLOBAL_LOCKER.release()
        if really:
            self.close_connection()
        self.connection = None

    @staticmethod
    def close_all_instances(action):
        """ to close cleanly databases in a multithreaded environment """
        dbs = getattr(THREAD_LOCAL, 'db_instances', {}).items()
        for db_uid, db_group in dbs:
            for db in db_group:
                if hasattr(db, '_adapter'):
                    db._adapter.close(action)
        getattr(THREAD_LOCAL, 'db_instances', {}).clear()
        getattr(THREAD_LOCAL, 'db_instances_zombie', {}).clear()
        if callable(action):
            action(None)
        return

    def find_or_make_work_folder(self):
        #this actually does not make the folder. it has to be there
        self.folder = getattr(THREAD_LOCAL, 'folder', '')

        if (os.path.isabs(self.folder) and
            isinstance(self, UseDatabaseStoredFile) and
            self.folder.startswith(os.getcwd())):
            self.folder = os.path.relpath(self.folder, os.getcwd())

        # Creating the folder if it does not exist
        if False and self.folder and not exists(self.folder):
            os.mkdir(self.folder)

    def after_connection_hook(self):
        """Hook for the after_connection parameter"""
        if callable(self._after_connection):
            self._after_connection(self)
        self.after_connection()

    def after_connection(self):
        #this it is supposed to be overloaded by adapters
        pass

    def reconnect(self, f=None, cursor=True):
        """
        Defines: `self.connection` and `self.cursor`
        (if cursor is True)
        if `self.pool_size>0` it will try pull the connection from the pool
        if the connection is not active (closed by db server) it will loop
        if not `self.pool_size` or no active connections in pool makes a new one
        """
        if getattr(self, 'connection', None) is not None:
            return
        if f is None:
            f = self.connector

        # if not hasattr(self, "driver") or self.driver is None:
        #     LOGGER.debug("Skipping connection since there's no driver")
        #     return

        if not self.pool_size:
            self.connection = f()
            self.cursor = cursor and self.connection.cursor()
        else:
            uri = self.uri
            POOLS = ConnectionPool.POOLS
            while True:
                GLOBAL_LOCKER.acquire()
                if not uri in POOLS:
                    POOLS[uri] = []
                if POOLS[uri]:
                    self.connection = POOLS[uri].pop()
                    GLOBAL_LOCKER.release()
                    self.cursor = cursor and self.connection.cursor()
                    try:
                        if self.cursor and self.check_active_connection:
                            self.execute('SELECT 1;')
                        break
                    except:
                        pass
                else:
                    GLOBAL_LOCKER.release()
                    self.connection = f()
                    self.cursor = cursor and self.connection.cursor()
                    break
        self.after_connection_hook()


###################################################################################
# metaclass to prepare adapter classes static values
###################################################################################
class AdapterMeta(type):
    """Metaclass to support manipulation of adapter classes.

    At the moment is used to intercept `entity_quoting` argument passed to DAL.
    """

    def __call__(cls, *args, **kwargs):
        entity_quoting = kwargs.get('entity_quoting', False)
        if 'entity_quoting' in kwargs:
             del kwargs['entity_quoting']

        obj = super(AdapterMeta, cls).__call__(*args, **kwargs)
        if not entity_quoting:
            quot = obj.QUOTE_TEMPLATE = '%s'
            regex_ent = r'(\w+)'
        else:
            quot = obj.QUOTE_TEMPLATE
            regex_ent = REGEX_NO_GREEDY_ENTITY_NAME
        obj.REGEX_TABLE_DOT_FIELD = re.compile(r'^' + \
                                                    quot % regex_ent + \
                                                    r'\.' + \
                                                    quot % regex_ent + \
                                                    r'$')

        return obj


###############################################################################
# this is a generic adapter that does nothing; all others are derived from this
###############################################################################
class BaseAdapter(ConnectionPool):

    __metaclass__ = AdapterMeta

    native_json = False
    driver = None
    driver_name = None
    drivers = ()  # list of drivers from which to pick
    connection = None
    commit_on_alter_table = False
    support_distributed_transaction = False
    uploads_in_blob = False
    can_select_for_update = True
    dbpath = None
    folder = None
    connector = lambda *args, **kwargs: None  # __init__ should override this

    TRUE = 'T'
    FALSE = 'F'
    T_SEP = ' '
    QUOTE_TEMPLATE = '"%s"'

    types = {'boolean': 'CHAR(1)',
             'string': 'CHAR(%(length)s)',
             'text': 'TEXT',
             'json': 'TEXT',
             'password': 'CHAR(%(length)s)',
             'blob': 'BLOB',
             'upload': 'CHAR(%(length)s)',
             'integer': 'INTEGER',
             'bigint': 'INTEGER',
             'float': 'DOUBLE',
             'double': 'DOUBLE',
             'decimal': 'DOUBLE',
             'date': 'DATE',
             'time': 'TIME',
             'datetime': 'TIMESTAMP',
             'id': 'INTEGER PRIMARY KEY AUTOINCREMENT',
             'reference': 'INTEGER REFERENCES %(foreign_key)s ON DELETE %(on_delete_action)s',
             'list:integer': 'TEXT',
             'list:string': 'TEXT',
             'list:reference': 'TEXT',
             # the two below are only used when DAL(...bigint_id=True) and replace 'id','reference'
             'big-id': 'BIGINT PRIMARY KEY AUTOINCREMENT',
             'big-reference': 'BIGINT REFERENCES %(foreign_key)s ON DELETE %(on_delete_action)s',
             'reference FK': ', CONSTRAINT  "FK_%(constraint_name)s" FOREIGN KEY (%(field_name)s) REFERENCES %(foreign_key)s ON DELETE %(on_delete_action)s',
             }

    def isOperationalError(self, exception):
        if not hasattr(self.driver, "OperationalError"):
            return None
        return isinstance(exception, self.driver.OperationalError)

    def isProgrammingError(self, exception):
        if not hasattr(self.driver, "ProgrammingError"):
            return None
        return isinstance(exception, self.driver.ProgrammingError)

    def id_query(self, table):
        pkeys = getattr(table, '_primarykey', None)
        if pkeys:
            return table[pkeys[0]] != None
        else:
            return table._id != None

    def adapt(self, obj):
        return "'%s'" % obj.replace("'", "''")

    def smart_adapt(self, obj):
        if isinstance(obj, (int, float)):
            return str(obj)
        return self.adapt(str(obj))

    def file_exists(self, filename):
        # to be used ONLY for files that on GAE may not be on filesystem
        return exists(filename)

    def file_open(self, filename, mode='rb', lock=True):
        # to be used ONLY for files that on GAE may not be on filesystem
        if have_portalocker and lock:
            fileobj = portalocker.LockedFile(filename, mode)
        else:
            fileobj = open(filename, mode)
        return fileobj

    def file_close(self, fileobj):
        #to be used ONLY for files that on GAE may not be on filesystem
        if fileobj:
            fileobj.close()

    def file_delete(self, filename):
        os.unlink(filename)

    def find_driver(self, adapter_args, uri=None):
        self.adapter_args = adapter_args
        if getattr(self, 'driver', None) != None:
            return
        drivers_available = [driver for driver in self.drivers
                             if driver in globals()]
        if uri:
            items = uri.split('://', 1)[0].split(':')
            request_driver = items[1] if len(items) > 1 else None
        else:
            request_driver = None
        request_driver = request_driver or adapter_args.get('driver')
        if request_driver:
            if request_driver in drivers_available:
                self.driver_name = request_driver
                self.driver = globals().get(request_driver)
            else:
                raise RuntimeError("driver %s not available" % request_driver)
        elif drivers_available:
            self.driver_name = drivers_available[0]
            self.driver = globals().get(self.driver_name)
        else:
            raise RuntimeError("no driver available %s" % str(self.drivers))

    def log(self, message, table=None):
        """ Logs migrations

        It will not log changes if logfile is not specified. Defaults
        to sql.log
        """

        isabs = None
        logfilename = self.adapter_args.get('logfile', 'sql.log')
        writelog = bool(logfilename)
        if writelog:
            isabs = os.path.isabs(logfilename)

        if table and table._dbt and writelog and self.folder:
            if isabs:
                table._loggername = logfilename
            else:
                table._loggername = pjoin(self.folder, logfilename)
            logfile = self.file_open(table._loggername, 'a')
            logfile.write(message)
            self.file_close(logfile)

    def __init__(self, db, uri, pool_size=0, folder=None, db_codec='UTF-8',
                 credential_decoder=IDENTITY, driver_args={},
                 adapter_args={}, do_connect=True, after_connection=None):
        self.db = db
        self.dbengine = "None"
        self.uri = uri
        self.pool_size = pool_size
        self.folder = folder
        self.db_codec = db_codec
        self._after_connection = after_connection

        class Dummy(object):
            lastrowid = 1

            def __getattr__(self, value):
                return lambda *a, **b: []
        self.connection = Dummy()
        self.cursor = Dummy()

    def sequence_name(self, tablename):
        return self.QUOTE_TEMPLATE % ('%s_sequence' % tablename)

    def trigger_name(self, tablename):
        return '%s_sequence' % tablename

    def varquote(self, name):
        return name

    def create_table(self, table,
                     migrate=True,
                     fake_migrate=False,
                     polymodel=None):
        db = table._db
        fields = []
        # PostGIS geo fields are added after the table has been created
        postcreation_fields = []
        sql_fields = {}
        sql_fields_aux = {}
        TFK = {}
        tablename = table._tablename
        sortable = 0
        types = self.types
        for field in table:
            sortable += 1
            field_name = field.name
            field_type = field.type
            if isinstance(field_type, SQLCustomType):
                ftype = field_type.native or field_type.type
            elif field_type.startswith('reference'):
                referenced = field_type[10:].strip()
                if referenced == '.':
                    referenced = tablename
                constraint_name = self.constraint_name(tablename, field_name)
                # if not '.' in referenced \
                #         and referenced != tablename \
                #         and hasattr(table, '_primarykey'):
                #     ftype = types['integer']
                # else:
                try:
                    rtable = db[referenced]
                    rfield = rtable._id
                    rfieldname = rfield.name
                    rtablename = referenced
                except (KeyError, ValueError, AttributeError), e:
                    LOGGER.debug('Error: %s' % e)
                    try:
                        rtablename, rfieldname = referenced.split('.')
                        rtable = db[rtablename]
                        rfield = rtable[rfieldname]
                    except Exception, e:
                        LOGGER.debug('Error: %s' %e)
                        raise KeyError('Cannot resolve reference %s in %s definition' % (referenced, table._tablename))

                # must be PK reference or unique
                if getattr(rtable, '_primarykey', None) and rfieldname in rtable._primarykey or \
                        rfield.unique:
                    ftype = types[rfield.type[:9]] % \
                        dict(length=rfield.length)
                    # multicolumn primary key reference?
                    if not rfield.unique and len(rtable._primarykey)>1:
                        # then it has to be a table level FK
                        if rtablename not in TFK:
                            TFK[rtablename] = {}
                        TFK[rtablename][rfieldname] = field_name
                    else:
                        ftype = ftype + \
                            types['reference FK'] % dict(
                                constraint_name = constraint_name,  # should be quoted
                                foreign_key = rtable.sqlsafe + ' (' + rfield.sqlsafe_name + ')',
                                table_name = table.sqlsafe,
                                field_name = field.sqlsafe_name,
                                on_delete_action=field.ondelete)
                else:
                    # make a guess here for circular references
                    if referenced in db:
                        id_fieldname = db[referenced]._id.sqlsafe_name
                    elif referenced == tablename:
                        id_fieldname = table._id.sqlsafe_name
                    else: #make a guess
                        id_fieldname = self.QUOTE_TEMPLATE % 'id'
                    # gotcha: the referenced table must be defined before
                    # the referencing one to be able to create the table
                    # Also if it's not recommended, we can still support
                    # references to tablenames without rname to make
                    # migrations and model relationship work also if tables
                    # are not defined in order
                    if referenced == tablename:
                        real_referenced = db[referenced].sqlsafe
                    else:
                        real_referenced = (referenced in db
                                           and db[referenced].sqlsafe
                                           or referenced)
                    rfield = db[referenced]._id
                    ftype = types[field_type[:9]] % dict(
                        index_name=self.QUOTE_TEMPLATE % (field_name+'__idx'),
                        field_name=field.sqlsafe_name,
                        constraint_name=self.QUOTE_TEMPLATE % constraint_name,
                        foreign_key='%s (%s)' % (real_referenced, rfield.sqlsafe_name),
                        on_delete_action=field.ondelete)
            elif field_type.startswith('list:reference'):
                ftype = types[field_type[:14]]
            elif field_type.startswith('decimal'):
                precision, scale = map(int, field_type[8:-1].split(','))
                ftype = types[field_type[:7]] % \
                    dict(precision=precision, scale=scale)
            elif field_type.startswith('geo'):
                if not hasattr(self, 'srid'):
                    raise RuntimeError('Adapter does not support geometry')
                srid = self.srid
                geotype, parms = field_type[:-1].split('(')
                if not geotype in types:
                    raise SyntaxError('Field: unknown field type: %s for %s'
                                      % (field_type, field_name))
                ftype = types[geotype]
                if self.dbengine == 'postgres' and geotype == 'geometry':
                    # parameters: schema, srid, dimension
                    dimension = 2  # GIS.dimension ???
                    parms = parms.split(',')
                    if len(parms) == 3:
                        schema, srid, dimension = parms
                    elif len(parms) == 2:
                        schema, srid = parms
                    else:
                        schema = parms[0]
                    ftype = "SELECT AddGeometryColumn ('%%(schema)s', '%%(tablename)s', '%%(fieldname)s', %%(srid)s, '%s', %%(dimension)s);" % types[geotype]
                    ftype = ftype % dict(schema=schema,
                                         tablename=tablename,
                                         fieldname=field_name, srid=srid,
                                         dimension=dimension)
                    postcreation_fields.append(ftype)
            elif not field_type in types:
                raise SyntaxError('Field: unknown field type: %s for %s'
                                  % (field_type, field_name))
            else:
                ftype = types[field_type]\
                     % dict(length=field.length)
            if not field_type.startswith('id') and \
                    not field_type.startswith('reference'):
                if field.notnull:
                    ftype += ' NOT NULL'
                else:
                    ftype += self.ALLOW_NULL()
                if field.unique:
                    ftype += ' UNIQUE'
                if field.custom_qualifier:
                    ftype += ' %s' % field.custom_qualifier

            # add to list of fields
            sql_fields[field_name] = dict(
                length=field.length,
                unique=field.unique,
                notnull=field.notnull,
                sortable=sortable,
                type=str(field_type),
                sql=ftype)

            if field.notnull and not field.default is None:
                # Caveat: sql_fields and sql_fields_aux
                # differ for default values.
                # sql_fields is used to trigger migrations and sql_fields_aux
                # is used for create tables.
                # The reason is that we do not want to trigger
                # a migration simply because a default value changes.
                not_null = self.NOT_NULL(field.default, field_type)
                ftype = ftype.replace('NOT NULL', not_null)
            sql_fields_aux[field_name] = dict(sql=ftype)
            # Postgres - PostGIS:
            # geometry fields are added after the table has been created, not now
            if not (self.dbengine == 'postgres'
                    and field_type.startswith('geom')):
                fields.append('%s %s' % (field.sqlsafe_name, ftype))
        other = ';'

        # backend-specific extensions to fields
        if self.dbengine == 'mysql':
            if not hasattr(table, "_primarykey"):
                fields.append('PRIMARY KEY (%s)' % (self.QUOTE_TEMPLATE % table._id.name))
            engine = self.adapter_args.get('engine', 'InnoDB')
            other = ' ENGINE=%s CHARACTER SET utf8;' % engine

        fields = ',\n    '.join(fields)
        for rtablename in TFK:
            rfields = TFK[rtablename]
            pkeys = [self.QUOTE_TEMPLATE % pk for pk in db[rtablename]._primarykey]
            fkeys = [self.QUOTE_TEMPLATE % rfields[k].name for k in pkeys]
            fields = fields + ',\n    ' + \
                types['reference TFK'] % dict(
                table_name = table.sqlsafe,
                field_name=', '.join(fkeys),
                foreign_table = table.sqlsafe,
                foreign_key = ', '.join(pkeys),
                on_delete_action = field.ondelete)

        table_rname = table.sqlsafe

        if getattr(table, '_primarykey', None):
            query = "CREATE TABLE %s(\n    %s,\n    %s) %s" % \
                (table.sqlsafe, fields,
                 self.PRIMARY_KEY(', '.join([self.QUOTE_TEMPLATE % pk for pk in table._primarykey])), other)
        else:
            query = "CREATE TABLE %s(\n    %s\n)%s" % \
                (table.sqlsafe, fields, other)

        if self.uri.startswith('sqlite:///') \
                or self.uri.startswith('spatialite:///'):
            path_encoding = sys.getfilesystemencoding() \
                or locale.getdefaultlocale()[1] or 'utf8'
            dbpath = self.uri[9:self.uri.rfind('/')]\
                .decode('utf8').encode(path_encoding)
        else:
            dbpath = self.folder

        if not migrate:
            return query
        elif self.uri.startswith('sqlite:memory')\
                or self.uri.startswith('spatialite:memory'):
            table._dbt = None
        elif isinstance(migrate, str):
            table._dbt = pjoin(dbpath, migrate)
        else:
            table._dbt = pjoin(
                dbpath, '%s_%s.table' % (table._db._uri_hash, tablename))

        if not table._dbt or not self.file_exists(table._dbt):
            if table._dbt:
                self.log('timestamp: %s\n%s\n'
                         % (datetime.datetime.today().isoformat(),
                            query), table)
            if not fake_migrate:
                self.create_sequence_and_triggers(query, table)
                table._db.commit()
                # Postgres geom fields are added now,
                # after the table has been created
                for query in postcreation_fields:
                    self.execute(query)
                    table._db.commit()
            if table._dbt:
                tfile = self.file_open(table._dbt, 'w')
                pickle.dump(sql_fields, tfile)
                self.file_close(tfile)
                if fake_migrate:
                    self.log('faked!\n', table)
                else:
                    self.log('success!\n', table)
        else:
            tfile = self.file_open(table._dbt, 'r')
            try:
                sql_fields_old = pickle.load(tfile)
            except EOFError:
                self.file_close(tfile)
                raise RuntimeError('File %s appears corrupted' % table._dbt)
            self.file_close(tfile)
            if sql_fields != sql_fields_old:
                self.migrate_table(table,
                                   sql_fields, sql_fields_old,
                                   sql_fields_aux, None,
                                   fake_migrate=fake_migrate
                                   )
        return query

    def migrate_table(self,
                      table,
                      sql_fields,
                      sql_fields_old,
                      sql_fields_aux,
                      logfile,
                      fake_migrate=False,
                      ):

        # logfile is deprecated (moved to adapter.log method)
        db = table._db
        db._migrated.append(table._tablename)
        tablename = table._tablename

        def fix(item):
            k, v = item
            if not isinstance(v, dict):
                v = dict(type='unknown', sql=v)
            if self.ignore_field_case is not True: return k, v
            return k.lower(), v
        # make sure all field names are lower case to avoid
        # migrations because of case cahnge
        sql_fields = dict(map(fix, sql_fields.iteritems()))
        sql_fields_old = dict(map(fix, sql_fields_old.iteritems()))
        sql_fields_aux = dict(map(fix, sql_fields_aux.iteritems()))
        if db._debug:
            logging.debug('migrating %s to %s' % (sql_fields_old, sql_fields))

        keys = sql_fields.keys()
        for key in sql_fields_old:
            if not key in keys:
                keys.append(key)
        new_add = self.concat_add(tablename)

        metadata_change = False
        sql_fields_current = copy.copy(sql_fields_old)
        for key in keys:
            query = None
            if not key in sql_fields_old:
                sql_fields_current[key] = sql_fields[key]
                if self.dbengine in ('postgres',) and \
                   sql_fields[key]['type'].startswith('geometry'):
                    # 'sql' == ftype in sql
                    query = [sql_fields[key]['sql']]
                else:
                    query = ['ALTER TABLE %s ADD %s %s;' % (table.sqlsafe, key,
                             sql_fields_aux[key]['sql'].replace(', ', new_add))]
                metadata_change = True
            elif self.dbengine in ('sqlite', 'spatialite'):
                if key in sql_fields:
                    sql_fields_current[key] = sql_fields[key]
                metadata_change = True
            elif not key in sql_fields:
                del sql_fields_current[key]
                ftype = sql_fields_old[key]['type']
                if (self.dbengine in ('postgres',) and
                    ftype.startswith('geometry')):
                    geotype, parms = ftype[:-1].split('(')
                    schema = parms.split(',')[0]
                    query = ["SELECT DropGeometryColumn ('%(schema)s', "+
                              "'%(table)s', '%(field)s');" %
                              dict(schema=schema, table=tablename, field=key)]
                elif self.dbengine in ('firebird',):
                    query = ['ALTER TABLE %s DROP %s;' %
                             (self.QUOTE_TEMPLATE % tablename, self.QUOTE_TEMPLATE % key)]
                else:
                    query = ['ALTER TABLE %s DROP COLUMN %s;' %
                             (self.QUOTE_TEMPLATE % tablename, self.QUOTE_TEMPLATE % key)]
                metadata_change = True
            elif sql_fields[key]['sql'] != sql_fields_old[key]['sql'] \
                  and not (key in table.fields and
                           isinstance(table[key].type, SQLCustomType)) \
                  and not sql_fields[key]['type'].startswith('reference')\
                  and not sql_fields[key]['type'].startswith('double')\
                  and not sql_fields[key]['type'].startswith('id'):
                sql_fields_current[key] = sql_fields[key]
                t = tablename
                tt = sql_fields_aux[key]['sql'].replace(', ', new_add)
                if self.dbengine in ('firebird',):
                    drop_expr = 'ALTER TABLE %s DROP %s;'
                else:
                    drop_expr = 'ALTER TABLE %s DROP COLUMN %s;'
                key_tmp = key + '__tmp'
                query = ['ALTER TABLE %s ADD %s %s;' % (self.QUOTE_TEMPLATE % t, self.QUOTE_TEMPLATE % key_tmp, tt),
                         'UPDATE %s SET %s=%s;' %
                         (self.QUOTE_TEMPLATE % t, self.QUOTE_TEMPLATE % key_tmp, self.QUOTE_TEMPLATE % key),
                         drop_expr % (self.QUOTE_TEMPLATE % t, self.QUOTE_TEMPLATE % key),
                         'ALTER TABLE %s ADD %s %s;' %
                         (self.QUOTE_TEMPLATE % t, self.QUOTE_TEMPLATE % key, tt),
                         'UPDATE %s SET %s=%s;' %
                         (self.QUOTE_TEMPLATE % t, self.QUOTE_TEMPLATE % key, self.QUOTE_TEMPLATE % key_tmp),
                         drop_expr % (self.QUOTE_TEMPLATE % t, self.QUOTE_TEMPLATE % key_tmp)]
                metadata_change = True
            elif sql_fields[key]['type'] != sql_fields_old[key]['type']:
                sql_fields_current[key] = sql_fields[key]
                metadata_change = True

            if query:
                self.log('timestamp: %s\n'
                    % datetime.datetime.today().isoformat(), table)
                db['_lastsql'] = '\n'.join(query)
                for sub_query in query:
                    self.log(sub_query + '\n', table)
                    if fake_migrate:
                        if db._adapter.commit_on_alter_table:
                            self.save_dbt(table, sql_fields_current)
                        self.log('faked!\n', table)
                    else:
                        self.execute(sub_query)
                        # Caveat: mysql, oracle and firebird
                        # do not allow multiple alter table
                        # in one transaction so we must commit
                        # partial transactions and
                        # update table._dbt after alter table.
                        if db._adapter.commit_on_alter_table:
                            db.commit()
                            self.save_dbt(table, sql_fields_current)
                            self.log('success!\n', table)

            elif metadata_change:
                self.save_dbt(table, sql_fields_current)

        if metadata_change and not (query and db._adapter.commit_on_alter_table):
            db.commit()
            self.save_dbt(table, sql_fields_current)
            self.log('success!\n', table)

    def save_dbt(self, table, sql_fields_current):
        tfile = self.file_open(table._dbt, 'w')
        pickle.dump(sql_fields_current, tfile)
        self.file_close(tfile)

    def LOWER(self, first):
        return 'LOWER(%s)' % self.expand(first)

    def UPPER(self, first):
        return 'UPPER(%s)' % self.expand(first)

    def COUNT(self, first, distinct=None):
        return ('COUNT(%s)' if not distinct else 'COUNT(DISTINCT %s)') \
            % self.expand(first)

    def EXTRACT(self, first, what):
        return "EXTRACT(%s FROM %s)" % (what, self.expand(first))

    def EPOCH(self, first):
        return self.EXTRACT(first, 'epoch')

    def LENGTH(self, first):
        return "LENGTH(%s)" % self.expand(first)

    def AGGREGATE(self, first, what):
        return "%s(%s)" % (what, self.expand(first))

    def JOIN(self):
        return 'JOIN'

    def LEFT_JOIN(self):
        return 'LEFT JOIN'

    def RANDOM(self):
        return 'Random()'

    def NOT_NULL(self, default, field_type):
        return 'NOT NULL DEFAULT %s' % self.represent(default, field_type)

    def COALESCE(self, first, second):
        expressions = [self.expand(first)]+[self.expand(e) for e in second]
        return 'COALESCE(%s)' % ','.join(expressions)

    def COALESCE_ZERO(self, first):
        return 'COALESCE(%s,0)' % self.expand(first)

    def RAW(self, first):
        return first

    def ALLOW_NULL(self):
        return ''

    def SUBSTRING(self, field, parameters):
        return 'SUBSTR(%s,%s,%s)' % (self.expand(field), parameters[0], parameters[1])

    def PRIMARY_KEY(self, key):
        return 'PRIMARY KEY(%s)' % key

    def _drop(self, table, mode):
        return ['DROP TABLE %s;' % table.sqlsafe]

    def drop(self, table, mode=''):
        db = table._db
        queries = self._drop(table, mode)
        for query in queries:
            if table._dbt:
                self.log(query + '\n', table)
            self.execute(query)
        db.commit()
        del db[table._tablename]
        del db.tables[db.tables.index(table._tablename)]
        db._remove_references_to(table)
        if table._dbt:
            self.file_delete(table._dbt)
            self.log('success!\n', table)

    def _insert(self, table, fields):
        table_rname = table.sqlsafe
        if fields:
            keys = ','.join(f.sqlsafe_name for f, v in fields)
            values = ','.join(self.expand(v, f.type) for f, v in fields)
            return 'INSERT INTO %s(%s) VALUES (%s);' % (table_rname, keys, values)
        else:
            return self._insert_empty(table)

    def _insert_empty(self, table):
        return 'INSERT INTO %s DEFAULT VALUES;' % (table.sqlsafe)

    def insert(self, table, fields):
        query = self._insert(table, fields)
        try:
            self.execute(query)
        except Exception:
            e = sys.exc_info()[1]
            if hasattr(table, '_on_insert_error'):
                return table._on_insert_error(table, fields, e)
            raise e
        if hasattr(table, '_primarykey'):
            mydict = dict([(k[0].name, k[1]) for k in fields if k[0].name in table._primarykey])
            if mydict != {}:
                return mydict
        id = self.lastrowid(table)
        if hasattr(table, '_primarykey') and len(table._primarykey) == 1:
            id = {table._primarykey[0]: id}
        if not isinstance(id, (int, long)):
            return id
        rid = Reference(id)
        (rid._table, rid._record) = (table, None)
        return rid

    def bulk_insert(self, table, items):
        return [self.insert(table, item) for item in items]

    def NOT(self, first):
        return '(NOT %s)' % self.expand(first)

    def AND(self, first, second):
        return '(%s AND %s)' % (self.expand(first), self.expand(second))

    def OR(self, first, second):
        return '(%s OR %s)' % (self.expand(first), self.expand(second))

    def BELONGS(self, first, second):
        if isinstance(second, str):
            return '(%s IN (%s))' % (self.expand(first), second[:-1])
        if not second:
            return '(1=0)'
        items = ','.join(self.expand(item, first.type) for item in second)
        return '(%s IN (%s))' % (self.expand(first), items)

    def REGEXP(self, first, second):
        """Regular expression operator"""
        raise NotImplementedError

    def LIKE(self, first, second):
        """Case sensitive like operator"""
        return '(%s LIKE %s)' % (self.expand(first),
                                 self.expand(second, 'string'))

    def ILIKE(self, first, second):
        """Case insensitive like operator"""
        return '(LOWER(%s) LIKE %s)' % (self.expand(first),
                                 self.expand(second, 'string').lower())

    def STARTSWITH(self, first, second):
        return '(%s LIKE %s)' % (self.expand(first),
                                 self.expand(second+'%', 'string'))

    def ENDSWITH(self, first, second):
        return '(%s LIKE %s)' % (self.expand(first),
                                 self.expand('%'+second, 'string'))

    def CONTAINS(self, first, second, case_sensitive=True):
        if first.type in ('string', 'text', 'json'):
            if isinstance(second, Expression):
                second = Expression(None, self.CONCAT('%', Expression(
                            None, self.REPLACE(second, ('%', '%%'))), '%'))
            else:
                second = '%'+str(second).replace('%', '%%')+'%'
        elif first.type.startswith('list:'):
            if isinstance(second, Expression):
                second = Expression(None, self.CONCAT(
                        '%|', Expression(None, self.REPLACE(
                                Expression(None, self.REPLACE(
                                        second, ('%', '%%'))), ('|', '||'))), '|%'))
            else:
                second = '%|'+str(second).replace('%', '%%')\
                    .replace('|', '||')+'|%'
        op = case_sensitive and self.LIKE or self.ILIKE
        return op(first, second)

    def EQ(self, first, second=None):
        if second is None:
            return '(%s IS NULL)' % self.expand(first)
        return '(%s = %s)' % (self.expand(first),
                              self.expand(second, first.type))

    def NE(self, first, second=None):
        if second is None:
            return '(%s IS NOT NULL)' % self.expand(first)
        return '(%s <> %s)' % (self.expand(first),
                               self.expand(second, first.type))

    def LT(self, first, second=None):
        if second is None:
            raise RuntimeError("Cannot compare %s < None" % first)
        return '(%s < %s)' % (self.expand(first),
                              self.expand(second, first.type))

    def LE(self, first, second=None):
        if second is None:
            raise RuntimeError("Cannot compare %s <= None" % first)
        return '(%s <= %s)' % (self.expand(first),
                               self.expand(second, first.type))

    def GT(self, first, second=None):
        if second is None:
            raise RuntimeError("Cannot compare %s > None" % first)
        return '(%s > %s)' % (self.expand(first),
                              self.expand(second, first.type))

    def GE(self, first, second=None):
        if second is None:
            raise RuntimeError("Cannot compare %s >= None" % first)
        return '(%s >= %s)' % (self.expand(first),
                               self.expand(second, first.type))

    def is_numerical_type(self, ftype):
        return ftype in ('integer', 'boolean', 'double', 'bigint') or \
            ftype.startswith('decimal')

    def REPLACE(self, first, (second, third)):
        return 'REPLACE(%s,%s,%s)' % (self.expand(first, 'string'),
                                      self.expand(second, 'string'),
                                      self.expand(third, 'string'))

    def CONCAT(self, *items):
        return '(%s)' % ' || '.join(self.expand(x, 'string') for x in items)

    def ADD(self, first, second):
        if self.is_numerical_type(first.type) or isinstance(first.type, Field):
            return '(%s + %s)' % (self.expand(first),
                                  self.expand(second, first.type))
        else:
            return self.CONCAT(first, second)

    def SUB(self, first, second):
        return '(%s - %s)' % (self.expand(first),
                              self.expand(second, first.type))

    def MUL(self, first, second):
        return '(%s * %s)' % (self.expand(first),
                              self.expand(second, first.type))

    def DIV(self, first, second):
        return '(%s / %s)' % (self.expand(first),
                              self.expand(second, first.type))

    def MOD(self, first, second):
        return '(%s %% %s)' % (self.expand(first),
                               self.expand(second, first.type))

    def AS(self, first, second):
        return '%s AS %s' % (self.expand(first), second)

    def ON(self, first, second):
        table_rname = self.table_alias(first)
        if use_common_filters(second):
            second = self.common_filter(second, [first._tablename])
        return ('%s ON %s') % (self.expand(table_rname), self.expand(second))

    def INVERT(self, first):
        return '%s DESC' % self.expand(first)

    def COMMA(self, first, second):
        return '%s, %s' % (self.expand(first), self.expand(second))

    def CAST(self, first, second):
        return 'CAST(%s AS %s)' % (first, second)

    def expand(self, expression, field_type=None, colnames=False):
        if isinstance(expression, Field):
            et = expression.table
            if not colnames:
                table_rname = et._ot and self.QUOTE_TEMPLATE % et._tablename or et._rname or self.QUOTE_TEMPLATE % et._tablename
                out = '%s.%s' % (table_rname, expression._rname or (self.QUOTE_TEMPLATE % (expression.name)))
            else:
                out = '%s.%s' % (self.QUOTE_TEMPLATE % et._tablename, self.QUOTE_TEMPLATE % expression.name)
            if field_type == 'string' \
                    and not expression.type in ('string', 'text', 'json',
                                                'password'):
                out = self.CAST(out, self.types['text'])
            return out
        elif isinstance(expression, (Expression, Query)):
            first = expression.first
            second = expression.second
            op = expression.op
            optional_args = expression.optional_args or {}
            if not second is None:
                out = op(first, second, **optional_args)
            elif not first is None:
                out = op(first, **optional_args)
            elif isinstance(op, str):
                if op.endswith(';'):
                    op = op[:-1]
                out = '(%s)' % op
            else:
                out = op()
            return out
        elif field_type:
            return str(self.represent(expression, field_type))
        elif isinstance(expression, (list, tuple)):
            return ','.join(self.represent(item, field_type) \
                                for item in expression)
        elif isinstance(expression, bool):
            return '1' if expression else '0'
        else:
            return str(expression)

    def table_alias(self, tbl):
        if not isinstance(tbl, Table):
            tbl = self.db[tbl]
        return tbl.sqlsafe_alias

    def alias(self, table, alias):
        """
        Given a table object, makes a new table object
        with alias name.
        """
        other = copy.copy(table)
        other['_ot'] = other._ot or other.sqlsafe
        other['ALL'] = SQLALL(other)
        other['_tablename'] = alias
        for fieldname in other.fields:
            other[fieldname] = copy.copy(other[fieldname])
            other[fieldname]._tablename = alias
            other[fieldname].tablename = alias
            other[fieldname].table = other
        table._db[alias] = other
        return other

    def _truncate(self, table, mode=''):
        return ['TRUNCATE TABLE %s %s;' % (table.sqlsafe, mode or '')]

    def truncate(self, table, mode= ' '):
        # Prepare functions "write_to_logfile" and "close_logfile"
        try:
            queries = table._db._adapter._truncate(table, mode)
            for query in queries:
                self.log(query + '\n', table)
                self.execute(query)
            self.log('success!\n', table)
        finally:
            pass

    def _update(self, tablename, query, fields):
        if query:
            if use_common_filters(query):
                query = self.common_filter(query, [tablename])
            sql_w = ' WHERE ' + self.expand(query)
        else:
            sql_w = ''
        sql_v = ','.join(['%s=%s' % (field.sqlsafe_name,
                                     self.expand(value, field.type)) \
                              for (field, value) in fields])
        tablename = self.db[tablename].sqlsafe
        return 'UPDATE %s SET %s%s;' % (tablename, sql_v, sql_w)

    def update(self, tablename, query, fields):
        sql = self._update(tablename, query, fields)
        try:
            self.execute(sql)
        except Exception:
            e = sys.exc_info()[1]
            table = self.db[tablename]
            if hasattr(table, '_on_update_error'):
                return table._on_update_error(table, query, fields, e)
            raise e
        try:
            return self.cursor.rowcount
        except:
            return None

    def _delete(self, tablename, query):
        if query:
            if use_common_filters(query):
                query = self.common_filter(query, [tablename])
            sql_w = ' WHERE ' + self.expand(query)
        else:
            sql_w = ''
        tablename = self.db[tablename].sqlsafe
        return 'DELETE FROM %s%s;' % (tablename, sql_w)

    def delete(self, tablename, query):
        sql = self._delete(tablename, query)
        ### special code to handle CASCADE in SQLite & SpatiaLite
        db = self.db
        table = db[tablename]
        if self.dbengine in ('sqlite', 'spatialite') and table._referenced_by:
            deleted = [x[table._id.name] for x in db(query).select(table._id)]
        ### end special code to handle CASCADE in SQLite & SpatiaLite
        self.execute(sql)
        try:
            counter = self.cursor.rowcount
        except:
            counter = None
        ### special code to handle CASCADE in SQLite & SpatiaLite
        if self.dbengine in ('sqlite', 'spatialite') and counter:
            for field in table._referenced_by:
                if field.type == 'reference '+table._tablename \
                        and field.ondelete == 'CASCADE':
                    db(field.belongs(deleted)).delete()
        ### end special code to handle CASCADE in SQLite & SpatiaLite
        return counter

    def get_table(self, query):
        tablenames = self.tables(query)
        if len(tablenames) == 1:
            return tablenames[0]
        elif len(tablenames) < 1:
            raise RuntimeError("No table selected")
        else:
            raise RuntimeError("Too many tables selected")

    def expand_all(self, fields, tablenames):
        db = self.db
        new_fields = []
        append = new_fields.append
        for item in fields:
            if isinstance(item, SQLALL):
                new_fields += item._table
            elif isinstance(item, str):
                m = self.REGEX_TABLE_DOT_FIELD.match(item)
                if m:
                    tablename, fieldname = m.groups()
                    append(db[tablename][fieldname])
                else:
                    append(Expression(db, lambda item=item: item))
            else:
                append(item)
        # ## if no fields specified take them all from the requested tables
        if not new_fields:
            for table in tablenames:
                for field in db[table]:
                    append(field)
        return new_fields

    def _select(self, query, fields, attributes):
        tables = self.tables
        for key in set(attributes.keys())-SELECT_ARGS:
            raise SyntaxError('invalid select attribute: %s' % key)
        args_get = attributes.get
        tablenames = tables(query)
        tablenames_for_common_filters = tablenames
        for field in fields:
            if isinstance(field, basestring):
                m = self.REGEX_TABLE_DOT_FIELD.match(field)
                if m:
                    tn, fn = m.groups()
                    field = self.db[tn][fn]
            for tablename in tables(field):
                if not tablename in tablenames:
                    tablenames.append(tablename)

        if len(tablenames) < 1:
            raise SyntaxError('Set: no tables selected')

        def colexpand(field):
            return self.expand(field, colnames=True)

        self._colnames = map(colexpand, fields)

        def geoexpand(field):
            if isinstance(field.type, str) and field.type.startswith('geo') and isinstance(field, Field):
                field = field.st_astext()
            return self.expand(field)

        sql_f = ', '.join(map(geoexpand, fields))
        sql_o = ''
        sql_s = ''
        left = args_get('left', False)
        inner_join = args_get('join', False)
        distinct = args_get('distinct', False)
        groupby = args_get('groupby', False)
        orderby = args_get('orderby', False)
        having = args_get('having', False)
        limitby = args_get('limitby', False)
        orderby_on_limitby = args_get('orderby_on_limitby', True)
        for_update = args_get('for_update', False)
        if self.can_select_for_update is False and for_update is True:
            raise SyntaxError('invalid select attribute: for_update')
        if distinct is True:
            sql_s += 'DISTINCT'
        elif distinct:
            sql_s += 'DISTINCT ON (%s)' % distinct
        if inner_join:
            icommand = self.JOIN()
            if not isinstance(inner_join, (tuple, list)):
                inner_join = [inner_join]
            ijoint = [t._tablename for t in inner_join
                      if not isinstance(t, Expression)]
            ijoinon = [t for t in inner_join if isinstance(t, Expression)]
            itables_to_merge={} #issue 490
            [itables_to_merge.update(
                    dict.fromkeys(tables(t))) for t in ijoinon]
            ijoinont = [t.first._tablename for t in ijoinon]
            [itables_to_merge.pop(t) for t in ijoinont
             if t in itables_to_merge] #issue 490
            iimportant_tablenames = ijoint + ijoinont + itables_to_merge.keys()
            iexcluded = [t for t in tablenames
                         if not t in iimportant_tablenames]
        if left:
            join = attributes['left']
            command = self.LEFT_JOIN()
            if not isinstance(join, (tuple, list)):
                join = [join]
            joint = [t._tablename for t in join
                     if not isinstance(t, Expression)]
            joinon = [t for t in join if isinstance(t, Expression)]
            #patch join+left patch (solves problem with ordering in left joins)
            tables_to_merge={}
            [tables_to_merge.update(
                    dict.fromkeys(tables(t))) for t in joinon]
            joinont = [t.first._tablename for t in joinon]
            [tables_to_merge.pop(t) for t in joinont if t in tables_to_merge]
            tablenames_for_common_filters = [t for t in tablenames
                        if not t in joinont ]
            important_tablenames = joint + joinont + tables_to_merge.keys()
            excluded = [t for t in tablenames
                        if not t in important_tablenames ]
        else:
            excluded = tablenames

        if use_common_filters(query):
            query = self.common_filter(query, tablenames_for_common_filters)
        sql_w = ' WHERE ' + self.expand(query) if query else ''

        if inner_join and not left:
            sql_t = ', '.join([self.table_alias(t)
                               for t in iexcluded + itables_to_merge.keys()])
            for t in ijoinon:
                sql_t += ' %s %s' % (icommand, t)
        elif not inner_join and left:
            sql_t = ', '.join([self.table_alias(t)
                               for t in excluded + tables_to_merge.keys()])
            if joint:
                sql_t += ' %s %s' % (command,
                                     ','.join([t for t in joint]))
            for t in joinon:
                sql_t += ' %s %s' % (command, t)
        elif inner_join and left:
            all_tables_in_query = set(important_tablenames +
                                      iimportant_tablenames + tablenames)
            tables_in_joinon = set(joinont + ijoinont)
            tables_not_in_joinon = \
                all_tables_in_query.difference(tables_in_joinon)
            sql_t = ','.join([self.table_alias(t) for t in tables_not_in_joinon])
            for t in ijoinon:
                sql_t += ' %s %s' % (icommand, t)
            if joint:
                sql_t += ' %s %s' % (command,
                                     ','.join([t for t in joint]))
            for t in joinon:
                sql_t += ' %s %s' % (command, t)
        else:
            sql_t = ', '.join(self.table_alias(t) for t in tablenames)
        if groupby:
            if isinstance(groupby, (list, tuple)):
                groupby = xorify(groupby)
            sql_o += ' GROUP BY %s' % self.expand(groupby)
            if having:
                sql_o += ' HAVING %s' % attributes['having']
        if orderby:
            if isinstance(orderby, (list, tuple)):
                orderby = xorify(orderby)
            if str(orderby) == '<random>':
                sql_o += ' ORDER BY %s' % self.RANDOM()
            else:
                sql_o += ' ORDER BY %s' % self.expand(orderby)
        if (limitby and not groupby and tablenames and orderby_on_limitby and not orderby):
            sql_o += ' ORDER BY %s' % ', '.join(
                [self.db[t].sqlsafe + '.' + self.db[t][x].sqlsafe_name for t in tablenames for x in (
                    hasattr(self.db[t], '_primarykey') and self.db[t]._primarykey
                    or ['_id']
                    )
                 ]
                )
        # oracle does not support limitby
        sql = self.select_limitby(sql_s, sql_f, sql_t, sql_w, sql_o, limitby)
        if for_update and self.can_select_for_update is True:
            sql = sql.rstrip(';') + ' FOR UPDATE;'
        return sql

    def select_limitby(self, sql_s, sql_f, sql_t, sql_w, sql_o, limitby):
        if limitby:
            (lmin, lmax) = limitby
            sql_o += ' LIMIT %i OFFSET %i' % (lmax - lmin, lmin)
        return 'SELECT %s %s FROM %s%s%s;' % \
            (sql_s, sql_f, sql_t, sql_w, sql_o)

    def _fetchall(self):
        return self.cursor.fetchall()

    def _select_aux(self, sql, fields, attributes):
        args_get = attributes.get
        cache = args_get('cache',None)
        if not cache:
            self.execute(sql)
            rows = self._fetchall()
        else:
            (cache_model, time_expire) = cache
            key = self.uri + '/' + sql + '/rows'
            if len(key)>200: key = hashlib_md5(key).hexdigest()
            def _select_aux2():
                self.execute(sql)
                return self._fetchall()
            rows = cache_model(key, _select_aux2, time_expire)
        if isinstance(rows, tuple):
            rows = list(rows)
        limitby = args_get('limitby', None) or (0, )
        rows = self.rowslice(rows, limitby[0], None)
        processor = args_get('processor', self.parse)
        cacheable = args_get('cacheable', False)
        return processor(rows, fields, self._colnames, cacheable=cacheable)

    def select(self, query, fields, attributes):
        """
        Always returns a Rows object, possibly empty.
        """
        sql = self._select(query, fields, attributes)
        cache = attributes.get('cache', None)
        if cache and attributes.get('cacheable', False):
            del attributes['cache']
            (cache_model, time_expire) = cache
            key = self.uri + '/' + sql
            if len(key) > 200: key = hashlib_md5(key).hexdigest()
            args = (sql, fields, attributes)
            return cache_model(
                key,
                lambda self=self, args=args: self._select_aux(*args),
                time_expire)
        else:
            return self._select_aux(sql, fields, attributes)

    def _count(self, query, distinct=None):
        tablenames = self.tables(query)
        if query:
            if use_common_filters(query):
                query = self.common_filter(query, tablenames)
            sql_w = ' WHERE ' + self.expand(query)
        else:
            sql_w = ''
        sql_t = ','.join(self.table_alias(t) for t in tablenames)
        if distinct:
            if isinstance(distinct, (list, tuple)):
                distinct = xorify(distinct)
            sql_d = self.expand(distinct)
            return 'SELECT count(DISTINCT %s) FROM %s%s;' % \
                (sql_d, sql_t, sql_w)
        return 'SELECT count(*) FROM %s%s;' % (sql_t, sql_w)

    def count(self, query, distinct=None):
        self.execute(self._count(query, distinct))
        return self.cursor.fetchone()[0]

    def tables(self, *queries):
        tables = set()
        for query in queries:
            if isinstance(query, Field):
                tables.add(query.tablename)
            elif isinstance(query, (Expression, Query)):
                if not query.first is None:
                    tables = tables.union(self.tables(query.first))
                if not query.second is None:
                    tables = tables.union(self.tables(query.second))
        return list(tables)

    def commit(self):
        if self.connection:
            return self.connection.commit()

    def rollback(self):
        if self.connection:
            return self.connection.rollback()

    def close_connection(self):
        if self.connection:
            r = self.connection.close()
            self.connection = None
            return r

    def distributed_transaction_begin(self, key):
        return

    def prepare(self, key):
        if self.connection: self.connection.prepare()

    def commit_prepared(self, key):
        if self.connection: self.connection.commit()

    def rollback_prepared(self, key):
        if self.connection: self.connection.rollback()

    def concat_add(self, tablename):
        return ', ADD '

    def constraint_name(self, table, fieldname):
        return '%s_%s__constraint' % (table, fieldname)

    def create_sequence_and_triggers(self, query, table, **args):
        self.execute(query)

    def log_execute(self, *a, **b):
        if not self.connection: raise ValueError(a[0])
        if not self.connection: return None
        command = a[0]
        if hasattr(self, 'filter_sql_command'):
            command = self.filter_sql_command(command)
        if self.db._debug:
            LOGGER.debug('SQL: %s' % command)
        self.db._lastsql = command
        t0 = time.time()
        ret = self.cursor.execute(command, *a[1:], **b)
        self.db._timings.append((command, time.time()-t0))
        del self.db._timings[:-TIMINGSSIZE]
        return ret

    def execute(self, *a, **b):
        return self.log_execute(*a, **b)

    def represent(self, obj, fieldtype):
        field_is_type = fieldtype.startswith
        if isinstance(obj, CALLABLETYPES):
            obj = obj()
        if isinstance(fieldtype, SQLCustomType):
            value = fieldtype.encoder(obj)
            if fieldtype.type in ('string', 'text', 'json'):
                return self.adapt(value)
            return value
        if isinstance(obj, (Expression, Field)):
            return str(obj)
        if field_is_type('list:'):
            if not obj:
                obj = []
            elif not isinstance(obj, (list, tuple)):
                obj = [obj]
            if field_is_type('list:string'):
                obj = map(str, obj)
            else:
                obj = map(int, [o for o in obj if o != ''])
        # we don't want to bar_encode json objects
        if isinstance(obj, (list, tuple)) and (not fieldtype == "json"):
            obj = bar_encode(obj)
        if obj is None:
            return 'NULL'
        if obj == '' and not fieldtype[:2] in ['st', 'te', 'js', 'pa', 'up']:
            return 'NULL'
        r = self.represent_exceptions(obj, fieldtype)
        if not r is None:
            return r
        if fieldtype == 'boolean':
            if obj and not str(obj)[:1].upper() in '0F':
                return self.smart_adapt(self.TRUE)
            else:
                return self.smart_adapt(self.FALSE)
        if fieldtype == 'id' or fieldtype == 'integer':
            return str(long(obj))
        if field_is_type('decimal'):
            return str(obj)
        elif field_is_type('reference'): # reference
            # check for tablename first
            referenced = fieldtype[9:].strip()
            if referenced in self.db.tables:
                return str(long(obj))
            p = referenced.partition('.')
            if p[2] != '':
                try:
                    ftype = self.db[p[0]][p[2]].type
                    return self.represent(obj, ftype)
                except (ValueError, KeyError):
                    return repr(obj)
            elif isinstance(obj, (Row, Reference)):
                return str(obj['id'])
            return str(long(obj))
        elif fieldtype == 'double':
            return repr(float(obj))
        if isinstance(obj, unicode):
            obj = obj.encode(self.db_codec)
        if fieldtype == 'blob':
            obj = base64.b64encode(str(obj))
        elif fieldtype == 'date':
            if isinstance(obj, (datetime.date, datetime.datetime)):
                obj = obj.isoformat()[:10]
            else:
                obj = str(obj)
        elif fieldtype == 'datetime':
            if isinstance(obj, datetime.datetime):
                obj = obj.isoformat(self.T_SEP)[:19]
            elif isinstance(obj, datetime.date):
                obj = obj.isoformat()[:10]+self.T_SEP+'00:00:00'
            else:
                obj = str(obj)
        elif fieldtype == 'time':
            if isinstance(obj, datetime.time):
                obj = obj.isoformat()[:10]
            else:
                obj = str(obj)
        elif fieldtype == 'json':
            if not self.native_json:
                if have_serializers:
                    obj = serializers.json(obj)
                elif simplejson:
                    obj = simplejson.dumps(obj)
                else:
                    raise RuntimeError("missing simplejson")
        if not isinstance(obj, bytes):
            obj = bytes(obj)
        try:
            obj.decode(self.db_codec)
        except:
            obj = obj.decode('latin1').encode(self.db_codec)
        return self.adapt(obj)

    def represent_exceptions(self, obj, fieldtype):
        return None

    def lastrowid(self, table):
        return None

    def rowslice(self, rows, minimum=0, maximum=None):
        """
        By default this function does nothing;
        overload when db does not do slicing.
        """
        return rows

    def parse_value(self, value, field_type, blob_decode=True):
        if field_type != 'blob' and isinstance(value, str):
            try:
                value = value.decode(self.db._db_codec)
            except Exception:
                pass
        if isinstance(value, unicode):
            value = value.encode('utf-8')
        if isinstance(field_type, SQLCustomType):
            value = field_type.decoder(value)
        if not isinstance(field_type, str) or value is None:
            return value
        elif field_type in ('string', 'text', 'password', 'upload', 'dict'):
            return value
        elif field_type.startswith('geo'):
            return value
        elif field_type == 'blob' and not blob_decode:
            return value
        else:
            key = REGEX_TYPE.match(field_type).group(0)
            return self.parsemap[key](value, field_type)

    def parse_reference(self, value, field_type):
        referee = field_type[10:].strip()
        if not '.' in referee:
            value = Reference(value)
            value._table, value._record = self.db[referee], None
        return value

    def parse_boolean(self, value, field_type):
        return value == self.TRUE or str(value)[:1].lower() == 't'

    def parse_date(self, value, field_type):
        if isinstance(value, datetime.datetime):
            return value.date()
        if not isinstance(value, (datetime.date, datetime.datetime)):
            (y, m, d) = map(int, str(value)[:10].strip().split('-'))
            value = datetime.date(y, m, d)
        return value

    def parse_time(self, value, field_type):
        if not isinstance(value, datetime.time):
            time_items = map(int, str(value)[:8].strip().split(':')[:3])
            if len(time_items) == 3:
                (h, mi, s) = time_items
            else:
                (h, mi, s) = time_items + [0]
            value = datetime.time(h, mi, s)
        return value

    def parse_datetime(self, value, field_type):
        if not isinstance(value, datetime.datetime):
            value = str(value)
            date_part, time_part, timezone = value[:10], value[11:19], value[19:]
            if '+' in timezone:
                ms, tz = timezone.split('+')
                h, m = tz.split(':')
                dt = datetime.timedelta(seconds=3600*int(h)+60*int(m))
            elif '-' in timezone:
                ms, tz = timezone.split('-')
                h, m = tz.split(':')
                dt = -datetime.timedelta(seconds=3600*int(h)+60*int(m))
            else:
                dt = None
            (y, m, d) = map(int, date_part.split('-'))
            time_parts = time_part and time_part.split(':')[:3] or (0, 0, 0)
            while len(time_parts)<3: time_parts.append(0)
            time_items = map(int, time_parts)
            (h, mi, s) = time_items
            value = datetime.datetime(y, m, d, h, mi, s)
            if dt:
                value = value + dt
        return value

    def parse_blob(self, value, field_type):
        return base64.b64decode(str(value))

    def parse_decimal(self, value, field_type):
        decimals = int(field_type[8:-1].split(',')[-1])
        if self.dbengine in ('sqlite', 'spatialite'):
            value = ('%.' + str(decimals) + 'f') % value
        if not isinstance(value, decimal.Decimal):
            value = decimal.Decimal(str(value))
        return value

    def parse_list_integers(self, value, field_type):
        if not isinstance(self, NoSQLAdapter):
            value = bar_decode_integer(value)
        return value

    def parse_list_references(self, value, field_type):
        if not isinstance(self, NoSQLAdapter):
            value = bar_decode_integer(value)
        return [self.parse_reference(r, field_type[5:]) for r in value]

    def parse_list_strings(self, value, field_type):
        if not isinstance(self, NoSQLAdapter):
            value = bar_decode_string(value)
        return value

    def parse_id(self, value, field_type):
        return long(value)

    def parse_integer(self, value, field_type):
        return long(value)

    def parse_double(self, value, field_type):
        return float(value)

    def parse_json(self, value, field_type):
        if not self.native_json:
            if not isinstance(value, basestring):
                raise RuntimeError('json data not a string')
            if isinstance(value, unicode):
                value = value.encode('utf-8')
            if have_serializers:
                value = serializers.loads_json(value)
            elif simplejson:
                value = simplejson.loads(value)
            else:
                raise RuntimeError("missing simplejson")
        return value

    def build_parsemap(self):
        self.parsemap = {'id': self.parse_id,
                         'integer': self.parse_integer,
                         'bigint': self.parse_integer,
                         'float': self.parse_double,
                         'double': self.parse_double,
                         'reference': self.parse_reference,
                         'boolean': self.parse_boolean,
                         'date': self.parse_date,
                         'time': self.parse_time,
                         'datetime': self.parse_datetime,
                         'blob': self.parse_blob,
                         'decimal': self.parse_decimal,
                         'json': self.parse_json,
                         'list:integer': self.parse_list_integers,
                         'list:reference': self.parse_list_references,
                         'list:string': self.parse_list_strings,
                         }

    def parse(self, rows, fields, colnames, blob_decode=True,
              cacheable=False):
        db = self.db
        virtualtables = []
        new_rows = []
        tmps = []
        for colname in colnames:
            col_m = self.REGEX_TABLE_DOT_FIELD.match(colname)
            if not col_m:
                tmps.append(None)
            else:
                tablename, fieldname = col_m.groups()
                table = db[tablename]
                field = table[fieldname]
                ft = field.type
                tmps.append((tablename, fieldname, table, field, ft))
        for (i, row) in enumerate(rows):
            new_row = Row()
            for (j, colname) in enumerate(colnames):
                value = row[j]
                tmp = tmps[j]
                if tmp:
                    (tablename, fieldname, table, field, ft) = tmp
                    colset = new_row.get(tablename, None)
                    if colset is None:
                        colset = new_row[tablename] = Row()
                        if tablename not in virtualtables:
                            virtualtables.append(tablename)
                    value = self.parse_value(value, ft, blob_decode)
                    if field.filter_out:
                        value = field.filter_out(value)
                    colset[fieldname] = value

                    # for backward compatibility
                    if ft == 'id' and fieldname != 'id' \
                            and not 'id' in table.fields:
                        colset['id'] = value

                    if ft == 'id' and not cacheable:
                        # temporary hack to deal with
                        # GoogleDatastoreAdapter
                        # references
                        if isinstance(self, GoogleDatastoreAdapter):
                            id = value.key.id() if self.use_ndb else value.key().id_or_name()
                            colset[fieldname] = id
                            colset.gae_item = value
                        else:
                            id = value
                        colset.update_record = RecordUpdater(colset, table, id)
                        colset.delete_record = RecordDeleter(table, id)
                        if table._db._lazy_tables:
                            colset['__get_lazy_reference__'] = LazyReferenceGetter(table, id)
                        for rfield in table._referenced_by:
                            referee_link = db._referee_name and \
                                db._referee_name % dict(
                                table=rfield.tablename, field=rfield.name)
                            if referee_link and not referee_link in colset:
                                colset[referee_link] = LazySet(rfield, id)
                else:
                    if not '_extra' in new_row:
                        new_row['_extra'] = Row()
                    new_row['_extra'][colname] = \
                        self.parse_value(value,
                                         fields[j].type, blob_decode)
                    new_column_name = \
                        REGEX_SELECT_AS_PARSER.search(colname)
                    if not new_column_name is None:
                        column_name = new_column_name.groups(0)
                        setattr(new_row, column_name[0], value)
            new_rows.append(new_row)
        rowsobj = Rows(db, new_rows, colnames, rawrows=rows)

        for tablename in virtualtables:
            table = db[tablename]
            fields_virtual = [(f, v) for (f, v) in table.iteritems()
                              if isinstance(v, FieldVirtual)]
            fields_lazy = [(f, v) for (f, v) in table.iteritems()
                           if isinstance(v, FieldMethod)]
            if fields_virtual or fields_lazy:
                for row in rowsobj.records:
                    box = row[tablename]
                    for f, v in fields_virtual:
                        try:
                            box[f] = v.f(row)
                        except AttributeError:
                            pass  # not enough fields to define virtual field
                    for f, v in fields_lazy:
                        try:
                            box[f] = (v.handler or VirtualCommand)(v.f, row)
                        except AttributeError:
                            pass  # not enough fields to define virtual field

            ### old style virtual fields
            for item in table.virtualfields:
                try:
                    rowsobj = rowsobj.setvirtualfields(**{tablename:item})
                except (KeyError, AttributeError):
                    # to avoid breaking virtualfields when partial select
                    pass
        return rowsobj

    def common_filter(self, query, tablenames):
        tenant_fieldname = self.db._request_tenant

        for tablename in tablenames:
            table = self.db[tablename]

            # deal with user provided filters
            if table._common_filter != None:
                query = query & table._common_filter(query)

            # deal with multi_tenant filters
            if tenant_fieldname in table:
                default = table[tenant_fieldname].default
                if not default is None:
                    newquery = table[tenant_fieldname] == default
                    if query is None:
                        query = newquery
                    else:
                        query = query & newquery
        return query

    def CASE(self, query, t, f):
        def represent(x):
            types = {type(True):'boolean', type(0):'integer', type(1.0):'double'}
            if x is None: return 'NULL'
            elif isinstance(x, Expression): return str(x)
            else: return self.represent(x, types.get(type(x), 'string'))
        return Expression(self.db, 'CASE WHEN %s THEN %s ELSE %s END' % \
                              (self.expand(query), represent(t), represent(f)))

    def sqlsafe_table(self, tablename, ot=None):
        if ot is not None:
            return ('%s AS ' + self.QUOTE_TEMPLATE) % (ot, tablename)
        return self.QUOTE_TEMPLATE % tablename

    def sqlsafe_field(self, fieldname):
        return self.QUOTE_TEMPLATE % fieldname


###################################################################################
# List of all the available adapters; they all extend BaseAdapter.
###################################################################################
class SQLiteAdapter(BaseAdapter):
    drivers = ('sqlite2', 'sqlite3')

    can_select_for_update = None    # support ourselves with BEGIN TRANSACTION

    def EXTRACT(self, field, what):
        return "web2py_extract('%s',%s)" % (what, self.expand(field))

    @staticmethod
    def web2py_extract(lookup, s):
        table = {'year': (0, 4),
                 'month': (5, 7),
                 'day': (8, 10),
                 'hour': (11, 13),
                 'minute': (14, 16),
                 'second': (17, 19),
                 }
        try:
            if lookup != 'epoch':
                (i, j) = table[lookup]
                return int(s[i:j])
            else:
                return time.mktime(datetime.datetime.strptime(s, '%Y-%m-%d %H:%M:%S').timetuple())
        except:
            return None

    @staticmethod
    def web2py_regexp(expression, item):
        return re.compile(expression).search(item) is not None

    def __init__(self, db, uri, pool_size=0, folder=None, db_codec='UTF-8',
                 credential_decoder=IDENTITY, driver_args={},
                 adapter_args={}, do_connect=True, after_connection=None):
        self.db = db
        self.dbengine = "sqlite"
        self.uri = uri
        self.adapter_args = adapter_args
        if do_connect: self.find_driver(adapter_args)
        self.pool_size = 0
        self.folder = folder
        self.db_codec = db_codec
        self._after_connection = after_connection
        self.find_or_make_work_folder()
        path_encoding = sys.getfilesystemencoding() \
            or locale.getdefaultlocale()[1] or 'utf8'
        if uri.startswith('sqlite:memory'):
            self.dbpath = ':memory:'
        else:
            self.dbpath = uri.split('://', 1)[1]
            if self.dbpath[0] != '/':
                if PYTHON_VERSION[0] == 2:
                    self.dbpath = pjoin(
                        self.folder.decode(path_encoding).encode('utf8'), self.dbpath)
                else:
                    self.dbpath = pjoin(self.folder, self.dbpath)
        if not 'check_same_thread' in driver_args:
            driver_args['check_same_thread'] = False
        if not 'detect_types' in driver_args and do_connect:
            driver_args['detect_types'] = self.driver.PARSE_DECLTYPES

        def connector(dbpath=self.dbpath, driver_args=driver_args):
            return self.driver.Connection(dbpath, **driver_args)

        self.connector = connector
        if do_connect: self.reconnect()

    def after_connection(self):
        self.connection.create_function('web2py_extract', 2,
                                        SQLiteAdapter.web2py_extract)
        self.connection.create_function("REGEXP", 2,
                                        SQLiteAdapter.web2py_regexp)

        if self.adapter_args.get('foreign_keys', True):
            self.execute('PRAGMA foreign_keys=ON;')

    def _truncate(self, table, mode=''):
        tablename = table._tablename
        return ['DELETE FROM %s;' % tablename,
                "DELETE FROM sqlite_sequence WHERE name='%s';" % tablename]

    def lastrowid(self, table):
        return self.cursor.lastrowid

    def REGEXP(self, first, second):
        return '(%s REGEXP %s)' % (self.expand(first),
                                   self.expand(second, 'string'))

    def select(self, query, fields, attributes):
        """
        Simulate `SELECT ... FOR UPDATE` with `BEGIN IMMEDIATE TRANSACTION`.
        Note that the entire database, rather than one record, is locked
        (it will be locked eventually anyway by the following UPDATE).
        """
        if attributes.get('for_update', False) and not 'cache' in attributes:
            self.execute('BEGIN IMMEDIATE TRANSACTION;')
        return super(SQLiteAdapter, self).select(query, fields, attributes)


class SpatiaLiteAdapter(SQLiteAdapter):
    drivers = ('sqlite3', 'sqlite2')

    types = copy.copy(BaseAdapter.types)
    types.update(geometry='GEOMETRY')

    def __init__(self, db, uri, pool_size=0, folder=None, db_codec='UTF-8',
                 credential_decoder=IDENTITY, driver_args={},
                 adapter_args={}, do_connect=True, srid=4326, after_connection=None):
        self.db = db
        self.dbengine = "spatialite"
        self.uri = uri
        if do_connect: self.find_driver(adapter_args)
        self.pool_size = 0
        self.folder = folder
        self.db_codec = db_codec
        self._after_connection = after_connection
        self.find_or_make_work_folder()
        self.srid = srid
        path_encoding = sys.getfilesystemencoding() \
            or locale.getdefaultlocale()[1] or 'utf8'
        if uri.startswith('spatialite:memory'):
            self.dbpath = ':memory:'
        else:
            self.dbpath = uri.split('://', 1)[1]
            if self.dbpath[0] != '/':
                self.dbpath = pjoin(
                    self.folder.decode(path_encoding).encode('utf8'), self.dbpath)
        if not 'check_same_thread' in driver_args:
            driver_args['check_same_thread'] = False
        if not 'detect_types' in driver_args and do_connect:
            driver_args['detect_types'] = self.driver.PARSE_DECLTYPES

        def connector(dbpath=self.dbpath, driver_args=driver_args):
            return self.driver.Connection(dbpath, **driver_args)

        self.connector = connector
        if do_connect: self.reconnect()

    def after_connection(self):
        self.connection.enable_load_extension(True)
        # for Windows, rename libspatialite-2.dll to libspatialite.dll
        # Linux uses libspatialite.so
        # Mac OS X uses libspatialite.dylib
        libspatialite = SPATIALLIBS[platform.system()]
        self.execute(r'SELECT load_extension("%s");' % libspatialite)

        self.connection.create_function('web2py_extract', 2,
                                        SQLiteAdapter.web2py_extract)
        self.connection.create_function("REGEXP", 2,
                                        SQLiteAdapter.web2py_regexp)

    # GIS functions

    def ST_ASGEOJSON(self, first, second):
        return 'AsGeoJSON(%s,%s,%s)' %(self.expand(first),
            second['precision'], second['options'])

    def ST_ASTEXT(self, first):
        return 'AsText(%s)' % (self.expand(first))

    def ST_CONTAINS(self, first, second):
        return 'Contains(%s,%s)' % (self.expand(first),
                                   self.expand(second, first.type))

    def ST_DISTANCE(self, first, second):
        return 'Distance(%s,%s)' % (self.expand(first),
                                   self.expand(second, first.type))

    def ST_EQUALS(self, first, second):
        return 'Equals(%s,%s)' % (self.expand(first),
                                 self.expand(second, first.type))

    def ST_INTERSECTS(self, first, second):
        return 'Intersects(%s,%s)' % (self.expand(first),
                                     self.expand(second, first.type))

    def ST_OVERLAPS(self, first, second):
        return 'Overlaps(%s,%s)' % (self.expand(first),
                                   self.expand(second, first.type))

    def ST_SIMPLIFY(self, first, second):
        return 'Simplify(%s,%s)' % (self.expand(first),
                                   self.expand(second, 'double'))

    def ST_TOUCHES(self, first, second):
        return 'Touches(%s,%s)' % (self.expand(first),
                                  self.expand(second, first.type))

    def ST_WITHIN(self, first, second):
        return 'Within(%s,%s)' % (self.expand(first),
                                 self.expand(second, first.type))

    def represent(self, obj, fieldtype):
        field_is_type = fieldtype.startswith
        if field_is_type('geo'):
            srid = 4326  # Spatialite default srid for geometry
            geotype, parms = fieldtype[:-1].split('(')
            parms = parms.split(',')
            if len(parms) >= 2:
                schema, srid = parms[:2]
            # if field_is_type('geometry'):
            value = "ST_GeomFromText('%s',%s)" % (obj, srid)
            # elif field_is_type('geography'):
            #    value = "ST_GeogFromText('SRID=%s;%s')" %(srid, obj)
            # else:
            #    raise SyntaxError, 'Invalid field type %s' %fieldtype
            return value
        return BaseAdapter.represent(self, obj, fieldtype)


class JDBCSQLiteAdapter(SQLiteAdapter):
    drivers = ('zxJDBC_sqlite', )

    def __init__(self, db, uri, pool_size=0, folder=None, db_codec='UTF-8',
                 credential_decoder=IDENTITY, driver_args={},
                 adapter_args={}, do_connect=True, after_connection=None):
        self.db = db
        self.dbengine = "sqlite"
        self.uri = uri
        if do_connect: self.find_driver(adapter_args)
        self.pool_size = pool_size
        self.folder = folder
        self.db_codec = db_codec
        self._after_connection = after_connection
        self.find_or_make_work_folder()
        path_encoding = sys.getfilesystemencoding() \
            or locale.getdefaultlocale()[1] or 'utf8'
        if uri.startswith('sqlite:memory'):
            self.dbpath = ':memory:'
        else:
            self.dbpath = uri.split('://', 1)[1]
            if self.dbpath[0] != '/':
                self.dbpath = pjoin(
                    self.folder.decode(path_encoding).encode('utf8'), self.dbpath)

        def connector(dbpath=self.dbpath, driver_args=driver_args):
            return self.driver.connect(
                self.driver.getConnection('jdbc:sqlite:'+dbpath),
                **driver_args)

        self.connector = connector
        if do_connect: self.reconnect()

    def after_connection(self):
        # FIXME http://www.zentus.com/sqlitejdbc/custom_functions.html for UDFs
        self.connection.create_function('web2py_extract', 2,
                                        SQLiteAdapter.web2py_extract)

    def execute(self, a):
        return self.log_execute(a)


class MySQLAdapter(BaseAdapter):
    drivers = ('MySQLdb', 'pymysql', 'mysqlconnector')

    commit_on_alter_table = True
    support_distributed_transaction = True
    types = {'boolean': 'CHAR(1)',
             'string': 'VARCHAR(%(length)s)',
             'text': 'LONGTEXT',
             'json': 'LONGTEXT',
             'password': 'VARCHAR(%(length)s)',
             'blob': 'LONGBLOB',
             'upload': 'VARCHAR(%(length)s)',
             'integer': 'INT',
             'bigint': 'BIGINT',
             'float': 'FLOAT',
             'double': 'DOUBLE',
             'decimal': 'NUMERIC(%(precision)s,%(scale)s)',
             'date': 'DATE',
             'time': 'TIME',
             'datetime': 'DATETIME',
             'id': 'INT AUTO_INCREMENT NOT NULL',
             'reference': 'INT, INDEX %(index_name)s (%(field_name)s), FOREIGN KEY (%(field_name)s) REFERENCES %(foreign_key)s ON DELETE %(on_delete_action)s',
             'list:integer': 'LONGTEXT',
             'list:string': 'LONGTEXT',
             'list:reference': 'LONGTEXT',
             'big-id': 'BIGINT AUTO_INCREMENT NOT NULL',
             'big-reference': 'BIGINT, INDEX %(index_name)s (%(field_name)s), FOREIGN KEY (%(field_name)s) REFERENCES %(foreign_key)s ON DELETE %(on_delete_action)s',
             'reference FK': ', CONSTRAINT  `FK_%(constraint_name)s` FOREIGN KEY (%(field_name)s) REFERENCES %(foreign_key)s ON DELETE %(on_delete_action)s',
             }

    QUOTE_TEMPLATE = "`%s`"

    def varquote(self, name):
        return varquote_aux(name, '`%s`')

    def RANDOM(self):
        return 'RAND()'

    def SUBSTRING(self, field, parameters):
        return 'SUBSTRING(%s,%s,%s)' % (self.expand(field),
                                        parameters[0], parameters[1])

    def EPOCH(self, first):
        return "UNIX_TIMESTAMP(%s)" % self.expand(first)

    def CONCAT(self, *items):
        return 'CONCAT(%s)' % ','.join(self.expand(x, 'string') for x in items)

    def REGEXP(self, first, second):
        return '(%s REGEXP %s)' % (self.expand(first),
                                   self.expand(second, 'string'))

    def CAST(self, first, second):
        if second=='LONGTEXT': second = 'CHAR'
        return 'CAST(%s AS %s)' % (first, second)

    def _drop(self, table, mode):
        # breaks db integrity but without this mysql does not drop table
        table_rname = table.sqlsafe
        return ['SET FOREIGN_KEY_CHECKS=0;','DROP TABLE %s;' % table_rname,
                'SET FOREIGN_KEY_CHECKS=1;']

    def _insert_empty(self, table):
        return 'INSERT INTO %s VALUES (DEFAULT);' % (table.sqlsafe)

    def distributed_transaction_begin(self, key):
        self.execute('XA START;')

    def prepare(self, key):
        self.execute("XA END;")
        self.execute("XA PREPARE;")

    def commit_prepared(self,key):
        self.execute("XA COMMIT;")

    def rollback_prepared(self,key):
        self.execute("XA ROLLBACK;")

    REGEX_URI = re.compile('^(?P<user>[^:@]+)(\:(?P<password>[^@]*))?@(?P<host>[^\:/]+)(\:(?P<port>[0-9]+))?/(?P<db>[^?]+)(\?set_encoding=(?P<charset>\w+))?$')

    def __init__(self, db, uri, pool_size=0, folder=None, db_codec='UTF-8',
                 credential_decoder=IDENTITY, driver_args={},
                 adapter_args={}, do_connect=True, after_connection=None):
        self.db = db
        self.dbengine = "mysql"
        self.uri = uri
        if do_connect: self.find_driver(adapter_args, uri)
        self.pool_size = pool_size
        self.folder = folder
        self.db_codec = db_codec
        self._after_connection = after_connection
        self.find_or_make_work_folder()
        ruri = uri.split('://', 1)[1]
        m = self.REGEX_URI.match(ruri)
        if not m:
            raise SyntaxError(
                "Invalid URI string in DAL: %s" % self.uri)
        user = credential_decoder(m.group('user'))
        if not user:
            raise SyntaxError('User required')
        password = credential_decoder(m.group('password'))
        if not password:
            password = ''
        host = m.group('host')
        if not host:
            raise SyntaxError('Host name required')
        db = m.group('db')
        if not db:
            raise SyntaxError('Database name required')
        port = int(m.group('port') or '3306')
        charset = m.group('charset') or 'utf8'
        driver_args.update(db=db,
                           user=credential_decoder(user),
                           passwd=credential_decoder(password),
                           host=host,
                           port=port,
                           charset=charset)

        def connector(driver_args=driver_args):
            return self.driver.connect(**driver_args)
        self.connector = connector
        if do_connect: self.reconnect()

    def after_connection(self):
        self.execute('SET FOREIGN_KEY_CHECKS=1;')
        self.execute("SET sql_mode='NO_BACKSLASH_ESCAPES';")

    def lastrowid(self, table):
        self.execute('select last_insert_id();')
        return int(self.cursor.fetchone()[0])


class PostgreSQLAdapter(BaseAdapter):
    drivers = ('psycopg2', 'pg8000')

    QUOTE_TEMPLATE = '"%s"'

    support_distributed_transaction = True
    types = {'boolean': 'CHAR(1)',
             'string': 'VARCHAR(%(length)s)',
             'text': 'TEXT',
             'json': 'TEXT',
             'password': 'VARCHAR(%(length)s)',
             'blob': 'BYTEA',
             'upload': 'VARCHAR(%(length)s)',
             'integer': 'INTEGER',
             'bigint': 'BIGINT',
             'float': 'FLOAT',
             'double': 'FLOAT8',
             'decimal': 'NUMERIC(%(precision)s,%(scale)s)',
             'date': 'DATE',
             'time': 'TIME',
             'datetime': 'TIMESTAMP',
             'id': 'SERIAL PRIMARY KEY',
             'reference': 'INTEGER REFERENCES %(foreign_key)s ON DELETE %(on_delete_action)s',
             'list:integer': 'TEXT',
             'list:string': 'TEXT',
             'list:reference': 'TEXT',
             'geometry': 'GEOMETRY',
             'geography': 'GEOGRAPHY',
             'big-id': 'BIGSERIAL PRIMARY KEY',
             'big-reference': 'BIGINT REFERENCES %(foreign_key)s ON DELETE %(on_delete_action)s',
             'reference FK': ', CONSTRAINT  "FK_%(constraint_name)s" FOREIGN KEY (%(field_name)s) REFERENCES %(foreign_key)s ON DELETE %(on_delete_action)s',
             'reference TFK': ' CONSTRAINT  "FK_%(foreign_table)s_PK" FOREIGN KEY (%(field_name)s) REFERENCES %(foreign_table)s (%(foreign_key)s) ON DELETE %(on_delete_action)s',
             }

    def varquote(self, name):
        return varquote_aux(name, '"%s"')

    def adapt(self, obj):
        if self.driver_name == 'psycopg2':
            return psycopg2_adapt(obj).getquoted()
        elif self.driver_name == 'pg8000':
            return "'%s'" % str(obj).replace("%", "%%").replace("'", "''")
        else:
            return "'%s'" % str(obj).replace("'", "''")

    def sequence_name(self, table):
        return self.QUOTE_TEMPLATE % (table + '_id_seq')

    def RANDOM(self):
        return 'RANDOM()'

    def ADD(self, first, second):
        t = first.type
        if t in ('text', 'string', 'password', 'json', 'upload', 'blob'):
            return '(%s || %s)' % (self.expand(first), self.expand(second, t))
        else:
            return '(%s + %s)' % (self.expand(first), self.expand(second, t))

    def distributed_transaction_begin(self, key):
        return

    def prepare(self, key):
        self.execute("PREPARE TRANSACTION '%s';" % key)

    def commit_prepared(self, key):
        self.execute("COMMIT PREPARED '%s';" % key)

    def rollback_prepared(self, key):
        self.execute("ROLLBACK PREPARED '%s';" % key)

    def create_sequence_and_triggers(self, query, table, **args):
        # following lines should only be executed if table._sequence_name does not exist
        # self.execute('CREATE SEQUENCE %s;' % table._sequence_name)
        # self.execute("ALTER TABLE %s ALTER COLUMN %s SET DEFAULT NEXTVAL('%s');" \
        #              % (table._tablename, table._fieldname, table._sequence_name))
        self.execute(query)

    REGEX_URI = re.compile('^(?P<user>[^:@]+)(\:(?P<password>[^@]*))?@(?P<host>[^\:@]+)(\:(?P<port>[0-9]+))?/(?P<db>[^\?]+)(\?sslmode=(?P<sslmode>.+))?$')

    def __init__(self, db, uri, pool_size=0, folder=None, db_codec='UTF-8',
                 credential_decoder=IDENTITY, driver_args={},
                 adapter_args={}, do_connect=True, srid=4326,
                 after_connection=None):
        self.db = db
        self.dbengine = "postgres"
        self.uri = uri
        if do_connect: self.find_driver(adapter_args, uri)
        self.pool_size = pool_size
        self.folder = folder
        self.db_codec = db_codec
        self._after_connection = after_connection
        self.srid = srid
        self.find_or_make_work_folder()
        ruri = uri.split('://', 1)[1]
        m = self.REGEX_URI.match(ruri)
        if not m:
            raise SyntaxError("Invalid URI string in DAL")
        user = credential_decoder(m.group('user'))
        if not user:
            raise SyntaxError('User required')
        password = credential_decoder(m.group('password'))
        if not password:
            password = ''
        host = m.group('host')
        if not host:
            raise SyntaxError('Host name required')
        db = m.group('db')
        if not db:
            raise SyntaxError('Database name required')
        port = m.group('port') or '5432'
        sslmode = m.group('sslmode')
        if sslmode:
            msg = ("dbname='%s' user='%s' host='%s' "
                   "port=%s password='%s' sslmode='%s'") \
                   % (db, user, host, port, password, sslmode)
        else:
            msg = ("dbname='%s' user='%s' host='%s' "
                   "port=%s password='%s'") \
                   % (db, user, host, port, password)
        # choose diver according uri
        if self.driver:
            self.__version__ = "%s %s" % (self.driver.__name__,
                                          self.driver.__version__)
        else:
            self.__version__ = None

        def connector(msg=msg, driver_args=driver_args):
            return self.driver.connect(msg, **driver_args)

        self.connector = connector
        if do_connect: self.reconnect()

    def after_connection(self):
        self.connection.set_client_encoding('UTF8')
        self.execute("SET standard_conforming_strings=on;")
        self.try_json()

    def lastrowid(self, table=None):
        self.execute("select lastval()")
        return int(self.cursor.fetchone()[0])

    def try_json(self):
        # check JSON data type support
        # (to be added to after_connection)
        if self.driver_name == "pg8000":
            supports_json = self.connection.server_version >= "9.2.0"
        elif (self.driver_name == "psycopg2") and \
             (self.driver.__version__ >= "2.0.12"):
            supports_json = self.connection.server_version >= 90200
        elif self.driver_name == "zxJDBC":
            supports_json = self.connection.dbversion >= "9.2.0"
        else: supports_json = None
        if supports_json:
            self.types["json"] = "JSON"
            self.native_json = True
        else: LOGGER.debug("Your database version does not support the JSON data type (using TEXT instead)")

    def LIKE(self, first, second):
        args = (self.expand(first), self.expand(second, 'string'))
        if not first.type in ('string', 'text', 'json'):
            return '(%s LIKE %s)' % (
                self.CAST(args[0], 'CHAR(%s)' % first.length), args[1])
        else:
            return '(%s LIKE %s)' % args

    def ILIKE(self, first, second):
        args = (self.expand(first), self.expand(second, 'string'))
        if not first.type in ('string', 'text', 'json'):
            return '(%s LIKE %s)' % (
                self.CAST(args[0], 'CHAR(%s)' % first.length), args[1])
        else:
            return '(%s ILIKE %s)' % args

    def REGEXP(self, first, second):
        return '(%s ~ %s)' % (self.expand(first),
                              self.expand(second, 'string'))

    def STARTSWITH(self, first, second):
        return '(%s LIKE %s)' % (self.expand(first),
                                  self.expand(second+'%', 'string'))

    def ENDSWITH(self, first, second):
        return '(%s LIKE %s)' % (self.expand(first),
                                  self.expand('%'+second, 'string'))

    # GIS functions

    def ST_ASGEOJSON(self, first, second):
        """
        http://postgis.org/docs/ST_AsGeoJSON.html
        """
        return 'ST_AsGeoJSON(%s,%s,%s,%s)' % (second['version'],
                                              self.expand(first),
                                              second['precision'],
                                              second['options'])

    def ST_ASTEXT(self, first):
        """
        http://postgis.org/docs/ST_AsText.html
        """
        return 'ST_AsText(%s)' % (self.expand(first))

    def ST_X(self, first):
        """
        http://postgis.org/docs/ST_X.html
        """
        return 'ST_X(%s)' % (self.expand(first))

    def ST_Y(self, first):
        """
        http://postgis.org/docs/ST_Y.html
        """
        return 'ST_Y(%s)' % (self.expand(first))

    def ST_CONTAINS(self, first, second):
        """
        http://postgis.org/docs/ST_Contains.html
        """
        return 'ST_Contains(%s,%s)' % (self.expand(first),
                                       self.expand(second, first.type))

    def ST_DISTANCE(self, first, second):
        """
        http://postgis.org/docs/ST_Distance.html
        """
        return 'ST_Distance(%s,%s)' % (self.expand(first),
                                       self.expand(second, first.type))

    def ST_EQUALS(self, first, second):
        """
        http://postgis.org/docs/ST_Equals.html
        """
        return 'ST_Equals(%s,%s)' % (self.expand(first),
                                     self.expand(second, first.type))

    def ST_INTERSECTS(self, first, second):
        """
        http://postgis.org/docs/ST_Intersects.html
        """
        return 'ST_Intersects(%s,%s)' % (self.expand(first),
                                         self.expand(second, first.type))

    def ST_OVERLAPS(self, first, second):
        """
        http://postgis.org/docs/ST_Overlaps.html
        """
        return 'ST_Overlaps(%s,%s)' % (self.expand(first),
                                       self.expand(second, first.type))

    def ST_SIMPLIFY(self, first, second):
        """
        http://postgis.org/docs/ST_Simplify.html
        """
        return 'ST_Simplify(%s,%s)' % (self.expand(first),
                                       self.expand(second, 'double'))

    def ST_TOUCHES(self, first, second):
        """
        http://postgis.org/docs/ST_Touches.html
        """
        return 'ST_Touches(%s,%s)' % (self.expand(first),
                                      self.expand(second, first.type))

    def ST_WITHIN(self, first, second):
        """
        http://postgis.org/docs/ST_Within.html
        """
        return 'ST_Within(%s,%s)' % (self.expand(first),
                                     self.expand(second, first.type))

    def ST_DWITHIN(self, first, (second, third)):
        """
        http://postgis.org/docs/ST_DWithin.html
        """
        return 'ST_DWithin(%s,%s,%s)' % (self.expand(first),
                                         self.expand(second, first.type),
                                         self.expand(third, 'double'))

    def represent(self, obj, fieldtype):
        field_is_type = fieldtype.startswith
        if field_is_type('geo'):
            srid = 4326 # postGIS default srid for geometry
            geotype, parms = fieldtype[:-1].split('(')
            parms = parms.split(',')
            if len(parms) >= 2:
                schema, srid = parms[:2]
            if field_is_type('geometry'):
                value = "ST_GeomFromText('%s',%s)" % (obj, srid)
            elif field_is_type('geography'):
                value = "ST_GeogFromText('SRID=%s;%s')" % (srid, obj)
#             else:
#                 raise SyntaxError('Invalid field type %s' %fieldtype)
            return value
        return BaseAdapter.represent(self, obj, fieldtype)

    def _drop(self, table, mode='restrict'):
        if mode not in ['restrict', 'cascade', '']:
            raise ValueError('Invalid mode: %s' % mode)
        return ['DROP TABLE ' + table.sqlsafe + ' ' + str(mode) + ';']


class NewPostgreSQLAdapter(PostgreSQLAdapter):
    drivers = ('psycopg2', 'pg8000')

    types = {'boolean': 'CHAR(1)',
             'string': 'VARCHAR(%(length)s)',
             'text': 'TEXT',
             'json': 'TEXT',
             'password': 'VARCHAR(%(length)s)',
             'blob': 'BYTEA',
             'upload': 'VARCHAR(%(length)s)',
             'integer': 'INTEGER',
             'bigint': 'BIGINT',
             'float': 'FLOAT',
             'double': 'FLOAT8',
             'decimal': 'NUMERIC(%(precision)s,%(scale)s)',
             'date': 'DATE',
             'time': 'TIME',
             'datetime': 'TIMESTAMP',
             'id': 'SERIAL PRIMARY KEY',
             'reference': 'INTEGER REFERENCES %(foreign_key)s ON DELETE %(on_delete_action)s',
             'list:integer': 'BIGINT[]',
             'list:string': 'TEXT[]',
             'list:reference': 'BIGINT[]',
             'geometry': 'GEOMETRY',
             'geography': 'GEOGRAPHY',
             'big-id': 'BIGSERIAL PRIMARY KEY',
             'big-reference': 'BIGINT REFERENCES %(foreign_key)s ON DELETE %(on_delete_action)s',
             }

    def parse_list_integers(self, value, field_type):
        return value

    def parse_list_references(self, value, field_type):
        return [self.parse_reference(r, field_type[5:]) for r in value]

    def parse_list_strings(self, value, field_type):
        return value

    def represent(self, obj, fieldtype):
        field_is_type = fieldtype.startswith
        if field_is_type('list:'):
            if not obj:
                obj = []
            elif not isinstance(obj, (list, tuple)):
                obj = [obj]
            if field_is_type('list:string'):
                obj = map(str, obj)
            else:
                obj = map(int, obj)
            return 'ARRAY[%s]' % ','.join(repr(item) for item in obj)
        return BaseAdapter.represent(self, obj, fieldtype)


class JDBCPostgreSQLAdapter(PostgreSQLAdapter):
    drivers = ('zxJDBC', )

    REGEX_URI = re.compile('^(?P<user>[^:@]+)(\:(?P<password>[^@]*))?@(?P<host>[^\:/]+)(\:(?P<port>[0-9]+))?/(?P<db>.+)$')

    def __init__(self, db, uri, pool_size=0, folder=None, db_codec='UTF-8',
                 credential_decoder=IDENTITY, driver_args={},
                 adapter_args={}, do_connect=True, after_connection=None):
        self.db = db
        self.dbengine = "postgres"
        self.uri = uri
        if do_connect: self.find_driver(adapter_args, uri)
        self.pool_size = pool_size
        self.folder = folder
        self.db_codec = db_codec
        self._after_connection = after_connection
        self.find_or_make_work_folder()
        ruri = uri.split('://', 1)[1]
        m = self.REGEX_URI.match(ruri)
        if not m:
            raise SyntaxError("Invalid URI string in DAL")
        user = credential_decoder(m.group('user'))
        if not user:
            raise SyntaxError('User required')
        password = credential_decoder(m.group('password'))
        if not password:
            password = ''
        host = m.group('host')
        if not host:
            raise SyntaxError('Host name required')
        db = m.group('db')
        if not db:
            raise SyntaxError('Database name required')
        port = m.group('port') or '5432'
        msg = ('jdbc:postgresql://%s:%s/%s' % (host, port, db), user, password)

        def connector(msg=msg, driver_args=driver_args):
            return self.driver.connect(*msg, **driver_args)

        self.connector = connector
        if do_connect: self.reconnect()

    def after_connection(self):
        self.connection.set_client_encoding('UTF8')
        self.execute('BEGIN;')
        self.execute("SET CLIENT_ENCODING TO 'UNICODE';")
        self.try_json()


class OracleAdapter(BaseAdapter):
    drivers = ('cx_Oracle', )

    commit_on_alter_table = False
    types = {'boolean': 'CHAR(1)',
             'string': 'VARCHAR2(%(length)s)',
             'text': 'CLOB',
             'json': 'CLOB',
             'password': 'VARCHAR2(%(length)s)',
             'blob': 'CLOB',
             'upload': 'VARCHAR2(%(length)s)',
             'integer': 'INT',
             'bigint': 'NUMBER',
             'float': 'FLOAT',
             'double': 'BINARY_DOUBLE',
             'decimal': 'NUMERIC(%(precision)s,%(scale)s)',
             'date': 'DATE',
             'time': 'CHAR(8)',
             'datetime': 'DATE',
             'id': 'NUMBER PRIMARY KEY',
             'reference': 'NUMBER, CONSTRAINT %(constraint_name)s FOREIGN KEY (%(field_name)s) REFERENCES %(foreign_key)s ON DELETE %(on_delete_action)s',
             'list:integer': 'CLOB',
             'list:string': 'CLOB',
             'list:reference': 'CLOB',
             'big-id': 'NUMBER PRIMARY KEY',
             'big-reference': 'NUMBER, CONSTRAINT %(constraint_name)s FOREIGN KEY (%(field_name)s) REFERENCES %(foreign_key)s ON DELETE %(on_delete_action)s',
             'reference FK': ', CONSTRAINT FK_%(constraint_name)s FOREIGN KEY (%(field_name)s) REFERENCES %(foreign_key)s ON DELETE %(on_delete_action)s',
             'reference TFK': ' CONSTRAINT FK_%(foreign_table)s_PK FOREIGN KEY (%(field_name)s) REFERENCES %(foreign_table)s (%(foreign_key)s) ON DELETE %(on_delete_action)s',
             }

    def trigger_name(self, tablename):
        return '%s_trigger' % tablename

    def LEFT_JOIN(self):
        return 'LEFT OUTER JOIN'

    def RANDOM(self):
        return 'dbms_random.value'

    def NOT_NULL(self, default, field_type):
        return 'DEFAULT %s NOT NULL' % self.represent(default, field_type)

    def REGEXP(self, first, second):
        return 'REGEXP_LIKE(%s, %s)' % (self.expand(first),
                                        self.expand(second, 'string'))

    def _drop(self, table, mode):
        sequence_name = table._sequence_name
        return ['DROP TABLE %s %s;' % (table.sqlsafe, mode), 'DROP SEQUENCE %s;' % sequence_name]

    def select_limitby(self, sql_s, sql_f, sql_t, sql_w, sql_o, limitby):
        if limitby:
            (lmin, lmax) = limitby
            if len(sql_w) > 1:
                sql_w_row = sql_w + ' AND w_row > %i' % lmin
            else:
                sql_w_row = 'WHERE w_row > %i' % lmin
            return 'SELECT %s %s FROM (SELECT w_tmp.*, ROWNUM w_row FROM (SELECT %s FROM %s%s%s) w_tmp WHERE ROWNUM<=%i) %s %s %s;' % (sql_s, sql_f, sql_f, sql_t, sql_w, sql_o, lmax, sql_t, sql_w_row, sql_o)
        return 'SELECT %s %s FROM %s%s%s;' % (sql_s, sql_f, sql_t, sql_w, sql_o)

    def constraint_name(self, tablename, fieldname):
        constraint_name = BaseAdapter.constraint_name(self, tablename, fieldname)
        if len(constraint_name)>30:
            constraint_name = '%s_%s__constraint' % (tablename[:10], fieldname[:7])
        return constraint_name

    def represent_exceptions(self, obj, fieldtype):
        if fieldtype == 'blob':
            obj = base64.b64encode(str(obj))
            return ":CLOB('%s')" % obj
        elif fieldtype == 'date':
            if isinstance(obj, (datetime.date, datetime.datetime)):
                obj = obj.isoformat()[:10]
            else:
                obj = str(obj)
            return "to_date('%s','yyyy-mm-dd')" % obj
        elif fieldtype == 'datetime':
            if isinstance(obj, datetime.datetime):
                obj = obj.isoformat()[:19].replace('T', ' ')
            elif isinstance(obj, datetime.date):
                obj = obj.isoformat()[:10]+' 00:00:00'
            else:
                obj = str(obj)
            return "to_date('%s','yyyy-mm-dd hh24:mi:ss')" % obj
        return None

    def __init__(self, db, uri, pool_size=0, folder=None, db_codec='UTF-8',
                 credential_decoder=IDENTITY, driver_args={},
                 adapter_args={}, do_connect=True, after_connection=None):
        self.db = db
        self.dbengine = "oracle"
        self.uri = uri
        if do_connect: self.find_driver(adapter_args,uri)
        self.pool_size = pool_size
        self.folder = folder
        self.db_codec = db_codec
        self._after_connection = after_connection
        self.find_or_make_work_folder()
        ruri = uri.split('://', 1)[1]
        if not 'threaded' in driver_args:
            driver_args['threaded'] = True

        def connector(uri=ruri, driver_args=driver_args):
            return self.driver.connect(uri, **driver_args)

        self.connector = connector
        if do_connect: self.reconnect()

    def after_connection(self):
        self.execute("ALTER SESSION SET NLS_DATE_FORMAT = 'YYYY-MM-DD HH24:MI:SS';")
        self.execute("ALTER SESSION SET NLS_TIMESTAMP_FORMAT = 'YYYY-MM-DD HH24:MI:SS';")

    oracle_fix = re.compile("[^']*('[^']*'[^']*)*\:(?P<clob>CLOB\('([^']+|'')*'\))")

    def execute(self, command, args=None):
        args = args or []
        i = 1
        while True:
            m = self.oracle_fix.match(command)
            if not m:
                break
            command = command[:m.start('clob')] + str(i) + command[m.end('clob'):]
            args.append(m.group('clob')[6:-2].replace("''", "'"))
            i += 1
        if command[-1:] == ';':
            command = command[:-1]
        return self.log_execute(command, args)

    def create_sequence_and_triggers(self, query, table, **args):
        tablename = table._tablename
        id_name = table._id.name
        sequence_name = table._sequence_name
        trigger_name = table._trigger_name
        self.execute(query)
        self.execute('CREATE SEQUENCE %s START WITH 1 INCREMENT BY 1 NOMAXVALUE MINVALUE -1;' % sequence_name)
        self.execute("""
            CREATE OR REPLACE TRIGGER %(trigger_name)s BEFORE INSERT ON %(tablename)s FOR EACH ROW
            DECLARE
                curr_val NUMBER;
                diff_val NUMBER;
                PRAGMA autonomous_transaction;
            BEGIN
                IF :NEW.%(id)s IS NOT NULL THEN
                    EXECUTE IMMEDIATE 'SELECT %(sequence_name)s.nextval FROM dual' INTO curr_val;
                    diff_val := :NEW.%(id)s - curr_val - 1;
                    IF diff_val != 0 THEN
                      EXECUTE IMMEDIATE 'alter sequence %(sequence_name)s increment by '|| diff_val;
                      EXECUTE IMMEDIATE 'SELECT %(sequence_name)s.nextval FROM dual' INTO curr_val;
                      EXECUTE IMMEDIATE 'alter sequence %(sequence_name)s increment by 1';
                    END IF;
                END IF;
                SELECT %(sequence_name)s.nextval INTO :NEW.%(id)s FROM DUAL;
            END;
        """ % dict(trigger_name=trigger_name, tablename=tablename,
                   sequence_name=sequence_name, id=id_name))

    def lastrowid(self, table):
        sequence_name = table._sequence_name
        self.execute('SELECT %s.currval FROM dual;' % sequence_name)
        return long(self.cursor.fetchone()[0])

    # def parse_value(self, value, field_type, blob_decode=True):
    #    if blob_decode and isinstance(value, cx_Oracle.LOB):
    #        try:
    #            value = value.read()
    #        except self.driver.ProgrammingError:
    #            # After a subsequent fetch the LOB value is not valid anymore
    #            pass
    #    return BaseAdapter.parse_value(self, value, field_type, blob_decode)

    def _fetchall(self):
        if any(x[1] == cx_Oracle.CLOB for x in self.cursor.description):
            return [tuple([(c.read() if type(c) == cx_Oracle.LOB else c)
                           for c in r]) for r in self.cursor]
        else:
            return self.cursor.fetchall()

    def sqlsafe_table(self, tablename, ot=None):
        if ot is not None:
            return (self.QUOTE_TEMPLATE + ' ' + self.QUOTE_TEMPLATE) \
                % (ot, tablename)
        return self.QUOTE_TEMPLATE % tablename


class MSSQLAdapter(BaseAdapter):
    drivers = ('pyodbc', )
    T_SEP = 'T'

    QUOTE_TEMPLATE = '"%s"'

    types = {'boolean': 'BIT',
             'string': 'VARCHAR(%(length)s)',
             'text': 'TEXT',
             'json': 'TEXT',
             'password': 'VARCHAR(%(length)s)',
             'blob': 'IMAGE',
             'upload': 'VARCHAR(%(length)s)',
             'integer': 'INT',
             'bigint': 'BIGINT',
             'float': 'FLOAT',
             'double': 'FLOAT',
             'decimal': 'NUMERIC(%(precision)s,%(scale)s)',
             'date': 'DATETIME',
             'time': 'CHAR(8)',
             'datetime': 'DATETIME',
             'id': 'INT IDENTITY PRIMARY KEY',
             'reference': 'INT NULL, CONSTRAINT %(constraint_name)s FOREIGN KEY (%(field_name)s) REFERENCES %(foreign_key)s ON DELETE %(on_delete_action)s',
             'list:integer': 'TEXT',
             'list:string': 'TEXT',
             'list:reference': 'TEXT',
             'geometry': 'geometry',
             'geography': 'geography',
             'big-id': 'BIGINT IDENTITY PRIMARY KEY',
             'big-reference': 'BIGINT NULL, CONSTRAINT %(constraint_name)s FOREIGN KEY (%(field_name)s) REFERENCES %(foreign_key)s ON DELETE %(on_delete_action)s',
             'reference FK': ', CONSTRAINT FK_%(constraint_name)s FOREIGN KEY (%(field_name)s) REFERENCES %(foreign_key)s ON DELETE %(on_delete_action)s',
             'reference TFK': ' CONSTRAINT FK_%(foreign_table)s_PK FOREIGN KEY (%(field_name)s) REFERENCES %(foreign_table)s (%(foreign_key)s) ON DELETE %(on_delete_action)s',
             }

    def concat_add(self, tablename):
        return '; ALTER TABLE %s ADD ' % tablename

    def varquote(self, name):
        return varquote_aux(name, '[%s]')

    def EXTRACT(self, field, what):
        return "DATEPART(%s,%s)" % (what, self.expand(field))

    def LEFT_JOIN(self):
        return 'LEFT OUTER JOIN'

    def RANDOM(self):
        return 'NEWID()'

    def ALLOW_NULL(self):
        return ' NULL'

    def CAST(self, first, second):
        return first # apparently no cast necessary in MSSQL

    def SUBSTRING(self, field, parameters):
        return 'SUBSTRING(%s,%s,%s)' % (self.expand(field), parameters[0], parameters[1])

    def PRIMARY_KEY(self,key):
        return 'PRIMARY KEY CLUSTERED (%s)' % key

    def AGGREGATE(self, first, what):
        if what == 'LENGTH':
            what = 'LEN'
        return "%s(%s)" % (what, self.expand(first))


    def select_limitby(self, sql_s, sql_f, sql_t, sql_w, sql_o, limitby):
        if limitby:
            (lmin, lmax) = limitby
            sql_s += ' TOP %i' % lmax
        return 'SELECT %s %s FROM %s%s%s;' % (sql_s, sql_f, sql_t, sql_w, sql_o)

    TRUE = 1
    FALSE = 0

    REGEX_DSN = re.compile('^(?P<dsn>.+)$')
    REGEX_URI = re.compile('^(?P<user>[^:@]+)(\:(?P<password>[^@]*))?@(?P<host>[^\:/]+)(\:(?P<port>[0-9]+))?/(?P<db>[^\?]+)(\?(?P<urlargs>.*))?$')
    REGEX_ARGPATTERN = re.compile('(?P<argkey>[^=]+)=(?P<argvalue>[^&]*)')

    def __init__(self, db, uri, pool_size=0, folder=None, db_codec='UTF-8',
                 credential_decoder=IDENTITY, driver_args={},
                 adapter_args={}, do_connect=True, srid=4326,
                 after_connection=None):
        self.db = db
        self.dbengine = "mssql"
        self.uri = uri
        if do_connect: self.find_driver(adapter_args, uri)
        self.pool_size = pool_size
        self.folder = folder
        self.db_codec = db_codec
        self._after_connection = after_connection
        self.srid = srid
        self.find_or_make_work_folder()
        # ## read: http://bytes.com/groups/python/460325-cx_oracle-utf8
        ruri = uri.split('://', 1)[1]
        if '@' not in ruri:
            try:
                m = self.REGEX_DSN.match(ruri)
                if not m:
                    raise SyntaxError(
                        'Parsing uri string(%s) has no result' % self.uri)
                dsn = m.group('dsn')
                if not dsn:
                    raise SyntaxError('DSN required')
            except SyntaxError:
                e = sys.exc_info()[1]
                LOGGER.error('NdGpatch error')
                raise e
            # was cnxn = 'DSN=%s' % dsn
            cnxn = dsn
        else:
            m = self.REGEX_URI.match(ruri)
            if not m:
                raise SyntaxError(
                    "Invalid URI string in DAL: %s" % self.uri)
            user = credential_decoder(m.group('user'))
            if not user:
                raise SyntaxError('User required')
            password = credential_decoder(m.group('password'))
            if not password:
                password = ''
            host = m.group('host')
            if not host:
                raise SyntaxError('Host name required')
            db = m.group('db')
            if not db:
                raise SyntaxError('Database name required')
            port = m.group('port') or '1433'
            # Parse the optional url name-value arg pairs after the '?'
            # (in the form of arg1=value1&arg2=value2&...)
            # Default values (drivers like FreeTDS insist on uppercase parameter keys)
            argsdict = {'DRIVER':'{SQL Server}'}
            urlargs = m.group('urlargs') or ''
            for argmatch in self.REGEX_ARGPATTERN.finditer(urlargs):
                argsdict[str(argmatch.group('argkey')).upper()] = argmatch.group('argvalue')
            urlargs = ';'.join(['%s=%s' % (ak, av) for (ak, av) in argsdict.iteritems()])
            cnxn = 'SERVER=%s;PORT=%s;DATABASE=%s;UID=%s;PWD=%s;%s' \
                % (host, port, db, user, password, urlargs)

        def connector(cnxn=cnxn, driver_args=driver_args):
            return self.driver.connect(cnxn, **driver_args)

        self.connector = connector
        if do_connect: self.reconnect()

    def lastrowid(self, table):
        #self.execute('SELECT @@IDENTITY;')
        self.execute('SELECT SCOPE_IDENTITY();')
        return long(self.cursor.fetchone()[0])

    def rowslice(self, rows, minimum=0, maximum=None):
        if maximum is None:
            return rows[minimum:]
        return rows[minimum:maximum]

    def EPOCH(self, first):
        return "DATEDIFF(second, '1970-01-01 00:00:00', %s)" % self.expand(first)

    def CONCAT(self, *items):
        return '(%s)' % ' + '.join(self.expand(x, 'string') for x in items)

    # GIS Spatial Extensions

    # No STAsGeoJSON in MSSQL

    def ST_ASTEXT(self, first):
        return '%s.STAsText()' % (self.expand(first))

    def ST_CONTAINS(self, first, second):
        return '%s.STContains(%s)=1' % (self.expand(first),
                                        self.expand(second, first.type))

    def ST_DISTANCE(self, first, second):
        return '%s.STDistance(%s)' % (self.expand(first),
                                      self.expand(second, first.type))

    def ST_EQUALS(self, first, second):
        return '%s.STEquals(%s)=1' % (self.expand(first),
                                      self.expand(second, first.type))

    def ST_INTERSECTS(self, first, second):
        return '%s.STIntersects(%s)=1' % (self.expand(first),
                                          self.expand(second, first.type))

    def ST_OVERLAPS(self, first, second):
        return '%s.STOverlaps(%s)=1' % (self.expand(first),
                                        self.expand(second, first.type))

    # no STSimplify in MSSQL

    def ST_TOUCHES(self, first, second):
        return '%s.STTouches(%s)=1' % (self.expand(first),
                                       self.expand(second, first.type))

    def ST_WITHIN(self, first, second):
        return '%s.STWithin(%s)=1' % (self.expand(first),
                                      self.expand(second, first.type))

    def represent(self, obj, fieldtype):
        field_is_type = fieldtype.startswith
        if field_is_type('geometry'):
            srid = 0 # MS SQL default srid for geometry
            geotype, parms = fieldtype[:-1].split('(')
            if parms:
                srid = parms
            return "geometry::STGeomFromText('%s',%s)" % (obj, srid)
        elif fieldtype == 'geography':
            srid = 4326 # MS SQL default srid for geography
            geotype, parms = fieldtype[:-1].split('(')
            if parms:
                srid = parms
            return "geography::STGeomFromText('%s',%s)" % (obj, srid)
#             else:
#                 raise SyntaxError('Invalid field type %s' %fieldtype)
            return "geometry::STGeomFromText('%s',%s)" %(obj, srid)
        return BaseAdapter.represent(self, obj, fieldtype)


class MSSQL3Adapter(MSSQLAdapter):
    """Experimental support for pagination in MSSQL

    Requires MSSQL >= 2005, uses `ROW_NUMBER()`
    """
    def select_limitby(self, sql_s, sql_f, sql_t, sql_w, sql_o, limitby):
        if limitby:
            (lmin, lmax) = limitby
            if lmin == 0:
                sql_s += ' TOP %i' % lmax
                return 'SELECT %s %s FROM %s%s%s;' % (sql_s, sql_f, sql_t, sql_w, sql_o)
            lmin += 1
            sql_o_inner = sql_o[sql_o.find('ORDER BY ')+9:]
            sql_g_inner = sql_o[:sql_o.find('ORDER BY ')]
            sql_f_outer = ['f_%s' % f for f in range(len(sql_f.split(',')))]
            sql_f_inner = [f for f in sql_f.split(',')]
            sql_f_iproxy = ['%s AS %s' % (o, n) for (o, n) in zip(sql_f_inner, sql_f_outer)]
            sql_f_iproxy = ', '.join(sql_f_iproxy)
            sql_f_oproxy = ', '.join(sql_f_outer)
            return 'SELECT %s %s FROM (SELECT %s ROW_NUMBER() OVER (ORDER BY %s) AS w_row, %s FROM %s%s%s) TMP WHERE w_row BETWEEN %i AND %s;' % (sql_s, sql_f_oproxy, sql_s, sql_f, sql_f_iproxy, sql_t, sql_w, sql_g_inner, lmin, lmax)
        return 'SELECT %s %s FROM %s%s%s;' % (sql_s, sql_f, sql_t, sql_w, sql_o)

    def rowslice(self, rows, minimum=0, maximum=None):
        return rows


class MSSQL4Adapter(MSSQLAdapter):
    """Support for "native" pagination

    Requires MSSQL >= 2012, uses `OFFSET ... ROWS ... FETCH NEXT ... ROWS ONLY`
    """
    
    types = {
    'boolean': 'BIT',
    'string': 'VARCHAR(%(length)s)',
    'text': 'VARCHAR(MAX)',
    'json': 'VARCHAR(MAX)',
    'password': 'VARCHAR(%(length)s)',
    'blob': 'IMAGE',
    'upload': 'VARCHAR(%(length)s)',
    'integer': 'INT',
    'bigint': 'BIGINT',
    'float': 'FLOAT',
    'double': 'FLOAT',
    'decimal': 'NUMERIC(%(precision)s,%(scale)s)',
    'date': 'DATETIME',
    'time': 'TIME(7)',
    'datetime': 'DATETIME',
    'id': 'INT IDENTITY PRIMARY KEY',
    'reference': 'INT NULL, CONSTRAINT %(constraint_name)s FOREIGN KEY (%(field_name)s) REFERENCES %(foreign_key)s ON DELETE %(on_delete_action)s',
    'list:integer': 'VARCHAR(MAX)',
    'list:string': 'VARCHAR(MAX)',
    'list:reference': 'VARCHAR(MAX)',
    'geometry': 'geometry',
    'geography': 'geography',
    'big-id': 'BIGINT IDENTITY PRIMARY KEY',
    'big-reference': 'BIGINT NULL, CONSTRAINT %(constraint_name)s FOREIGN KEY (%(field_name)s) REFERENCES %(foreign_key)s ON DELETE %(on_delete_action)s',
    'reference FK': ', CONSTRAINT FK_%(constraint_name)s FOREIGN KEY (%(field_name)s) REFERENCES %(foreign_key)s ON DELETE %(on_delete_action)s',
    'reference TFK': ' CONSTRAINT FK_%(foreign_table)s_PK FOREIGN KEY (%(field_name)s) REFERENCES %(foreign_table)s (%(foreign_key)s) ON DELETE %(on_delete_action)s',
     }

    def select_limitby(self, sql_s, sql_f, sql_t, sql_w, sql_o, limitby):
        if limitby:
            (lmin, lmax) = limitby
            if lmin == 0:
                #top is still slightly faster, especially because
                #web2py's default to fetch references is to not specify
                #an orderby clause
                sql_s += ' TOP %i' % lmax
            else:
                if not sql_o:
                    #if there is no orderby, we can't use the brand new statements
                    #that being said, developer chose its own poison, so be it random
                    sql_o += ' ORDER BY %s' % self.RANDOM()
                sql_o += ' OFFSET %i ROWS FETCH NEXT %i ROWS ONLY' % (lmin, lmax - lmin)
        return 'SELECT %s %s FROM %s%s%s;' % \
                (sql_s, sql_f, sql_t, sql_w, sql_o)

    def rowslice(self, rows, minimum=0, maximum=None):
        return rows


class MSSQL2Adapter(MSSQLAdapter):
    drivers = ('pyodbc', )

    types = {'boolean': 'CHAR(1)',
             'string': 'NVARCHAR(%(length)s)',
             'text': 'NTEXT',
             'json': 'NTEXT',
             'password': 'NVARCHAR(%(length)s)',
             'blob': 'IMAGE',
             'upload': 'NVARCHAR(%(length)s)',
             'integer': 'INT',
             'bigint': 'BIGINT',
             'float': 'FLOAT',
             'double': 'FLOAT',
             'decimal': 'NUMERIC(%(precision)s,%(scale)s)',
             'date': 'DATETIME',
             'time': 'CHAR(8)',
             'datetime': 'DATETIME',
             'id': 'INT IDENTITY PRIMARY KEY',
             'reference': 'INT, CONSTRAINT %(constraint_name)s FOREIGN KEY (%(field_name)s) REFERENCES %(foreign_key)s ON DELETE %(on_delete_action)s',
             'list:integer': 'NTEXT',
             'list:string': 'NTEXT',
             'list:reference': 'NTEXT',
             'big-id': 'BIGINT IDENTITY PRIMARY KEY',
             'big-reference': 'BIGINT, CONSTRAINT %(constraint_name)s FOREIGN KEY (%(field_name)s) REFERENCES %(foreign_key)s ON DELETE %(on_delete_action)s',
             'reference FK': ', CONSTRAINT FK_%(constraint_name)s FOREIGN KEY (%(field_name)s) REFERENCES %(foreign_key)s ON DELETE %(on_delete_action)s',
             'reference TFK': ' CONSTRAINT FK_%(foreign_table)s_PK FOREIGN KEY (%(field_name)s) REFERENCES %(foreign_table)s (%(foreign_key)s) ON DELETE %(on_delete_action)s',
             }

    def represent(self, obj, fieldtype):
        value = BaseAdapter.represent(self, obj, fieldtype)
        if fieldtype in ('string', 'text', 'json') and value[:1] == "'":
            value = 'N'+value
        return value

    def execute(self, a):
        return self.log_execute(a.decode('utf8'))

class VerticaAdapter(MSSQLAdapter):
    drivers = ('pyodbc', )
    T_SEP = ' '

    types = {'boolean': 'BOOLEAN',
             'string': 'VARCHAR(%(length)s)',
             'text': 'BYTEA',
             'json': 'VARCHAR(%(length)s)',
             'password': 'VARCHAR(%(length)s)',
             'blob': 'BYTEA',
             'upload': 'VARCHAR(%(length)s)',
             'integer': 'INT',
             'bigint': 'BIGINT',
             'float': 'FLOAT',
             'double': 'DOUBLE PRECISION',
             'decimal': 'DECIMAL(%(precision)s,%(scale)s)',
             'date': 'DATE',
             'time': 'TIME',
             'datetime': 'DATETIME',
             'id': 'IDENTITY',
             'reference': 'INT REFERENCES %(foreign_key)s ON DELETE %(on_delete_action)s',
             'list:integer': 'BYTEA',
             'list:string': 'BYTEA',
             'list:reference': 'BYTEA',
             'big-reference': 'BIGINT REFERENCES %(foreign_key)s ON DELETE %(on_delete_action)s',
             }

    def EXTRACT(self, first, what):
        return "DATE_PART('%s', TIMESTAMP %s)" % (what, self.expand(first))

    def _truncate(self, table, mode=''):
        tablename = table._tablename
        return ['TRUNCATE %s %s;' % (tablename, mode or '')]

    def select_limitby(self, sql_s, sql_f, sql_t, sql_w, sql_o, limitby):
        if limitby:
            (lmin, lmax) = limitby
            sql_o += ' LIMIT %i OFFSET %i' % (lmax - lmin, lmin)
        return 'SELECT %s %s FROM %s%s%s;' % \
            (sql_s, sql_f, sql_t, sql_w, sql_o)

    def lastrowid(self, table):
        self.execute('SELECT LAST_INSERT_ID();')
        return long(self.cursor.fetchone()[0])

    def execute(self, a):
        return self.log_execute(a)


class SybaseAdapter(MSSQLAdapter):
    drivers = ('Sybase', )

    types = {'boolean': 'BIT',
             'string': 'CHAR VARYING(%(length)s)',
             'text': 'TEXT',
             'json': 'TEXT',
             'password': 'CHAR VARYING(%(length)s)',
             'blob': 'IMAGE',
             'upload': 'CHAR VARYING(%(length)s)',
             'integer': 'INT',
             'bigint': 'BIGINT',
             'float': 'FLOAT',
             'double': 'FLOAT',
             'decimal': 'NUMERIC(%(precision)s,%(scale)s)',
             'date': 'DATETIME',
             'time': 'CHAR(8)',
             'datetime': 'DATETIME',
             'id': 'INT IDENTITY PRIMARY KEY',
             'reference': 'INT NULL, CONSTRAINT %(constraint_name)s FOREIGN KEY (%(field_name)s) REFERENCES %(foreign_key)s ON DELETE %(on_delete_action)s',
             'list:integer': 'TEXT',
             'list:string': 'TEXT',
             'list:reference': 'TEXT',
             'geometry': 'geometry',
             'geography': 'geography',
             'big-id': 'BIGINT IDENTITY PRIMARY KEY',
             'big-reference': 'BIGINT NULL, CONSTRAINT %(constraint_name)s FOREIGN KEY (%(field_name)s) REFERENCES %(foreign_key)s ON DELETE %(on_delete_action)s',
             'reference FK': ', CONSTRAINT FK_%(constraint_name)s FOREIGN KEY (%(field_name)s) REFERENCES %(foreign_key)s ON DELETE %(on_delete_action)s',
             'reference TFK': ' CONSTRAINT FK_%(foreign_table)s_PK FOREIGN KEY (%(field_name)s) REFERENCES %(foreign_table)s (%(foreign_key)s) ON DELETE %(on_delete_action)s',
             }

    def __init__(self, db, uri, pool_size=0, folder=None, db_codec='UTF-8',
                 credential_decoder=IDENTITY, driver_args={},
                 adapter_args={}, do_connect=True, srid=4326,
                 after_connection=None):
        self.db = db
        self.dbengine = "sybase"
        self.uri = uri
        if do_connect: self.find_driver(adapter_args, uri)
        self.pool_size = pool_size
        self.folder = folder
        self.db_codec = db_codec
        self._after_connection = after_connection
        self.srid = srid
        self.find_or_make_work_folder()
        # ## read: http://bytes.com/groups/python/460325-cx_oracle-utf8
        ruri = uri.split('://', 1)[1]
        if '@' not in ruri:
            try:
                m = self.REGEX_DSN.match(ruri)
                if not m:
                    raise SyntaxError(
                        'Parsing uri string(%s) has no result' % self.uri)
                dsn = m.group('dsn')
                if not dsn:
                    raise SyntaxError('DSN required')
            except SyntaxError:
                e = sys.exc_info()[1]
                LOGGER.error('NdGpatch error')
                raise e
        else:
            m = self.REGEX_URI.match(uri)
            if not m:
                raise SyntaxError(
                    "Invalid URI string in DAL: %s" % self.uri)
            user = credential_decoder(m.group('user'))
            if not user:
                raise SyntaxError('User required')
            password = credential_decoder(m.group('password'))
            if not password:
                password = ''
            host = m.group('host')
            if not host:
                raise SyntaxError('Host name required')
            db = m.group('db')
            if not db:
                raise SyntaxError('Database name required')
            port = m.group('port') or '1433'

            dsn = 'sybase:host=%s:%s;dbname=%s' % (host, port, db)

            driver_args.update(user = credential_decoder(user),
                               password = credential_decoder(password))

        def connector(dsn=dsn, driver_args=driver_args):
            return self.driver.connect(dsn, **driver_args)

        self.connector = connector
        if do_connect: self.reconnect()


class FireBirdAdapter(BaseAdapter):
    drivers = ('kinterbasdb', 'firebirdsql', 'fdb', 'pyodbc')

    commit_on_alter_table = False
    support_distributed_transaction = True
    types = {'boolean': 'CHAR(1)',
             'string': 'VARCHAR(%(length)s)',
             'text': 'BLOB SUB_TYPE 1',
             'json': 'BLOB SUB_TYPE 1',
             'password': 'VARCHAR(%(length)s)',
             'blob': 'BLOB SUB_TYPE 0',
             'upload': 'VARCHAR(%(length)s)',
             'integer': 'INTEGER',
             'bigint': 'BIGINT',
             'float': 'FLOAT',
             'double': 'DOUBLE PRECISION',
             'decimal': 'DECIMAL(%(precision)s,%(scale)s)',
             'date': 'DATE',
             'time': 'TIME',
             'datetime': 'TIMESTAMP',
             'id': 'INTEGER PRIMARY KEY',
             'reference': 'INTEGER REFERENCES %(foreign_key)s ON DELETE %(on_delete_action)s',
             'list:integer': 'BLOB SUB_TYPE 1',
             'list:string': 'BLOB SUB_TYPE 1',
             'list:reference': 'BLOB SUB_TYPE 1',
             'big-id': 'BIGINT PRIMARY KEY',
             'big-reference': 'BIGINT REFERENCES %(foreign_key)s ON DELETE %(on_delete_action)s',
             }

    def sequence_name(self, tablename):
        return ('genid_' + self.QUOTE_TEMPLATE) % tablename

    def trigger_name(self, tablename):
        return 'trg_id_%s' % tablename

    def RANDOM(self):
        return 'RAND()'

    def EPOCH(self, first):
        return "DATEDIFF(second, '1970-01-01 00:00:00', %s)" % self.expand(first)

    def NOT_NULL(self, default, field_type):
        return 'DEFAULT %s NOT NULL' % self.represent(default, field_type)

    def SUBSTRING(self, field, parameters):
        return 'SUBSTRING(%s from %s for %s)' % (self.expand(field), parameters[0], parameters[1])

    def LENGTH(self, first):
        return "CHAR_LENGTH(%s)" % self.expand(first)

    def CONTAINS(self, first, second, case_sensitive=False):
        if first.type.startswith('list:'):
            second = Expression(None, self.CONCAT('|', Expression(
                                None, self.REPLACE(second, ('|', '||'))), '|'))
        return '(%s CONTAINING %s)' % (self.expand(first),
                                       self.expand(second, 'string'))

    def _drop(self, table, mode):
        sequence_name = table._sequence_name
        return ['DROP TABLE %s %s;' % (table.sqlsafe, mode), 'DROP GENERATOR %s;' % sequence_name]

    def select_limitby(self, sql_s, sql_f, sql_t, sql_w, sql_o, limitby):
        if limitby:
            (lmin, lmax) = limitby
            sql_s = ' FIRST %i SKIP %i %s' % (lmax - lmin, lmin, sql_s)
        return 'SELECT %s %s FROM %s%s%s;' % (sql_s, sql_f, sql_t, sql_w, sql_o)

    def _truncate(self,table,mode = ''):
        return ['DELETE FROM %s;' % table._tablename,
                'SET GENERATOR %s TO 0;' % table._sequence_name]

    REGEX_URI = re.compile('^(?P<user>[^:@]+)(\:(?P<password>[^@]*))?@(?P<host>[^\:/]+)(\:(?P<port>[0-9]+))?/(?P<db>.+?)(\?set_encoding=(?P<charset>\w+))?$')

    def __init__(self, db, uri, pool_size=0, folder=None, db_codec ='UTF-8',
                 credential_decoder=IDENTITY, driver_args={},
                 adapter_args={}, do_connect=True, after_connection=None):
        self.db = db
        self.dbengine = "firebird"
        self.uri = uri
        if do_connect: self.find_driver(adapter_args, uri)
        self.pool_size = pool_size
        self.folder = folder
        self.db_codec = db_codec
        self._after_connection = after_connection
        self.find_or_make_work_folder()
        ruri = uri.split('://', 1)[1]
        m = self.REGEX_URI.match(ruri)
        if not m:
            raise SyntaxError("Invalid URI string in DAL: %s" % self.uri)
        user = credential_decoder(m.group('user'))
        if not user:
            raise SyntaxError('User required')
        password = credential_decoder(m.group('password'))
        if not password:
            password = ''
        host = m.group('host')
        if not host:
            raise SyntaxError('Host name required')
        port = int(m.group('port') or 3050)
        db = m.group('db')
        if not db:
            raise SyntaxError('Database name required')
        charset = m.group('charset') or 'UTF8'
        driver_args.update(dsn='%s/%s:%s' % (host, port, db),
                           user=credential_decoder(user),
                           password=credential_decoder(password),
                           charset=charset)

        def connector(driver_args=driver_args):
            return self.driver.connect(**driver_args)

        self.connector = connector
        if do_connect: self.reconnect()

    def create_sequence_and_triggers(self, query, table, **args):
        tablename = table._tablename
        sequence_name = table._sequence_name
        trigger_name = table._trigger_name
        self.execute(query)
        self.execute('create generator %s;' % sequence_name)
        self.execute('set generator %s to 0;' % sequence_name)
        self.execute('create trigger %s for %s active before insert position 0 as\nbegin\nif(new.id is null) then\nbegin\nnew.id = gen_id(%s, 1);\nend\nend;' % (trigger_name, tablename, sequence_name))

    def lastrowid(self, table):
        sequence_name = table._sequence_name
        self.execute('SELECT gen_id(%s, 0) FROM rdb$database' % sequence_name)
        return long(self.cursor.fetchone()[0])


class FireBirdEmbeddedAdapter(FireBirdAdapter):
    drivers = ('kinterbasdb', 'firebirdsql', 'fdb', 'pyodbc')

    REGEX_URI = re.compile('^(?P<user>[^:@]+)(\:(?P<password>[^@]*))?@(?P<path>[^\?]+)(\?set_encoding=(?P<charset>\w+))?$')

    def __init__(self, db, uri, pool_size=0, folder=None, db_codec ='UTF-8',
                 credential_decoder=IDENTITY, driver_args={},
                 adapter_args={}, do_connect=True, after_connection=None):
        self.db = db
        self.dbengine = "firebird"
        self.uri = uri
        if do_connect: self.find_driver(adapter_args, uri)
        self.pool_size = pool_size
        self.folder = folder
        self.db_codec = db_codec
        self._after_connection = after_connection
        self.find_or_make_work_folder()
        ruri = uri.split('://', 1)[1]
        m = self.REGEX_URI.match(ruri)
        if not m:
            raise SyntaxError(
                "Invalid URI string in DAL: %s" % self.uri)
        user = credential_decoder(m.group('user'))
        if not user:
            raise SyntaxError('User required')
        password = credential_decoder(m.group('password'))
        if not password:
            password = ''
        pathdb = m.group('path')
        if not pathdb:
            raise SyntaxError('Path required')
        charset = m.group('charset')
        if not charset:
            charset = 'UTF8'
        host = ''
        driver_args.update(host=host,
                           database=pathdb,
                           user=credential_decoder(user),
                           password=credential_decoder(password),
                           charset=charset)

        def connector(driver_args=driver_args):
            return self.driver.connect(**driver_args)

        self.connector = connector
        if do_connect: self.reconnect()


class InformixAdapter(BaseAdapter):
    drivers = ('informixdb', )

    types = {'boolean': 'CHAR(1)',
             'string': 'VARCHAR(%(length)s)',
             'text': 'BLOB SUB_TYPE 1',
             'json': 'BLOB SUB_TYPE 1',
             'password': 'VARCHAR(%(length)s)',
             'blob': 'BLOB SUB_TYPE 0',
             'upload': 'VARCHAR(%(length)s)',
             'integer': 'INTEGER',
             'bigint': 'BIGINT',
             'float': 'FLOAT',
             'double': 'DOUBLE PRECISION',
             'decimal': 'NUMERIC(%(precision)s,%(scale)s)',
             'date': 'DATE',
             'time': 'CHAR(8)',
             'datetime': 'DATETIME',
             'id': 'SERIAL',
             'reference': 'INTEGER REFERENCES %(foreign_key)s ON DELETE %(on_delete_action)s',
             'list:integer': 'BLOB SUB_TYPE 1',
             'list:string': 'BLOB SUB_TYPE 1',
             'list:reference': 'BLOB SUB_TYPE 1',
             'big-id': 'BIGSERIAL',
             'big-reference': 'BIGINT REFERENCES %(foreign_key)s ON DELETE %(on_delete_action)s',
             'reference FK': 'REFERENCES %(foreign_key)s ON DELETE %(on_delete_action)s CONSTRAINT FK_%(table_name)s_%(field_name)s',
             'reference TFK': 'FOREIGN KEY (%(field_name)s) REFERENCES %(foreign_table)s (%(foreign_key)s) ON DELETE %(on_delete_action)s CONSTRAINT TFK_%(table_name)s_%(field_name)s',
             }

    def RANDOM(self):
        return 'Random()'

    def NOT_NULL(self, default, field_type):
        return 'DEFAULT %s NOT NULL' % self.represent(default, field_type)

    def select_limitby(self, sql_s, sql_f, sql_t, sql_w, sql_o, limitby):
        if limitby:
            (lmin, lmax) = limitby
            fetch_amt = lmax - lmin
            dbms_version = int(self.connection.dbms_version.split('.')[0])
            if lmin and (dbms_version >= 10):
                # Requires Informix 10.0+
                sql_s += ' SKIP %d' % (lmin, )
            if fetch_amt and (dbms_version >= 9):
                # Requires Informix 9.0+
                sql_s += ' FIRST %d' % (fetch_amt, )
        return 'SELECT %s %s FROM %s%s%s;' % (sql_s, sql_f, sql_t, sql_w, sql_o)

    def represent_exceptions(self, obj, fieldtype):
        if fieldtype == 'date':
            if isinstance(obj, (datetime.date, datetime.datetime)):
                obj = obj.isoformat()[:10]
            else:
                obj = str(obj)
            return "to_date('%s','%%Y-%%m-%%d')" % obj
        elif fieldtype == 'datetime':
            if isinstance(obj, datetime.datetime):
                obj = obj.isoformat()[:19].replace('T', ' ')
            elif isinstance(obj, datetime.date):
                obj = obj.isoformat()[:10]+' 00:00:00'
            else:
                obj = str(obj)
            return "to_date('%s','%%Y-%%m-%%d %%H:%%M:%%S')" % obj
        return None

    REGEX_URI = re.compile('^(?P<user>[^:@]+)(\:(?P<password>[^@]*))?@(?P<host>[^\:/]+)(\:(?P<port>[0-9]+))?/(?P<db>.+)$')

    def __init__(self, db, uri, pool_size=0, folder=None, db_codec='UTF-8',
                 credential_decoder=IDENTITY, driver_args={},
                 adapter_args={}, do_connect=True, after_connection=None):
        self.db = db
        self.dbengine = "informix"
        self.uri = uri
        if do_connect: self.find_driver(adapter_args,uri)
        self.pool_size = pool_size
        self.folder = folder
        self.db_codec = db_codec
        self._after_connection = after_connection
        self.find_or_make_work_folder()
        ruri = uri.split('://', 1)[1]
        m = self.REGEX_URI.match(ruri)
        if not m:
            raise SyntaxError(
                "Invalid URI string in DAL: %s" % self.uri)
        user = credential_decoder(m.group('user'))
        if not user:
            raise SyntaxError('User required')
        password = credential_decoder(m.group('password'))
        if not password:
            password = ''
        host = m.group('host')
        if not host:
            raise SyntaxError('Host name required')
        db = m.group('db')
        if not db:
            raise SyntaxError('Database name required')
        user = credential_decoder(user)
        password = credential_decoder(password)
        dsn = '%s@%s' % (db, host)
        driver_args.update(user=user, password=password, autocommit=True)

        def connector(dsn=dsn, driver_args=driver_args):
            return self.driver.connect(dsn, **driver_args)

        self.connector = connector
        if do_connect: self.reconnect()

    def execute(self, command):
        if command[-1:] == ';':
            command = command[:-1]
        return self.log_execute(command)

    def lastrowid(self, table):
        return self.cursor.sqlerrd[1]


class InformixSEAdapter(InformixAdapter):
    """ work in progress """

    def select_limitby(self, sql_s, sql_f, sql_t, sql_w, sql_o, limitby):
        return 'SELECT %s %s FROM %s%s%s;' % \
            (sql_s, sql_f, sql_t, sql_w, sql_o)

    def rowslice(self, rows, minimum=0, maximum=None):
        if maximum is None:
            return rows[minimum:]
        return rows[minimum:maximum]

class DB2Adapter(BaseAdapter):
    drivers = ('pyodbc', )

    types = {'boolean': 'CHAR(1)',
             'string': 'VARCHAR(%(length)s)',
             'text': 'CLOB',
             'json': 'CLOB',
             'password': 'VARCHAR(%(length)s)',
             'blob': 'BLOB',
             'upload': 'VARCHAR(%(length)s)',
             'integer': 'INT',
             'bigint': 'BIGINT',
             'float': 'REAL',
             'double': 'DOUBLE',
             'decimal': 'NUMERIC(%(precision)s,%(scale)s)',
             'date': 'DATE',
             'time': 'TIME',
             'datetime': 'TIMESTAMP',
             'id': 'INT GENERATED ALWAYS AS IDENTITY PRIMARY KEY NOT NULL',
             'reference': 'INT, FOREIGN KEY (%(field_name)s) REFERENCES %(foreign_key)s ON DELETE %(on_delete_action)s',
             'list:integer': 'CLOB',
             'list:string': 'CLOB',
             'list:reference': 'CLOB',
             'big-id': 'BIGINT GENERATED ALWAYS AS IDENTITY PRIMARY KEY NOT NULL',
             'big-reference': 'BIGINT, FOREIGN KEY (%(field_name)s) REFERENCES %(foreign_key)s ON DELETE %(on_delete_action)s',
             'reference FK': ', CONSTRAINT FK_%(constraint_name)s FOREIGN KEY (%(field_name)s) REFERENCES %(foreign_key)s ON DELETE %(on_delete_action)s',
             'reference TFK': ' CONSTRAINT FK_%(foreign_table)s_PK FOREIGN KEY (%(field_name)s) REFERENCES %(foreign_table)s (%(foreign_key)s) ON DELETE %(on_delete_action)s',
             }

    def LEFT_JOIN(self):
        return 'LEFT OUTER JOIN'

    def RANDOM(self):
        return 'RAND()'

    def select_limitby(self, sql_s, sql_f, sql_t, sql_w, sql_o, limitby):
        if limitby:
            (lmin, lmax) = limitby
            sql_o += ' FETCH FIRST %i ROWS ONLY' % lmax
        return 'SELECT %s %s FROM %s%s%s;' % (sql_s, sql_f, sql_t, sql_w, sql_o)

    def represent_exceptions(self, obj, fieldtype):
        if fieldtype == 'blob':
            obj = base64.b64encode(str(obj))
            return "BLOB('%s')" % obj
        elif fieldtype == 'datetime':
            if isinstance(obj, datetime.datetime):
                obj = obj.isoformat()[:19].replace('T', '-').replace(':', '.')
            elif isinstance(obj, datetime.date):
                obj = obj.isoformat()[:10]+'-00.00.00'
            return "'%s'" % obj
        return None

    def __init__(self, db, uri, pool_size=0, folder=None, db_codec='UTF-8',
                 credential_decoder=IDENTITY, driver_args={},
                 adapter_args={}, do_connect=True, after_connection=None):
        self.db = db
        self.dbengine = "db2"
        self.uri = uri
        if do_connect: self.find_driver(adapter_args, uri)
        self.pool_size = pool_size
        self.folder = folder
        self.db_codec = db_codec
        self._after_connection = after_connection
        self.find_or_make_work_folder()
        ruri = uri.split('://', 1)[1]

        def connector(cnxn=ruri, driver_args=driver_args):
            return self.driver.connect(cnxn, **driver_args)

        self.connector = connector
        if do_connect: self.reconnect()

    def execute(self, command):
        if command[-1:]==';':
            command = command[:-1]
        return self.log_execute(command)

    def lastrowid(self, table):
        self.execute('SELECT DISTINCT IDENTITY_VAL_LOCAL() FROM %s;' % table)
        return long(self.cursor.fetchone()[0])

    def rowslice(self, rows, minimum=0, maximum=None):
        if maximum is None:
            return rows[minimum:]
        return rows[minimum:maximum]


class TeradataAdapter(BaseAdapter):
    drivers = ('pyodbc', )

    types = {'boolean': 'CHAR(1)',
             'string': 'VARCHAR(%(length)s)',
             'text': 'VARCHAR(2000)',
             'json': 'VARCHAR(4000)',
             'password': 'VARCHAR(%(length)s)',
             'blob': 'BLOB',
             'upload': 'VARCHAR(%(length)s)',
             'integer': 'INT',
             'bigint': 'BIGINT',
             'float': 'REAL',
             'double': 'DOUBLE',
             'decimal': 'NUMERIC(%(precision)s,%(scale)s)',
             'date': 'DATE',
             'time': 'TIME',
             'datetime': 'TIMESTAMP',
             # Modified Constraint syntax for Teradata.
             # Teradata does not support ON DELETE.
             'id': 'INT GENERATED ALWAYS AS IDENTITY',  # Teradata Specific
             'reference': 'INT',
             'list:integer': 'VARCHAR(4000)',
             'list:string': 'VARCHAR(4000)',
             'list:reference': 'VARCHAR(4000)',
             'big-id': 'BIGINT GENERATED ALWAYS AS IDENTITY',  # Teradata Specific
             'big-reference': 'BIGINT',
             'reference FK': ' REFERENCES %(foreign_key)s',
             'reference TFK': ' FOREIGN KEY (%(field_name)s) REFERENCES %(foreign_table)s (%(foreign_key)s)',
             }

    def __init__(self, db, uri, pool_size=0, folder=None, db_codec='UTF-8',
                 credential_decoder=IDENTITY, driver_args={},
                 adapter_args={}, do_connect=True, after_connection=None):
        self.db = db
        self.dbengine = "teradata"
        self.uri = uri
        if do_connect: self.find_driver(adapter_args, uri)
        self.pool_size = pool_size
        self.folder = folder
        self.db_codec = db_codec
        self._after_connection = after_connection
        self.find_or_make_work_folder()
        ruri = uri.split('://', 1)[1]

        def connector(cnxn=ruri, driver_args=driver_args):
            return self.driver.connect(cnxn, **driver_args)

        self.connector = connector
        if do_connect: self.reconnect()

    def close(self, action='commit', really=True):
        # Teradata does not implicitly close off the cursor
        # leading to SQL_ACTIVE_STATEMENTS limit errors
        self.cursor.close()
        ConnectionPool.close(self, action, really)

    def LEFT_JOIN(self):
        return 'LEFT OUTER JOIN'

    # Similar to MSSQL, Teradata can't specify a range (for Pageby)
    def select_limitby(self, sql_s, sql_f, sql_t, sql_w, sql_o, limitby):
        if limitby:
            (lmin, lmax) = limitby
            sql_s += ' TOP %i' % lmax
        return 'SELECT %s %s FROM %s%s%s;' % (sql_s, sql_f, sql_t, sql_w, sql_o)

    def _truncate(self, table, mode=''):
        tablename = table._tablename
        return ['DELETE FROM %s ALL;' % (tablename)]

INGRES_SEQNAME='ii***lineitemsequence'  # NOTE invalid database object name
                                        # (ANSI-SQL wants this form of name
                                        # to be a delimited identifier)


class IngresAdapter(BaseAdapter):
    drivers = ('pyodbc', )

    types = {'boolean': 'CHAR(1)',
             'string': 'VARCHAR(%(length)s)',
             'text': 'CLOB',
             'json': 'CLOB',
             'password': 'VARCHAR(%(length)s)',  ## Not sure what this contains utf8 or nvarchar. Or even bytes?
             'blob': 'BLOB',
             'upload': 'VARCHAR(%(length)s)',  ## FIXME utf8 or nvarchar... or blob? what is this type?
             'integer': 'INTEGER4', # or int8...
             'bigint': 'BIGINT',
             'float': 'FLOAT',
             'double': 'FLOAT8',
             'decimal': 'NUMERIC(%(precision)s,%(scale)s)',
             'date': 'ANSIDATE',
             'time': 'TIME WITHOUT TIME ZONE',
             'datetime': 'TIMESTAMP WITHOUT TIME ZONE',
             'id': 'int not null unique with default next value for %s' % INGRES_SEQNAME,
             'reference': 'INT, FOREIGN KEY (%(field_name)s) REFERENCES %(foreign_key)s ON DELETE %(on_delete_action)s',
             'list:integer': 'CLOB',
             'list:string': 'CLOB',
             'list:reference': 'CLOB',
             'big-id': 'bigint not null unique with default next value for %s' % INGRES_SEQNAME,
             'big-reference': 'BIGINT, FOREIGN KEY (%(field_name)s) REFERENCES %(foreign_key)s ON DELETE %(on_delete_action)s',
             'reference FK': ', CONSTRAINT FK_%(constraint_name)s FOREIGN KEY (%(field_name)s) REFERENCES %(foreign_key)s ON DELETE %(on_delete_action)s',
             'reference TFK': ' CONSTRAINT FK_%(foreign_table)s_PK FOREIGN KEY (%(field_name)s) REFERENCES %(foreign_table)s (%(foreign_key)s) ON DELETE %(on_delete_action)s', ## FIXME TODO
             }

    def LEFT_JOIN(self):
        return 'LEFT OUTER JOIN'

    def RANDOM(self):
        return 'RANDOM()'

    def select_limitby(self, sql_s, sql_f, sql_t, sql_w, sql_o, limitby):
        if limitby:
            (lmin, lmax) = limitby
            fetch_amt = lmax - lmin
            if fetch_amt:
                sql_s += ' FIRST %d ' % (fetch_amt, )
            if lmin:
                # Requires Ingres 9.2+
                sql_o += ' OFFSET %d' % (lmin, )
        return 'SELECT %s %s FROM %s%s%s;' % (sql_s, sql_f, sql_t, sql_w, sql_o)

    def __init__(self, db, uri, pool_size=0, folder=None, db_codec='UTF-8',
                 credential_decoder=IDENTITY, driver_args={},
                 adapter_args={}, do_connect=True, after_connection=None):
        self.db = db
        self.dbengine = "ingres"
        self._driver = pyodbc
        self.uri = uri
        if do_connect: self.find_driver(adapter_args, uri)
        self.pool_size = pool_size
        self.folder = folder
        self.db_codec = db_codec
        self._after_connection = after_connection
        self.find_or_make_work_folder()
        connstr = uri.split(':', 1)[1]
        # Simple URI processing
        connstr = connstr.lstrip()
        while connstr.startswith('/'):
            connstr = connstr[1:]
        if '=' in connstr:
            # Assume we have a regular ODBC connection string and just use it
            ruri  = connstr
        else:
            # Assume only (local) dbname is passed in with OS auth
            database_name = connstr
            default_driver_name = 'Ingres'
            vnode = '(local)'
            servertype = 'ingres'
            ruri = 'Driver={%s};Server=%s;Database=%s' % (default_driver_name, vnode, database_name)

        def connector(cnxn=ruri, driver_args=driver_args):
            return self.driver.connect(cnxn, **driver_args)

        self.connector = connector

        # TODO if version is >= 10, set types['id'] to Identity column, see http://community.actian.com/wiki/Using_Ingres_Identity_Columns
        if do_connect: self.reconnect()

    def create_sequence_and_triggers(self, query, table, **args):
        # post create table auto inc code (if needed)
        # modify table to btree for performance....
        # Older Ingres releases could use rule/trigger like Oracle above.
        if hasattr(table, '_primarykey'):
            modify_tbl_sql = 'modify %s to btree unique on %s' % \
                (table._tablename,
                 ', '.join(["'%s'" % x for x in table.primarykey]))
            self.execute(modify_tbl_sql)
        else:
            tmp_seqname='%s_iisq' % table._tablename
            query=query.replace(INGRES_SEQNAME, tmp_seqname)
            self.execute('create sequence %s' % tmp_seqname)
            self.execute(query)
            self.execute('modify %s to btree unique on %s' % (table._tablename, 'id'))

    def lastrowid(self, table):
        tmp_seqname='%s_iisq' % table
        self.execute('select current value for %s' % tmp_seqname)
        return long(self.cursor.fetchone()[0]) # don't really need int type cast here...


class IngresUnicodeAdapter(IngresAdapter):

    drivers = ('pyodbc', )

    types = {'boolean': 'CHAR(1)',
             'string': 'NVARCHAR(%(length)s)',
             'text': 'NCLOB',
             'json': 'NCLOB',
             'password': 'NVARCHAR(%(length)s)',  # Not sure what this contains utf8 or nvarchar. Or even bytes?
             'blob': 'BLOB',
             'upload': 'VARCHAR(%(length)s)',  # FIXME utf8 or nvarchar... or blob? what is this type?
             'integer': 'INTEGER4',  # or int8...
             'bigint': 'BIGINT',
             'float': 'FLOAT',
             'double': 'FLOAT8',
             'decimal': 'NUMERIC(%(precision)s,%(scale)s)',
             'date': 'ANSIDATE',
             'time': 'TIME WITHOUT TIME ZONE',
             'datetime': 'TIMESTAMP WITHOUT TIME ZONE',
             'id': 'INTEGER4 not null unique with default next value for %s'% INGRES_SEQNAME,
             'reference': 'INTEGER4, FOREIGN KEY (%(field_name)s) REFERENCES %(foreign_key)s ON DELETE %(on_delete_action)s',
             'list:integer': 'NCLOB',
             'list:string': 'NCLOB',
             'list:reference': 'NCLOB',
             'big-id': 'BIGINT not null unique with default next value for %s'% INGRES_SEQNAME,
             'big-reference': 'BIGINT, FOREIGN KEY (%(field_name)s) REFERENCES %(foreign_key)s ON DELETE %(on_delete_action)s',
             'reference FK': ', CONSTRAINT FK_%(constraint_name)s FOREIGN KEY (%(field_name)s) REFERENCES %(foreign_key)s ON DELETE %(on_delete_action)s',
             'reference TFK': ' CONSTRAINT FK_%(foreign_table)s_PK FOREIGN KEY (%(field_name)s) REFERENCES %(foreign_table)s (%(foreign_key)s) ON DELETE %(on_delete_action)s', ## FIXME TODO
             }


class SAPDBAdapter(BaseAdapter):
    drivers = ('sapdb', )

    support_distributed_transaction = False
    types = {'boolean': 'CHAR(1)',
             'string': 'VARCHAR(%(length)s)',
             'text': 'LONG',
             'json': 'LONG',
             'password': 'VARCHAR(%(length)s)',
             'blob': 'LONG',
             'upload': 'VARCHAR(%(length)s)',
             'integer': 'INT',
             'bigint': 'BIGINT',
             'float': 'FLOAT',
             'double': 'DOUBLE PRECISION',
             'decimal': 'FIXED(%(precision)s,%(scale)s)',
             'date': 'DATE',
             'time': 'TIME',
             'datetime': 'TIMESTAMP',
             'id': 'INT PRIMARY KEY',
             'reference': 'INT, FOREIGN KEY (%(field_name)s) REFERENCES %(foreign_key)s ON DELETE %(on_delete_action)s',
             'list:integer': 'LONG',
             'list:string': 'LONG',
             'list:reference': 'LONG',
             'big-id': 'BIGINT PRIMARY KEY',
             'big-reference': 'BIGINT, FOREIGN KEY (%(field_name)s) REFERENCES %(foreign_key)s ON DELETE %(on_delete_action)s',
             }

    def sequence_name(self, table):
        return (self.QUOTE_TEMPLATE + '_id_Seq') % table

    def select_limitby(self, sql_s, sql_f, sql_t, sql_w, sql_o, limitby):
        if limitby:
            (lmin, lmax) = limitby
            if len(sql_w) > 1:
                sql_w_row = sql_w + ' AND w_row > %i' % lmin
            else:
                sql_w_row = 'WHERE w_row > %i' % lmin
            return '%s %s FROM (SELECT w_tmp.*, ROWNO w_row FROM (SELECT %s FROM %s%s%s) w_tmp WHERE ROWNO=%i) %s %s %s;' % (sql_s, sql_f, sql_f, sql_t, sql_w, sql_o, lmax, sql_t, sql_w_row, sql_o)
        return 'SELECT %s %s FROM %s%s%s;' % (sql_s, sql_f, sql_t, sql_w, sql_o)

    def create_sequence_and_triggers(self, query, table, **args):
        # following lines should only be executed if table._sequence_name does not exist
        self.execute('CREATE SEQUENCE %s;' % table._sequence_name)
        self.execute("ALTER TABLE %s ALTER COLUMN %s SET DEFAULT NEXTVAL('%s');"
                     % (table._tablename, table._id.name, table._sequence_name))
        self.execute(query)

    REGEX_URI = re.compile('^(?P<user>[^:@]+)(\:(?P<password>[^@]*))?@(?P<host>[^\:@]+)(\:(?P<port>[0-9]+))?/(?P<db>[^\?]+)(\?sslmode=(?P<sslmode>.+))?$')


    def __init__(self, db, uri, pool_size=0, folder=None, db_codec='UTF-8',
                 credential_decoder=IDENTITY, driver_args={},
                 adapter_args={}, do_connect=True, after_connection=None):
        self.db = db
        self.dbengine = "sapdb"
        self.uri = uri
        if do_connect: self.find_driver(adapter_args, uri)
        self.pool_size = pool_size
        self.folder = folder
        self.db_codec = db_codec
        self._after_connection = after_connection
        self.find_or_make_work_folder()
        ruri = uri.split('://', 1)[1]
        m = self.REGEX_URI.match(ruri)
        if not m:
            raise SyntaxError("Invalid URI string in DAL")
        user = credential_decoder(m.group('user'))
        if not user:
            raise SyntaxError('User required')
        password = credential_decoder(m.group('password'))
        if not password:
            password = ''
        host = m.group('host')
        if not host:
            raise SyntaxError('Host name required')
        db = m.group('db')
        if not db:
            raise SyntaxError('Database name required')

        def connector(user=user, password=password, database=db,
                      host=host, driver_args=driver_args):
            return self.driver.Connection(user, password, database,
                                          host, **driver_args)
        self.connector = connector
        if do_connect: self.reconnect()

    def lastrowid(self, table):
        self.execute("select %s.NEXTVAL from dual" % table._sequence_name)
        return long(self.cursor.fetchone()[0])


class CubridAdapter(MySQLAdapter):
    drivers = ('cubriddb', )

    REGEX_URI = re.compile('^(?P<user>[^:@]+)(\:(?P<password>[^@]*))?@(?P<host>[^\:/]+)(\:(?P<port>[0-9]+))?/(?P<db>[^?]+)(\?set_encoding=(?P<charset>\w+))?$')

    def __init__(self, db, uri, pool_size=0, folder=None, db_codec='UTF-8',
                 credential_decoder=IDENTITY, driver_args={},
                 adapter_args={}, do_connect=True, after_connection=None):
        self.db = db
        self.dbengine = "cubrid"
        self.uri = uri
        if do_connect: self.find_driver(adapter_args, uri)
        self.pool_size = pool_size
        self.folder = folder
        self.db_codec = db_codec
        self._after_connection = after_connection
        self.find_or_make_work_folder()
        ruri = uri.split('://', 1)[1]
        m = self.REGEX_URI.match(ruri)
        if not m:
            raise SyntaxError(
                "Invalid URI string in DAL: %s" % self.uri)
        user = credential_decoder(m.group('user'))
        if not user:
            raise SyntaxError('User required')
        password = credential_decoder(m.group('password'))
        if not password:
            password = ''
        host = m.group('host')
        if not host:
            raise SyntaxError('Host name required')
        db = m.group('db')
        if not db:
            raise SyntaxError('Database name required')
        port = int(m.group('port') or '30000')
        user = credential_decoder(user)
        passwd = credential_decoder(password)

        def connector(host=host, port=port, db=db,
                    user=user, passwd=passwd, driver_args=driver_args):
            return self.driver.connect(host, port, db, user, passwd, **driver_args)

        self.connector = connector
        if do_connect: self.reconnect()

    def after_connection(self):
        self.execute('SET FOREIGN_KEY_CHECKS=1;')
        self.execute("SET sql_mode='NO_BACKSLASH_ESCAPES';")


######## GAE MySQL ##########
class DatabaseStoredFile:

    web2py_filesystem = False

    def escape(self, obj):
        return self.db._adapter.escape(obj)

    def __init__(self, db, filename, mode):
        if not db._adapter.dbengine in ('mysql', 'postgres', 'sqlite'):
            raise RuntimeError("only MySQL/Postgres/SQLite can store metadata .table files in database for now")
        self.db = db
        self.filename = filename
        self.mode = mode
        if not self.web2py_filesystem:
            if db._adapter.dbengine == 'mysql':
                sql = "CREATE TABLE IF NOT EXISTS web2py_filesystem (path VARCHAR(255), content LONGTEXT, PRIMARY KEY(path) ) ENGINE=InnoDB;"
            elif db._adapter.dbengine in ('postgres', 'sqlite'):
                sql = "CREATE TABLE IF NOT EXISTS web2py_filesystem (path VARCHAR(255), content TEXT, PRIMARY KEY(path));"
            self.db.executesql(sql)
            DatabaseStoredFile.web2py_filesystem = True
        self.p = 0
        self.data = ''
        if mode in ('r', 'rw', 'a'):
            query = "SELECT content FROM web2py_filesystem WHERE path='%s'" \
                    % filename
            rows = self.db.executesql(query)
            if rows:
                self.data = rows[0][0]
            elif exists(filename):
                datafile = open(filename, 'r')
                try:
                    self.data = datafile.read()
                finally:
                    datafile.close()
            elif mode in ('r', 'rw'):
                raise RuntimeError("File %s does not exist" % filename)

    def read(self, bytes):
        data = self.data[self.p:self.p+bytes]
        self.p += len(data)
        return data

    def readline(self):
        i = self.data.find('\n', self.p)+1
        if i>0:
            data, self.p = self.data[self.p:i], i
        else:
            data, self.p = self.data[self.p:], len(self.data)
        return data

    def write(self, data):
        self.data += data

    def close_connection(self):
        if self.db is not None:
            self.db.executesql(
                "DELETE FROM web2py_filesystem WHERE path='%s'" % self.filename)
            query = "INSERT INTO web2py_filesystem(path,content) VALUES ('%s','%s')" \
                % (self.filename, self.data.replace("'", "''"))
            self.db.executesql(query)
            self.db.commit()
            self.db = None

    def close(self):
        self.close_connection()

    @staticmethod
    def exists(db, filename):
        if exists(filename):
            return True
        query = "SELECT path FROM web2py_filesystem WHERE path='%s'" % filename
        try:
            if db.executesql(query):
                return True
        except Exception, e:
            if not (db._adapter.isOperationalError(e) or
                    db._adapter.isProgrammingError(e)):
                raise
            # no web2py_filesystem found?
            tb = traceback.format_exc()
            LOGGER.error("Could not retrieve %s\n%s" % (filename, tb))
        return False


class UseDatabaseStoredFile:

    def file_exists(self, filename):
        return DatabaseStoredFile.exists(self.db, filename)

    def file_open(self, filename, mode='rb', lock=True):
        return DatabaseStoredFile(self.db, filename, mode)

    def file_close(self, fileobj):
        fileobj.close_connection()

    def file_delete(self, filename):
        query = "DELETE FROM web2py_filesystem WHERE path='%s'" % filename
        self.db.executesql(query)
        self.db.commit()


class GoogleSQLAdapter(UseDatabaseStoredFile, MySQLAdapter):
    uploads_in_blob = True

    REGEX_URI = re.compile('^(?P<instance>.*)/(?P<db>.*)$')

    def __init__(self, db, uri='google:sql://realm:domain/database',
                 pool_size=0, folder=None, db_codec='UTF-8',
                 credential_decoder=IDENTITY, driver_args={},
                 adapter_args={}, do_connect=True, after_connection=None):

        self.db = db
        self.dbengine = "mysql"
        self.uri = uri
        self.pool_size = pool_size
        self.db_codec = db_codec
        self._after_connection = after_connection
        if do_connect: self.find_driver(adapter_args, uri)
        self.folder = folder or pjoin('$HOME', THREAD_LOCAL.folder.split(os.sep+'applications'+os.sep, 1)[1])
        ruri = uri.split("://")[1]
        m = self.REGEX_URI.match(ruri)
        if not m:
            raise SyntaxError("Invalid URI string in SQLDB: %s" % self.uri)
        instance = credential_decoder(m.group('instance'))
        self.dbstring = db = credential_decoder(m.group('db'))
        driver_args['instance'] = instance
        if not 'charset' in driver_args:
            driver_args['charset'] = 'utf8'
        self.createdb = createdb = adapter_args.get('createdb', True)
        if not createdb:
            driver_args['database'] = db

        def connector(driver_args=driver_args):
            return rdbms.connect(**driver_args)

        self.connector = connector
        if do_connect: self.reconnect()

    def after_connection(self):
        if self.createdb:
            # self.execute('DROP DATABASE %s' % self.dbstring)
            self.execute('CREATE DATABASE IF NOT EXISTS %s' % self.dbstring)
            self.execute('USE %s' % self.dbstring)
        self.execute("SET FOREIGN_KEY_CHECKS=1;")
        self.execute("SET sql_mode='NO_BACKSLASH_ESCAPES';")

    def execute(self, command, *a, **b):
        return self.log_execute(command.decode('utf8'), *a, **b)

    def find_driver(self, adapter_args, uri=None):
        self.adapter_args = adapter_args
        self.driver = "google"


class NoSQLAdapter(BaseAdapter):
    can_select_for_update = False
    QUOTE_TEMPLATE = '%s'

    @staticmethod
    def to_unicode(obj):
        if isinstance(obj, str):
            return obj.decode('utf8')
        elif not isinstance(obj, unicode):
            return unicode(obj)
        return obj

    def id_query(self, table):
        return table._id > 0

    def represent(self, obj, fieldtype):
        field_is_type = fieldtype.startswith
        if isinstance(obj, CALLABLETYPES):
            obj = obj()
        if isinstance(fieldtype, SQLCustomType):
            return fieldtype.encoder(obj)
        if isinstance(obj, (Expression, Field)):
            raise SyntaxError("non supported on GAE")
        if self.dbengine == 'google:datastore':
            if isinstance(fieldtype, gae.Property):
                return obj
        is_string = isinstance(fieldtype, str)
        is_list = is_string and field_is_type('list:')
        if is_list:
            if not obj:
                obj = []
            if not isinstance(obj, (list, tuple)):
                obj = [obj]
        if obj == '' and not \
                (is_string and fieldtype[:2] in ['st', 'te', 'pa', 'up']):
            return None
        if not obj is None:
            if isinstance(obj, list) and not is_list:
                obj = [self.represent(o, fieldtype) for o in obj]
            elif fieldtype in ('integer', 'bigint', 'id'):
                obj = long(obj)
            elif fieldtype == 'double':
                obj = float(obj)
            elif is_string and field_is_type('reference'):
                if isinstance(obj, (Row, Reference)):
                    obj = obj['id']
                obj = long(obj)
            elif fieldtype == 'boolean':
                if obj and not str(obj)[0].upper() in '0F':
                    obj = True
                else:
                    obj = False
            elif fieldtype == 'date':
                if not isinstance(obj, datetime.date):
                    (y, m, d) = map(int, str(obj).strip().split('-'))
                    obj = datetime.date(y, m, d)
                elif isinstance(obj, datetime.datetime):
                    (y, m, d) = (obj.year, obj.month, obj.day)
                    obj = datetime.date(y, m, d)
            elif fieldtype == 'time':
                if not isinstance(obj, datetime.time):
                    time_items = map(int, str(obj).strip().split(':')[:3])
                    if len(time_items) == 3:
                        (h, mi, s) = time_items
                    else:
                        (h, mi, s) = time_items + [0]
                    obj = datetime.time(h, mi, s)
            elif fieldtype == 'datetime':
                if not isinstance(obj, datetime.datetime):
                    (y, m, d) = map(int, str(obj)[:10].strip().split('-'))
                    time_items = map(int, str(obj)[11:].strip().split(':')[:3])
                    while len(time_items)<3:
                        time_items.append(0)
                    (h, mi, s) = time_items
                    obj = datetime.datetime(y, m, d, h, mi, s)
            elif fieldtype == 'blob':
                pass
            elif fieldtype == 'json':
                if isinstance(obj, basestring):
                    obj = self.to_unicode(obj)
                    if have_serializers:
                        obj = serializers.loads_json(obj)
                    elif simplejson:
                        obj = simplejson.loads(obj)
                    else:
                        raise RuntimeError("missing simplejson")
            elif is_string and field_is_type('list:string'):
                return map(self.to_unicode, obj)
            elif is_list:
                return map(int, obj)
            else:
                obj = self.to_unicode(obj)
        return obj

    def _insert(self, table, fields):
        return 'insert %s in %s' % (fields, table)

    def _count(self, query, distinct=None):
        return 'count %s' % repr(query)

    def _select(self, query, fields, attributes):
        return 'select %s where %s' % (repr(fields), repr(query))

    def _delete(self, tablename, query):
        return 'delete %s where %s' % (repr(tablename), repr(query))

    def _update(self, tablename, query, fields):
        return 'update %s (%s) where %s' % (repr(tablename),
                                            repr(fields), repr(query))

    def commit(self):
        """
        remember: no transactions on many NoSQL
        """
        pass

    def rollback(self):
        """
        remember: no transactions on many NoSQL
        """
        pass

    def close_connection(self):
        """
        remember: no transactions on many NoSQL
        """
        pass

    # these functions should never be called!
    def OR(self, first, second): raise SyntaxError("Not supported")

    def AND(self, first, second): raise SyntaxError("Not supported")

    def AS(self, first, second): raise SyntaxError("Not supported")

    def ON(self, first, second): raise SyntaxError("Not supported")

    def STARTSWITH(self, first, second=None): raise SyntaxError("Not supported")

    def ENDSWITH(self, first, second=None): raise SyntaxError("Not supported")

    def ADD(self, first, second): raise SyntaxError("Not supported")

    def SUB(self, first, second): raise SyntaxError("Not supported")

    def MUL(self, first, second): raise SyntaxError("Not supported")

    def DIV(self, first, second): raise SyntaxError("Not supported")

    def LOWER(self,first): raise SyntaxError("Not supported")

    def UPPER(self,first): raise SyntaxError("Not supported")

    def EXTRACT(self,first,what): raise SyntaxError("Not supported")

    def LENGTH(self, first): raise SyntaxError("Not supported")

    def AGGREGATE(self,first,what): raise SyntaxError("Not supported")

    def LEFT_JOIN(self): raise SyntaxError("Not supported")

    def RANDOM(self): raise SyntaxError("Not supported")

    def SUBSTRING(self, field, parameters):  raise SyntaxError("Not supported")

    def PRIMARY_KEY(self, key):  raise SyntaxError("Not supported")

    def ILIKE(self, first, second): raise SyntaxError("Not supported")

    def drop(self, table, mode):  raise SyntaxError("Not supported")

    def alias(self, table, alias): raise SyntaxError("Not supported")

    def migrate_table(self, *a, **b): raise SyntaxError("Not supported")

    def distributed_transaction_begin(self, key): raise SyntaxError("Not supported")

    def prepare(self, key): raise SyntaxError("Not supported")

    def commit_prepared(self, key): raise SyntaxError("Not supported")

    def rollback_prepared(self, key): raise SyntaxError("Not supported")

    def concat_add(self, table): raise SyntaxError("Not supported")

    def constraint_name(self, table, fieldname): raise SyntaxError("Not supported")

    def create_sequence_and_triggers(self, query, table, **args): pass

    def log_execute(self, *a, **b): raise SyntaxError("Not supported")

    def execute(self, *a, **b): raise SyntaxError("Not supported")

    def represent_exceptions(self, obj, fieldtype): raise SyntaxError("Not supported")

    def lastrowid(self, table): raise SyntaxError("Not supported")

    def rowslice(self, rows, minimum=0, maximum=None): raise SyntaxError("Not supported")


class GAEF(object):
    def __init__(self, name, op, value, apply):
        self.name=name=='id' and '__key__' or name
        self.op=op
        self.value=value
        self.apply=apply
    def __repr__(self):
        return '(%s %s %s:%s)' % (self.name, self.op, repr(self.value), type(self.value))

class GoogleDatastoreAdapter(NoSQLAdapter):
    """
    NDB:

    You can enable NDB by using adapter_args::

        db = DAL('google:datastore', adapter_args={'ndb_settings':ndb_settings, 'use_ndb':True})

    ndb_settings is optional and can be used for per model caching settings.
    It must be a dict in this form::

        ndb_settings = {<table_name>:{<variable_name>:<variable_value>}}

    See: https://developers.google.com/appengine/docs/python/ndb/cache
    """

    MAX_FETCH_LIMIT = 1000000
    uploads_in_blob = True
    types = {}
    # reconnect is not required for Datastore dbs
    reconnect = lambda *args, **kwargs: None

    def file_exists(self, filename): pass

    def file_open(self, filename, mode='rb', lock=True): pass

    def file_close(self, fileobj): pass

    REGEX_NAMESPACE = re.compile('.*://(?P<namespace>.+)')

    def __init__(self, db, uri, pool_size=0, folder=None, db_codec='UTF-8',
                 credential_decoder=IDENTITY, driver_args={},
                 adapter_args={}, do_connect=True, after_connection=None):
        self.use_ndb = adapter_args.get('use_ndb', uri.startswith('google:datastore+ndb'))
        if self.use_ndb is True:
            self.types.update({'boolean': ndb.BooleanProperty,
                               'string': (lambda **kwargs: ndb.StringProperty(**kwargs)),
                               'text': ndb.TextProperty,
                               'json': ndb.TextProperty,
                               'password': ndb.StringProperty,
                               'blob': ndb.BlobProperty,
                               'upload': ndb.StringProperty,
                               'integer': ndb.IntegerProperty,
                               'bigint': ndb.IntegerProperty,
                               'float': ndb.FloatProperty,
                               'double': ndb.FloatProperty,
                               'decimal': NDBDecimalProperty,
                               'date': ndb.DateProperty,
                               'time': ndb.TimeProperty,
                               'datetime': ndb.DateTimeProperty,
                               'id': None,
                               'reference': ndb.IntegerProperty,
                               'list:string': (lambda **kwargs: ndb.StringProperty(repeated=True,default=None, **kwargs)),
                               'list:integer': (lambda **kwargs: ndb.IntegerProperty(repeated=True,default=None, **kwargs)),
                               'list:reference': (lambda **kwargs: ndb.IntegerProperty(repeated=True,default=None, **kwargs)),
                               })
        else:
            self.types.update({'boolean': gae.BooleanProperty,
                               'string': (lambda **kwargs: gae.StringProperty(multiline=True, **kwargs)),
                               'text': gae.TextProperty,
                               'json': gae.TextProperty,
                               'password': gae.StringProperty,
                               'blob': gae.BlobProperty,
                               'upload': gae.StringProperty,
                               'integer': gae.IntegerProperty,
                               'bigint': gae.IntegerProperty,
                               'float': gae.FloatProperty,
                               'double': gae.FloatProperty,
                               'decimal': GAEDecimalProperty,
                               'date': gae.DateProperty,
                               'time': gae.TimeProperty,
                               'datetime': gae.DateTimeProperty,
                               'id': None,
                               'reference': gae.IntegerProperty,
                               'list:string': (lambda **kwargs: gae.StringListProperty(default=None, **kwargs)),
                               'list:integer': (lambda **kwargs: gae.ListProperty(int,default=None, **kwargs)),
                               'list:reference': (lambda **kwargs: gae.ListProperty(int,default=None, **kwargs)),
                               })
        self.db = db
        self.uri = uri
        self.dbengine = 'google:datastore'
        self.folder = folder
        db['_lastsql'] = ''
        self.db_codec = 'UTF-8'
        self._after_connection = after_connection
        self.pool_size = 0
        match = self.REGEX_NAMESPACE.match(uri)
        if match:
            namespace_manager.set_namespace(match.group('namespace'))
        self.keyfunc = (self.use_ndb and ndb.Key) or Key.from_path

        self.ndb_settings = None
        if 'ndb_settings' in adapter_args:
            self.ndb_settings = adapter_args['ndb_settings']

    def parse_id(self, value, field_type):
        return value

    def create_table(self, table, migrate=True, fake_migrate=False, polymodel=None):
        myfields = {}
        for field in table:
            if isinstance(polymodel, Table) and field.name in polymodel.fields():
                continue
            attr = {}
            if isinstance(field.custom_qualifier, dict):
                #this is custom properties to add to the GAE field declartion
                attr = field.custom_qualifier
            field_type = field.type
            if isinstance(field_type, SQLCustomType):
                ftype = self.types[field_type.native or field_type.type](**attr)
            elif isinstance(field_type, ((self.use_ndb and ndb.Property) or gae.Property)):
                ftype = field_type
            elif field_type.startswith('id'):
                continue
            elif field_type.startswith('decimal'):
                precision, scale = field_type[7:].strip('()').split(',')
                precision = int(precision)
                scale = int(scale)
                dec_cls = (self.use_ndb and NDBDecimalProperty) or GAEDecimalProperty
                ftype = dec_cls(precision, scale, **attr)
            elif field_type.startswith('reference'):
                if field.notnull:
                    attr = dict(required=True)
                ftype = self.types[field_type[:9]](**attr)
            elif field_type.startswith('list:reference'):
                if field.notnull:
                    attr['required'] = True
                ftype = self.types[field_type[:14]](**attr)
            elif field_type.startswith('list:'):
                ftype = self.types[field_type](**attr)
            elif not field_type in self.types or not self.types[field_type]:
                raise SyntaxError('Field: unknown field type: %s' % field_type)
            else:
                ftype = self.types[field_type](**attr)
            myfields[field.name] = ftype
        if not polymodel:
            model_cls = (self.use_ndb and ndb.Model) or gae.Model
            table._tableobj =  classobj(table._tablename, (model_cls, ), myfields)
            if self.use_ndb:
                # Set NDB caching variables
                if self.ndb_settings and (table._tablename in self.ndb_settings):
                    for k, v in self.ndb_settings.iteritems():
                        setattr(table._tableobj, k, v)
        elif polymodel==True:
            pm_cls = (self.use_ndb and NDBPolyModel) or PolyModel
            table._tableobj = classobj(table._tablename, (pm_cls, ), myfields)
        elif isinstance(polymodel, Table):
            table._tableobj = classobj(table._tablename, (polymodel._tableobj, ), myfields)
        else:
            raise SyntaxError("polymodel must be None, True, a table or a tablename")
        return None

    def expand(self, expression, field_type=None):
        if isinstance(expression, Field):
            if expression.type in ('text', 'blob', 'json'):
                raise SyntaxError('AppEngine does not index by: %s' % expression.type)
            return expression.name
        elif isinstance(expression, (Expression, Query)):
            if not expression.second is None:
                return expression.op(expression.first, expression.second)
            elif not expression.first is None:
                return expression.op(expression.first)
            else:
                return expression.op()
        elif field_type:
                return self.represent(expression, field_type)
        elif isinstance(expression, (list, tuple)):
            return ','.join([self.represent(item, field_type) for item in expression])
        else:
            return str(expression)

    ### TODO from gql.py Expression
    def AND(self, first, second):
        a = self.expand(first)
        b = self.expand(second)
        if b[0].name=='__key__' and a[0].name!='__key__':
            return b+a
        return a+b

    def EQ(self, first, second=None):
        if isinstance(second, Key):
            return [GAEF(first.name, '=', second, lambda a, b:a==b)]
        return [GAEF(first.name, '=', self.represent(second, first.type), lambda a, b:a==b)]

    def NE(self, first, second=None):
        if first.type != 'id':
            return [GAEF(first.name, '!=', self.represent(second, first.type), lambda a, b:a!=b)]
        else:
            if not second is None:
                second = Key.from_path(first._tablename, long(second))
            return [GAEF(first.name, '!=', second, lambda a, b:a!=b)]

    def LT(self, first, second=None):
        if first.type != 'id':
            return [GAEF(first.name, '<', self.represent(second, first.type), lambda a, b:a<b)]
        else:
            second = Key.from_path(first._tablename, long(second))
            return [GAEF(first.name, '<', second, lambda a, b:a<b)]

    def LE(self, first, second=None):
        if first.type != 'id':
            return [GAEF(first.name, '<=', self.represent(second, first.type), lambda a, b:a<=b)]
        else:
            second = Key.from_path(first._tablename, long(second))
            return [GAEF(first.name, '<=', second, lambda a, b:a<=b)]

    def GT(self, first, second=None):
        if first.type != 'id' or second==0 or second == '0':
            return [GAEF(first.name, '>', self.represent(second, first.type), lambda a, b:a>b)]
        else:
            second = Key.from_path(first._tablename, long(second))
            return [GAEF(first.name, '>', second, lambda a, b:a>b)]

    def GE(self, first, second=None):
        if first.type != 'id':
            return [GAEF(first.name, '>=', self.represent(second, first.type), lambda a, b:a>=b)]
        else:
            second = Key.from_path(first._tablename, long(second))
            return [GAEF(first.name, '>=', second, lambda a, b:a>=b)]

    def INVERT(self, first):
        return '-%s' % first.name

    def COMMA(self, first, second):
        return '%s, %s' % (self.expand(first), self.expand(second))

    def BELONGS(self, first, second=None):
        if not isinstance(second, (list, tuple, set)):
            raise SyntaxError("Not supported")
        if not self.use_ndb:
            if isinstance(second, set):
                second = list(second)
        if first.type == 'id':
            second = [Key.from_path(first._tablename, int(i)) for i in second]
        return [GAEF(first.name, 'in', second, lambda a, b:a in b)]

    def CONTAINS(self, first, second, case_sensitive=False):
        # silently ignoring: GAE can only do case sensitive matches!
        if not first.type.startswith('list:'):
            raise SyntaxError("Not supported")
        return [GAEF(first.name, '=', self.expand(second, first.type[5:]), lambda a, b:b in a)]

    def NOT(self, first):
        nops = {self.EQ: self.NE,
                self.NE: self.EQ,
                self.LT: self.GE,
                self.GT: self.LE,
                self.LE: self.GT,
                self.GE: self.LT}
        if not isinstance(first, Query):
            raise SyntaxError("Not suported")
        nop = nops.get(first.op, None)
        if not nop:
            raise SyntaxError("Not suported %s" % first.op.__name__)
        first.op = nop
        return self.expand(first)

    def truncate(self, table, mode):
        self.db(self.db._adapter.id_query(table)).delete()

    GAE_FILTER_OPTIONS = {'=': lambda q, t, p, v: q.filter(getattr(t, p) == v),
                          '>': lambda q, t, p, v: q.filter(getattr(t, p) > v),
                          '<': lambda q, t, p, v: q.filter(getattr(t, p) < v),
                          '<=': lambda q, t, p, v: q.filter(getattr(t, p) <= v),
                          '>=': lambda q, t, p, v: q.filter(getattr(t, p) >= v),
                          '!=': lambda q, t, p, v: q.filter(getattr(t, p) != v),
                          'in': lambda q, t, p, v: q.filter(getattr(t, p).IN(v)),
                          }

    def filter(self, query, tableobj, prop, op, value):
        return self.GAE_FILTER_OPTIONS[op](query, tableobj, prop, value)

    def select_raw(self, query, fields=None, attributes=None, count_only=False):
        db = self.db
        fields = fields or []
        attributes = attributes or {}
        args_get = attributes.get
        new_fields = []

        for item in fields:
            if isinstance(item, SQLALL):
                new_fields += item._table
            else:
                new_fields.append(item)

        fields = new_fields
        if query:
            tablename = self.get_table(query)
        elif fields:
            tablename = fields[0].tablename
            query = db._adapter.id_query(fields[0].table)
        else:
            raise SyntaxError("Unable to determine a tablename")

        if query:
            if use_common_filters(query):
                query = self.common_filter(query, [tablename])

        # tableobj is a GAE/NDB Model class (or subclass)
        tableobj = db[tablename]._tableobj
        filters = self.expand(query)

        projection = None
        if len(db[tablename].fields) == len(fields):
            # getting all fields, not a projection query
            projection = None
        elif args_get('projection') == True:
            projection = []
            for f in fields:
                if f.type in ['text', 'blob', 'json']:
                    raise SyntaxError(
                        "text and blob field types not allowed in projection queries")
                else:
                    projection.append(f.name)

        elif args_get('filterfields') is True:
            projection = []
            for f in fields:
                projection.append(f.name)

        # real projection's can't include 'id'.
        # it will be added to the result later
        query_projection = [
            p for p in projection if \
                p != db[tablename]._id.name] if projection and \
                args_get('projection') == True\
                else None

        cursor = args_get('reusecursor')
        cursor = cursor if isinstance(cursor, str) else None
        if self.use_ndb:
            qo = ndb.QueryOptions(projection=query_projection, cursor=cursor)
            items = tableobj.query(default_options=qo)
        else:
            items = gae.Query(tableobj, projection=query_projection, cursor=cursor)

        for filter in filters:
            if (args_get('projection') == True and
                filter.name in query_projection and
                filter.op in ('=', '<=', '>=')):
                raise SyntaxError("projection fields cannot have equality filters")
            if filter.name == '__key__' and filter.op == '>' and filter.value == 0:
                continue
            elif filter.name == '__key__' and filter.op == '=':
                if filter.value == 0:
                    items = []
                elif isinstance(filter.value, (self.use_ndb and ndb.Key) or Key):
                    # key qeuries return a class instance,
                    # can't use projection
                    # extra values will be ignored in post-processing later
                    item = filter.value.get() if self.use_ndb else tableobj.get(filter.value)
                    items = [item] if item else []
                else:
                    # key qeuries return a class instance,
                    # can't use projection
                    # extra values will be ignored in post-processing later
                    item = tableobj.get_by_id(filter.value)
                    items = [item] if item else []
            elif isinstance(items, list):  # i.e. there is a single record!
                items = [i for i in items if filter.apply(getattr(item,
                                                                  filter.name),
                                                          filter.value)]
            else:
                if filter.name == '__key__' and filter.op != 'in':
                    items.order(tableobj._key) if self.use_ndb else items.order('__key__')
                if self.use_ndb:
                    items = self.filter(items, tableobj, filter.name, filter.op, filter.value)
                else:
                    items = items.filter('%s %s' % (filter.name, filter.op), filter.value)

        if count_only:
            items = [len(items) if isinstance(items, list) else items.count()]
        elif not isinstance(items, list):
            query = items
            if args_get('left', None):
                raise SyntaxError('Set: no left join in appengine')
            if args_get('groupby', None):
                raise SyntaxError('Set: no groupby in appengine')
            orderby = args_get('orderby', False)
            if orderby:
                ### THIS REALLY NEEDS IMPROVEMENT !!!
                if isinstance(orderby, (list, tuple)):
                    orderby = xorify(orderby)
                if isinstance(orderby, Expression):
                    orderby = self.expand(orderby)
                orders = orderby.split(', ')
                for order in orders:
                    if self.use_ndb:
                        #TODO There must be a better way
                        def make_order(o):
                            s = str(o)
                            desc = s[0] == '-'
                            s = (desc and s[1:]) or s
                            return (desc and -getattr(tableobj, s)) or getattr(tableobj, s)
                        _order = {'-id': -tableobj._key, 'id': tableobj._key}.get(order)
                        if _order is None:
                            _order = make_order(order)
                        query = query.order(_order)
                    else:
                        order = {'-id': '-__key__', 'id': '__key__'}.get(order, order)
                        query = query.order(order)

            if args_get('limitby', None):
                (lmin, lmax) = attributes['limitby']
                limit, fetch_args = lmax-lmin, {'offset': lmin, 'keys_only': True}

                if self.use_ndb:
                    keys, cursor, more = query.fetch_page(limit, **fetch_args)
                    items = ndb.get_multi(keys)
                else:
                    keys = query.fetch(limit, **fetch_args)
                    items = gae.get(keys)
                    cursor = query.cursor()
                # cursor is only useful if there was a limit and we didn't return
                # all results
                if args_get('reusecursor'):
                    db['_lastcursor'] = cursor
            else:
                # if a limit is not specified, always return an iterator
                rows = query

        return (items, tablename, projection or db[tablename].fields)

    def select(self, query, fields, attributes):
        """
        This is the GAE version of select. Some notes to consider:
            - db['_lastsql'] is not set because there is not SQL statement string
            for a GAE query
            - 'nativeRef' is a magical fieldname used for self references on GAE
            - optional attribute 'projection' when set to True will trigger
            use of the GAE projection queries.  note that there are rules for
            what is accepted imposed by GAE: each field must be indexed,
            projection queries cannot contain blob or text fields, and you
            cannot use == and also select that same field.  see https://developers.google.com/appengine/docs/python/datastore/queries#Query_Projection
            - optional attribute 'filterfields' when set to True web2py will only
            parse the explicitly listed fields into the Rows object, even though
            all fields are returned in the query.  This can be used to reduce
            memory usage in cases where true projection queries are not
            usable.
            - optional attribute 'reusecursor' allows use of cursor with queries
            that have the limitby attribute.  Set the attribute to True for the
            first query, set it to the value of db['_lastcursor'] to continue
            a previous query.  The user must save the cursor value between
            requests, and the filters must be identical.  It is up to the user
            to follow google's limitations: https://developers.google.com/appengine/docs/python/datastore/queries#Query_Cursors
        """

        (items, tablename, fields) = self.select_raw(query, fields, attributes)
        # self.db['_lastsql'] = self._select(query, fields, attributes)
        rows = [[(t==self.db[tablename]._id.name and item) or \
                 (t=='nativeRef' and item) or getattr(item, t) \
                     for t in fields] for item in items]
        colnames = ['%s.%s' % (tablename, t) for t in fields]
        processor = attributes.get('processor', self.parse)
        return processor(rows, fields, colnames, False)

    def parse_list_integers(self, value, field_type):
        return value[:] if self.use_ndb else value

    def parse_list_strings(self, value, field_type):
        return value[:] if self.use_ndb else value

    def count(self, query, distinct=None, limit=None):
        if distinct:
            raise RuntimeError("COUNT DISTINCT not supported")
        (items, tablename, fields) = self.select_raw(query, count_only=True)
        return items[0]

    def delete(self, tablename, query):
        """
        This function was changed on 2010-05-04 because according to
        http://code.google.com/p/googleappengine/issues/detail?id=3119
        GAE no longer supports deleting more than 1000 records.
        """
        # self.db['_lastsql'] = self._delete(tablename, query)
        (items, tablename, fields) = self.select_raw(query)
        # items can be one item or a query
        if not isinstance(items, list):
            #use a keys_only query to ensure that this runs as a datastore
            # small operations
            leftitems = items.fetch(1000, keys_only=True)
            counter = 0
            while len(leftitems):
                counter += len(leftitems)
                if self.use_ndb:
                    ndb.delete_multi(leftitems)
                else:
                    gae.delete(leftitems)
                leftitems = items.fetch(1000, keys_only=True)
        else:
            counter = len(items)
            if self.use_ndb:
                ndb.delete_multi([item.key for item in items])
            else:
                gae.delete(items)
        return counter

    def update(self, tablename, query, update_fields):
        # self.db['_lastsql'] = self._update(tablename, query, update_fields)
        (items, tablename, fields) = self.select_raw(query)
        counter = 0
        for item in items:
            for field, value in update_fields:
                setattr(item, field.name, self.represent(value, field.type))
            item.put()
            counter += 1
        LOGGER.info(str(counter))
        return counter

    def insert(self, table, fields):
        dfields = dict((f.name, self.represent(v, f.type)) for f, v in fields)
        # table._db['_lastsql'] = self._insert(table, fields)
        tmp = table._tableobj(**dfields)
        tmp.put()
        key = tmp.key if self.use_ndb else tmp.key()
        rid = Reference(key.id())
        (rid._table, rid._record, rid._gaekey) = (table, None, key)
        return rid

    def bulk_insert(self, table, items):
        parsed_items = []
        for item in items:
            dfields = dict((f.name, self.represent(v, f.type)) for f, v in item)
            parsed_items.append(table._tableobj(**dfields))
        if self.use_ndb:
            ndb.put_multi(parsed_items)
        else:
            gae.put(parsed_items)
        return True


def uuid2int(uuidv):
    return uuid.UUID(uuidv).int


def int2uuid(n):
    return str(uuid.UUID(int=n))


class CouchDBAdapter(NoSQLAdapter):
    drivers = ('couchdb', )

    uploads_in_blob = True
    types = {'boolean': bool,
             'string': str,
             'text': str,
             'json': str,
             'password': str,
             'blob': str,
             'upload': str,
             'integer': long,
             'bigint': long,
             'float': float,
             'double': float,
             'date': datetime.date,
             'time': datetime.time,
             'datetime': datetime.datetime,
             'id': long,
             'reference': long,
             'list:string': list,
             'list:integer': list,
             'list:reference': list,
             }

    def file_exists(self, filename): pass

    def file_open(self, filename, mode='rb', lock=True): pass

    def file_close(self, fileobj): pass

    def expand(self, expression, field_type=None):
        if isinstance(expression, Field):
            if expression.type == 'id':
                return "%s._id" % expression.tablename
        return BaseAdapter.expand(self, expression, field_type)

    def AND(self, first, second):
        return '(%s && %s)' % (self.expand(first), self.expand(second))

    def OR(self, first, second):
        return '(%s || %s)' % (self.expand(first), self.expand(second))

    def EQ(self, first, second):
        if second is None:
            return '(%s == null)' % self.expand(first)
        return '(%s == %s)' % (self.expand(first), self.expand(second, first.type))

    def NE(self, first, second):
        if second is None:
            return '(%s != null)' % self.expand(first)
        return '(%s != %s)' % (self.expand(first), self.expand(second, first.type))

    def COMMA(self, first, second):
        return '%s + %s' % (self.expand(first), self.expand(second))

    def represent(self, obj, fieldtype):
        value = NoSQLAdapter.represent(self, obj, fieldtype)
        if fieldtype == 'id':
            return repr(str(long(value)))
        elif fieldtype in ('date', 'time', 'datetime', 'boolean'):
            return serializers.json(value)
        return repr(not isinstance(value, unicode) and value or value and value.encode('utf8'))

    def __init__(self, db, uri='couchdb://127.0.0.1:5984',
                 pool_size=0, folder=None, db_codec='UTF-8',
                 credential_decoder=IDENTITY, driver_args={},
                 adapter_args={}, do_connect=True, after_connection=None):
        self.db = db
        self.uri = uri
        if do_connect: self.find_driver(adapter_args)
        self.dbengine = 'couchdb'
        self.folder = folder
        db['_lastsql'] = ''
        self.db_codec = 'UTF-8'
        self._after_connection = after_connection
        self.pool_size = pool_size

        url = 'http://'+uri[10:]

        def connector(url=url, driver_args=driver_args):
            return self.driver.Server(url, **driver_args)

        self.reconnect(connector, cursor=False)

    def create_table(self, table, migrate=True, fake_migrate=False, polymodel=None):
        if migrate:
            try:
                self.connection.create(table._tablename)
            except:
                pass

    def insert(self, table, fields):
        id = uuid2int(web2py_uuid())
        ctable = self.connection[table._tablename]
        values = dict((k.name, self.represent(v, k.type)) for k, v in fields)
        values['_id'] = str(id)
        ctable.save(values)
        return id

    def _select(self, query, fields, attributes):
        if not isinstance(query, Query):
            raise SyntaxError("Not Supported")
        for key in set(attributes.keys())-SELECT_ARGS:
            raise SyntaxError('invalid select attribute: %s' % key)
        new_fields=[]
        for item in fields:
            if isinstance(item, SQLALL):
                new_fields += item._table
            else:
                new_fields.append(item)

        def uid(fd):
            return fd == 'id' and '_id' or fd

        def get(row, fd):
            return fd=='id' and long(row['_id']) or row.get(fd, None)

        fields = new_fields
        tablename = self.get_table(query)
        fieldnames = [f.name for f in (fields or self.db[tablename])]
        colnames = ['%s.%s' % (tablename, k) for k in fieldnames]
        fields = ','.join(['%s.%s' % (tablename, uid(f)) for f in fieldnames])
        fn = "(function(%(t)s){if(%(query)s)emit(%(order)s,[%(fields)s]);})" \
                % dict(t=tablename,
                       query=self.expand(query),
                       order='%s._id' % tablename,
                       fields=fields)
        return fn, colnames

    def select(self, query, fields, attributes):
        if not isinstance(query, Query):
            raise SyntaxError("Not Supported")
        fn, colnames = self._select(query, fields, attributes)
        tablename = colnames[0].split('.')[0]
        ctable = self.connection[tablename]
        rows = [cols['value'] for cols in ctable.query(fn)]
        processor = attributes.get('processor', self.parse)
        return processor(rows, fields, colnames, False)

    def delete(self, tablename, query):
        if not isinstance(query, Query):
            raise SyntaxError("Not Supported")
        if query.first.type == 'id' and query.op == self.EQ:
            id = query.second
            tablename = query.first.tablename
            assert(tablename == query.first.tablename)
            ctable = self.connection[tablename]
            try:
                del ctable[str(id)]
                return 1
            except couchdb.http.ResourceNotFound:
                return 0
        else:
            tablename = self.get_table(query)
            rows = self.select(query, [self.db[tablename]._id], {})
            ctable = self.connection[tablename]
            for row in rows:
                del ctable[str(row.id)]
            return len(rows)

    def update(self, tablename, query, fields):
        if not isinstance(query, Query):
            raise SyntaxError("Not Supported")
        if query.first.type == 'id' and query.op == self.EQ:
            id = query.second
            tablename = query.first.tablename
            ctable = self.connection[tablename]
            try:
                doc = ctable[str(id)]
                for key, value in fields:
                    doc[key.name] = self.represent(value, self.db[tablename][key.name].type)
                ctable.save(doc)
                return 1
            except couchdb.http.ResourceNotFound:
                return 0
        else:
            tablename = self.get_table(query)
            rows = self.select(query, [self.db[tablename]._id], {})
            ctable = self.connection[tablename]
            table = self.db[tablename]
            for row in rows:
                doc = ctable[str(row.id)]
                for key, value in fields:
                    doc[key.name] = self.represent(value, table[key.name].type)
                ctable.save(doc)
            return len(rows)

    def count(self, query, distinct=None):
        if distinct:
            raise RuntimeError("COUNT DISTINCT not supported")
        if not isinstance(query, Query):
            raise SyntaxError("Not Supported")
        tablename = self.get_table(query)
        rows = self.select(query, [self.db[tablename]._id], {})
        return len(rows)


def cleanup(text):
    """
    Validates that the given text is clean: only contains [0-9a-zA-Z_]
    """
    # if not REGEX_ALPHANUMERIC.match(text):
    #     raise SyntaxError('invalid table or field name: %s' % text)
    return text


class MongoDBAdapter(NoSQLAdapter):
    native_json = True
    drivers = ('pymongo', )

    uploads_in_blob = False

    types = {'boolean': bool,
             'string': str,
             'text': str,
             'json': str,
             'password': str,
             'blob': str,
             'upload': str,
             'integer': long,
             'bigint': long,
             'float': float,
             'double': float,
             'date': datetime.date,
             'time': datetime.time,
             'datetime': datetime.datetime,
             'id': long,
             'reference': long,
             'list:string': list,
             'list:integer': list,
            'list:reference': list,
             }

    error_messages = {"javascript_needed": "This must yet be replaced" +
                      " with javascript in order to work."}

    def __init__(self, db, uri='mongodb://127.0.0.1:5984/db',
                 pool_size=0, folder=None, db_codec='UTF-8',
                 credential_decoder=IDENTITY, driver_args={},
                 adapter_args={}, do_connect=True, after_connection=None):

        self.db = db
        self.uri = uri
        if do_connect: self.find_driver(adapter_args)
        import random
        from bson.objectid import ObjectId
        from bson.son import SON
        import pymongo.uri_parser

        m = pymongo.uri_parser.parse_uri(uri)

        self.SON = SON
        self.ObjectId = ObjectId
        self.random = random

        self.dbengine = 'mongodb'
        self.folder = folder
        db['_lastsql'] = ''
        self.db_codec = 'UTF-8'
        self._after_connection = after_connection
        self.pool_size = pool_size
        #this is the minimum amount of replicates that it should wait
        # for on insert/update
        self.minimumreplication = adapter_args.get('minimumreplication', 0)
        # by default all inserts and selects are performand asynchronous,
        # but now the default is
        # synchronous, except when overruled by either this default or
        # function parameter
        self.safe = adapter_args.get('safe', True)
        # load user setting for uploads in blob storage
        self.uploads_in_blob = adapter_args.get('uploads_in_blob', False)

        if isinstance(m, tuple):
            m = {"database" : m[1]}
        if m.get('database') is None:
            raise SyntaxError("Database is required!")

        def connector(uri=self.uri, m=m):
            # Connection() is deprecated
            if hasattr(self.driver, "MongoClient"):
                Connection = self.driver.MongoClient
            else:
                Connection = self.driver.Connection
            return Connection(uri)[m.get('database')]

        self.reconnect(connector, cursor=False)

    def object_id(self, arg=None):
        """ Convert input to a valid Mongodb ObjectId instance

        self.object_id("<random>") -> ObjectId (not unique) instance """
        if not arg:
            arg = 0
        if isinstance(arg, basestring):
            # we assume an integer as default input
            rawhex = len(arg.replace("0x", "").replace("L", "")) == 24
            if arg.isdigit() and (not rawhex):
                arg = int(arg)
            elif arg == "<random>":
                arg = int("0x%sL" % \
                "".join([self.random.choice("0123456789abcdef") \
                for x in range(24)]), 0)
            elif arg.isalnum():
                if not arg.startswith("0x"):
                    arg = "0x%s" % arg
                try:
                    arg = int(arg, 0)
                except ValueError, e:
                    raise ValueError(
                            "invalid objectid argument string: %s" % e)
            else:
                raise ValueError("Invalid objectid argument string. " +
                                 "Requires an integer or base 16 value")
        elif isinstance(arg, self.ObjectId):
            return arg

        if not isinstance(arg, (int, long)):
            raise TypeError("object_id argument must be of type " +
                            "ObjectId or an objectid representable integer")
        hexvalue = hex(arg)[2:].rstrip('L').zfill(24)
        return self.ObjectId(hexvalue)

    def parse_reference(self, value, field_type):
        # here we have to check for ObjectID before base parse
        if isinstance(value, self.ObjectId):
            value = long(str(value), 16)
        return super(MongoDBAdapter,
                     self).parse_reference(value, field_type)

    def parse_id(self, value, field_type):
        if isinstance(value, self.ObjectId):
            value = long(str(value), 16)
        return super(MongoDBAdapter,
                     self).parse_id(value, field_type)

    def represent(self, obj, fieldtype):
        # the base adatpter does not support MongoDB ObjectId
        if isinstance(obj, self.ObjectId):
            value = obj
        else:
            value = NoSQLAdapter.represent(self, obj, fieldtype)
        # reference types must be convert to ObjectID
        if fieldtype == 'date':
            if value is None:
                return value
            # this piece of data can be stripped off based on the fieldtype
            t = datetime.time(0, 0, 0)
            # mongodb doesn't has a date object and so it must datetime,
            # string or integer
            return datetime.datetime.combine(value, t)
        elif fieldtype == 'time':
            if value is None:
                return value
            # this piece of data can be stripped of based on the fieldtype
            d = datetime.date(2000, 1, 1)
            # mongodb doesn't has a  time object and so it must datetime,
            # string or integer
            return datetime.datetime.combine(d, value)
        elif fieldtype == "blob":
            if value is None:
                return value
            from bson import Binary
            if not isinstance(value, Binary):
                if not isinstance(value, basestring):
                    return Binary(str(value))
                return Binary(value)
            return value
        elif (isinstance(fieldtype, basestring) and
              fieldtype.startswith('list:')):
            if fieldtype.startswith('list:reference'):
                newval = []
                for v in value:
                    newval.append(self.object_id(v))
                return newval
            return value
        elif ((isinstance(fieldtype, basestring) and
               fieldtype.startswith("reference")) or
               (isinstance(fieldtype, Table)) or fieldtype == "id"):
            value = self.object_id(value)
        return value

    def create_table(self, table, migrate=True, fake_migrate=False,
                     polymodel=None, isCapped=False):
        if isCapped:
            raise RuntimeError("Not implemented")

    def count(self, query, distinct=None, snapshot=True):
        if distinct:
            raise RuntimeError("COUNT DISTINCT not supported")
        if not isinstance(query, Query):
            raise SyntaxError("Not Supported")
        tablename = self.get_table(query)
        return long(self.select(query, [self.db[tablename]._id], {},
                                count=True, snapshot=snapshot)['count'])
        # Maybe it would be faster if we just implemented the pymongo
        # .count() function which is probably quicker?
        # therefor call __select() connection[table].find(query).count()
        # Since this will probably reduce the return set?

    def expand(self, expression, field_type=None):
        if isinstance(expression, Query):
            # any query using 'id':=
            # set name as _id (as per pymongo/mongodb primary key)
            # convert second arg to an objectid field
            # (if its not already)
            # if second arg is 0 convert to objectid
            if isinstance(expression.first, Field) and \
                    ((expression.first.type == 'id') or \
                    ("reference" in expression.first.type)):
                if expression.first.type == 'id':
                    expression.first.name = '_id'
                # cast to Mongo ObjectId
                if isinstance(expression.second, (tuple, list, set)):
                    expression.second = [self.object_id(item) for
                                         item in expression.second]
                else:
                    expression.second = self.object_id(expression.second)
                result = expression.op(expression.first, expression.second)

        if isinstance(expression, Field):
            if expression.type =='id':
                result = "_id"
            else:
                result = expression.name
        elif isinstance(expression, (Expression, Query)):
            if not expression.second is None:
                result = expression.op(expression.first, expression.second)
            elif not expression.first is None:
                result = expression.op(expression.first)
            elif not isinstance(expression.op, str):
                result = expression.op()
            else:
                result = expression.op
        elif field_type:
            result = self.represent(expression, field_type)
        elif isinstance(expression, (list, tuple)):
            result = [self.represent(item, field_type) for
                              item in expression]
        else:
            result = expression
        return result

    def drop(self, table, mode=''):
        ctable = self.connection[table._tablename]
        ctable.drop()

    def truncate(self, table, mode, safe=None):
        if safe == None:
            safe=self.safe
        ctable = self.connection[table._tablename]
        ctable.remove(None, safe=True)

    def select(self, query, fields, attributes, count=False,
               snapshot=False):
        mongofields_dict = self.SON()
        mongoqry_dict = {}
        new_fields, mongosort_list = [], []
        # try an orderby attribute
        orderby = attributes.get('orderby', False)
        limitby = attributes.get('limitby', False)
        # distinct = attributes.get('distinct', False)
        if 'for_update' in attributes:
            logging.warn('mongodb does not support for_update')
        for key in set(attributes.keys())-set(('limitby',
                                               'orderby', 'for_update')):
            if attributes[key] is not None:
                logging.warn('select attribute not implemented: %s' % key)
        if limitby:
            limitby_skip, limitby_limit = limitby[0], int(limitby[1])
        else:
            limitby_skip = limitby_limit = 0
        if orderby:
            if isinstance(orderby, (list, tuple)):
                orderby = xorify(orderby)
            # !!!! need to add 'random'
            for f in self.expand(orderby).split(','):
                if f.startswith('-'):
                    mongosort_list.append((f[1:], -1))
                else:
                    mongosort_list.append((f, 1))
        for item in fields:
            if isinstance(item, SQLALL):
                new_fields += item._table
            else:
                new_fields.append(item)
        fields = new_fields
        if isinstance(query, Query):
            tablename = self.get_table(query)
        elif len(fields) != 0:
            tablename = fields[0].tablename
        else:
            raise SyntaxError("The table name could not be found in " +
                              "the query nor from the select statement.")
        mongoqry_dict = self.expand(query)
        fields = fields or self.db[tablename]
        for field in fields:
            mongofields_dict[field.name] = 1
        ctable = self.connection[tablename]
        if count:
            return {'count': ctable.find(
                    mongoqry_dict, mongofields_dict,
                    skip=limitby_skip, limit=limitby_limit,
                    sort=mongosort_list, snapshot=snapshot).count()}
        else:
            # pymongo cursor object
            mongo_list_dicts = ctable.find(mongoqry_dict,
                                           mongofields_dict, skip=limitby_skip,
                                           limit=limitby_limit, sort=mongosort_list,
                                           snapshot=snapshot)
        rows = []
        # populate row in proper order
        # Here we replace ._id with .id to follow the standard naming
        colnames = []
        newnames = []
        for field in fields:
            colname = str(field)
            colnames.append(colname)
            tablename, fieldname = colname.split(".")
            if fieldname == "_id":
                # Mongodb reserved uuid key
                field.name = "id"
            newnames.append(".".join((tablename, field.name)))

        for record in mongo_list_dicts:
            row = []
            for colname in colnames:
                tablename, fieldname = colname.split(".")
                # switch to Mongo _id uuids for retrieving
                # record id's
                if fieldname == "id": fieldname = "_id"
                if fieldname in record:
                    value = record[fieldname]
                else:
                    value = None
                row.append(value)
            rows.append(row)
        processor = attributes.get('processor', self.parse)
        result = processor(rows, fields, newnames, False)
        return result

    def insert(self, table, fields, safe=None):
        """Safe determines whether a asynchronous request is done or a
        synchronous action is done
        For safety, we use by default synchronous requests"""

        values = dict()
        if safe is None:
            safe = self.safe
        ctable = self.connection[table._tablename]
        for k, v in fields:
            if not k.name in ["id", "safe"]:
                fieldname = k.name
                fieldtype = table[k.name].type
                values[fieldname] = self.represent(v, fieldtype)

        ctable.insert(values, safe=safe)
        return long(str(values['_id']), 16)

    def update(self, tablename, query, fields, safe=None):
        if safe is None:
            safe = self.safe
        # return amount of adjusted rows or zero, but no exceptions
        # @ related not finding the result
        if not isinstance(query, Query):
            raise RuntimeError("Not implemented")
        amount = self.count(query, False)
        if not isinstance(query, Query):
            raise SyntaxError("Not Supported")
        filter = None
        if query:
            filter = self.expand(query)
        # do not try to update id fields to avoid backend errors
        modify = {'$set': dict((k.name, self.represent(v, k.type)) for
                  k, v in fields if (not k.name in ("_id", "id")))}
        try:
            result = self.connection[tablename].update(filter,
                       modify, multi=True, safe=safe)
            if safe:
                try:
                    # if result count is available fetch it
                    return result["n"]
                except (KeyError, AttributeError, TypeError):
                    return amount
            else:
                return amount
        except Exception, e:
            # TODO Reverse update query to verifiy that the query succeded
            raise RuntimeError("uncaught exception when updating rows: %s" % e)

    def delete(self, tablename, query, safe=None):
        if safe is None:
            safe = self.safe
        amount = 0
        amount = self.count(query, False)
        if not isinstance(query, Query):
            raise RuntimeError("query type %s is not supported" % type(query))
        filter = self.expand(query)
        self.connection[tablename].remove(filter, safe=safe)
        return amount

    def bulk_insert(self, table, items):
        return [self.insert(table, item) for item in items]

    ## OPERATORS
    def INVERT(self, first):
        #print "in invert first=%s" % first
        return '-%s' % self.expand(first)

    # TODO This will probably not work:(
    def NOT(self, first):
        return {'$not': self.expand(first)}

    def AND(self, first, second):
        # pymongo expects: .find({'$and': [{'x':'1'}, {'y':'2'}]})
        return {'$and': [self.expand(first), self.expand(second)]}

    def OR(self, first, second):
        # pymongo expects: .find({'$or': [{'name':'1'}, {'name':'2'}]})
        return {'$or': [self.expand(first), self.expand(second)]}

    def BELONGS(self, first, second):
        if isinstance(second, str):
            return {self.expand(first): {"$in": [second[:-1]]}}
        elif second == [] or second == () or second == set():
            return {1: 0}
        items = [self.expand(item, first.type) for item in second]
        return {self.expand(first): {"$in": items}}

    def EQ(self, first, second=None):
        result = {}
        result[self.expand(first)] = self.expand(second)
        return result

    def NE(self, first, second=None):
        result = {}
        result[self.expand(first)] = {'$ne': self.expand(second)}
        return result

    def LT(self, first, second=None):
        if second is None:
            raise RuntimeError("Cannot compare %s < None" % first)
        result = {}
        result[self.expand(first)] = {'$lt': self.expand(second)}
        return result

    def LE(self, first, second=None):
        if second is None:
            raise RuntimeError("Cannot compare %s <= None" % first)
        result = {}
        result[self.expand(first)] = {'$lte': self.expand(second)}
        return result

    def GT(self, first, second):
        result = {}
        result[self.expand(first)] = {'$gt': self.expand(second)}
        return result

    def GE(self, first, second=None):
        if second is None:
            raise RuntimeError("Cannot compare %s >= None" % first)
        result = {}
        result[self.expand(first)] = {'$gte': self.expand(second)}
        return result

    def ADD(self, first, second):
        raise NotImplementedError(self.error_messages["javascript_needed"])
        return '%s + %s' % (self.expand(first),
                            self.expand(second, first.type))

    def SUB(self, first, second):
        raise NotImplementedError(self.error_messages["javascript_needed"])
        return '(%s - %s)' % (self.expand(first),
                              self.expand(second, first.type))

    def MUL(self, first, second):
        raise NotImplementedError(self.error_messages["javascript_needed"])
        return '(%s * %s)' % (self.expand(first),
                              self.expand(second, first.type))

    def DIV(self, first, second):
        raise NotImplementedError(self.error_messages["javascript_needed"])
        return '(%s / %s)' % (self.expand(first),
                              self.expand(second, first.type))

    def MOD(self, first, second):
        raise NotImplementedError(self.error_messages["javascript_needed"])
        return '(%s %% %s)' % (self.expand(first),
                               self.expand(second, first.type))

    def AS(self, first, second):
        raise NotImplementedError(self.error_messages["javascript_needed"])
        return '%s AS %s' % (self.expand(first), second)

    # We could implement an option that simulates a full featured SQL
    # database. But I think the option should be set explicit or
    # implemented as another library.
    def ON(self, first, second):
        raise NotImplementedError("This is not possible in NoSQL" +
                                  " but can be simulated with a wrapper.")
        return '%s ON %s' % (self.expand(first), self.expand(second))

    # BLOW ARE TWO IMPLEMENTATIONS OF THE SAME FUNCITONS
    # WHICH ONE IS BEST?

    def COMMA(self, first, second):
        return '%s, %s' % (self.expand(first), self.expand(second))

    def LIKE(self, first, second):
        # escaping regex operators?
        return {self.expand(first): ('%s' % self.expand(second, 'string').replace('%', '/'))}

    def ILIKE(self, first, second):
        val = second if isinstance(second, self.ObjectId) else {
            '$regex': second.replace('%', ''), '$options': 'i'}
        return {self.expand(first): val}

    def STARTSWITH(self, first, second):
        #escaping regex operators?
        return {self.expand(first): ('/^%s/' % self.expand(second, 'string'))}

    def ENDSWITH(self, first, second):
        #escaping regex operators?
        return {self.expand(first): ('/%s^/' % self.expand(second, 'string'))}

    def CONTAINS(self, first, second, case_sensitive=False):
        # silently ignore, only case sensitive
        # There is a technical difference, but mongodb doesn't support
        # that, but the result will be the same
        val = second if isinstance(second, self.ObjectId) else \
            {'$regex': ".*" + re.escape(self.expand(second, 'string')) + ".*"}
        return {self.expand(first): val}

    def LIKE(self, first, second):
        import re
        return {self.expand(first): {'$regex': \
                re.escape(self.expand(second,
                                      'string')).replace('%', '.*')}}

    # TODO verify full compatibilty with official SQL Like operator
    def STARTSWITH(self, first, second):
        #TODO  Solve almost the same problem as with endswith
        import re
        return {self.expand(first): {'$regex' : '^' +
                                     re.escape(self.expand(second,
                                                           'string'))}}

    # TODO verify full compatibilty with official SQL Like operator
    def ENDSWITH(self, first, second):
        # escaping regex operators?
        #TODO if searched for a name like zsa_corbitt and the function
        # is endswith('a') then this is also returned.
        # Aldo it end with a t
        import re
        return {self.expand(first): {'$regex': \
        re.escape(self.expand(second, 'string')) + '$'}}

    # TODO verify full compatibilty with official oracle contains operator
    def CONTAINS(self, first, second, case_sensitive=False):
        # silently ignore, only case sensitive
        # There is a technical difference, but mongodb doesn't support
        # that, but the result will be the same
        # TODO contains operators need to be transformed to Regex
        return {self.expand(first) : {'$regex': \
        ".*" + re.escape(self.expand(second, 'string')) + ".*"}}


class IMAPAdapter(NoSQLAdapter):
    drivers = ('imaplib', )

    """ IMAP server adapter

    This class is intended as an interface with
    email IMAP servers to perform simple queries in the
    web2py DAL query syntax, so email read, search and
    other related IMAP mail services (as those implemented
    by brands like Google(r), and Yahoo!(r)
    can be managed from web2py applications.

    The code uses examples by Yuji Tomita on this post:
    http://yuji.wordpress.com/2011/06/22/python-imaplib-imap-example-with-gmail/#comment-1137
    and is based in docs for Python imaplib, python email
    and email IETF's (i.e. RFC2060 and RFC3501)

    This adapter was tested with a small set of operations with Gmail(r). Other
    services requests could raise command syntax and response data issues.

    It creates its table and field names "statically",
    meaning that the developer should leave the table and field
    definitions to the DAL instance by calling the adapter's
    .define_tables() method. The tables are defined with the
    IMAP server mailbox list information.

    .define_tables() returns a dictionary mapping dal tablenames
    to the server mailbox names with the following structure:

    {<tablename>: str <server mailbox name>}

    Here is a list of supported fields:

    Field       Type            Description
    ################################################################
    uid         string
    answered    boolean        Flag
    created     date
    content     list:string    A list of dict text or html parts
    to          string
    cc          string
    bcc         string
    size        integer        the amount of octets of the message*
    deleted     boolean        Flag
    draft       boolean        Flag
    flagged     boolean        Flag
    sender      string
    recent      boolean        Flag
    seen        boolean        Flag
    subject     string
    mime        string         The mime header declaration
    email       string         The complete RFC822 message**
    attachments <type list>    Each non text part as dict
    encoding    string         The main detected encoding

    *At the application side it is measured as the length of the RFC822
    message string

    WARNING: As row id's are mapped to email sequence numbers,
    make sure your imap client web2py app does not delete messages
    during select or update actions, to prevent
    updating or deleting different messages.
    Sequence numbers change whenever the mailbox is updated.
    To avoid this sequence numbers issues, it is recommended the use
    of uid fields in query references (although the update and delete
    in separate actions rule still applies).
    ::

        # This is the code recommended to start imap support
        # at the app's model:

        imapdb = DAL("imap://user:password@server:port", pool_size=1) # port 993 for ssl
        imapdb.define_tables()

    Here is an (incomplete) list of possible imap commands::

        # Count today's unseen messages
        # smaller than 6000 octets from the
        # inbox mailbox

        q = imapdb.INBOX.seen == False
        q &= imapdb.INBOX.created == datetime.date.today()
        q &= imapdb.INBOX.size < 6000
        unread = imapdb(q).count()

        # Fetch last query messages
        rows = imapdb(q).select()

        # it is also possible to filter query select results with limitby and
        # sequences of mailbox fields

        set.select(<fields sequence>, limitby=(<int>, <int>))

        # Mark last query messages as seen
        messages = [row.uid for row in rows]
        seen = imapdb(imapdb.INBOX.uid.belongs(messages)).update(seen=True)

        # Delete messages in the imap database that have mails from mr. Gumby

        deleted = 0
        for mailbox in imapdb.tables
            deleted += imapdb(imapdb[mailbox].sender.contains("gumby")).delete()

        # It is possible also to mark messages for deletion instead of ereasing them
        # directly with set.update(deleted=True)


        # This object give access
        # to the adapter auto mailbox
        # mapped names (which native
        # mailbox has what table name)

        imapdb.mailboxes <dict> # tablename, server native name pairs

        # To retrieve a table native mailbox name use:
        imapdb.<table>.mailbox

        ### New features v2.4.1:

        # Declare mailboxes statically with tablename, name pairs
        # This avoids the extra server names retrieval

        imapdb.define_tables({"inbox": "INBOX"})

        # Selects without content/attachments/email columns will only
        # fetch header and flags

        imapdb(q).select(imapdb.INBOX.sender, imapdb.INBOX.subject)

    """

    types = {'string': str,
             'text': str,
             'date': datetime.date,
             'datetime': datetime.datetime,
             'id': long,
             'boolean': bool,
             'integer': int,
             'bigint': long,
             'blob': str,
             'list:string': str
             }

    dbengine = 'imap'

    REGEX_URI = re.compile('^(?P<user>[^:]+)(\:(?P<password>[^@]*))?@(?P<host>[^\:@]+)(\:(?P<port>[0-9]+))?$')

    def __init__(self,
                 db,
                 uri,
                 pool_size=0,
                 folder=None,
                 db_codec='UTF-8',
                 credential_decoder=IDENTITY,
                 driver_args={},
                 adapter_args={},
                 do_connect=True,
                 after_connection=None):

        # db uri: user@example.com:password@imap.server.com:123
        # TODO: max size adapter argument for preventing large mail transfers

        self.db = db
        self.uri = uri
        if do_connect: self.find_driver(adapter_args)
        self.pool_size = pool_size
        self.folder = folder
        self.db_codec = db_codec
        self._after_connection = after_connection
        self.credential_decoder = credential_decoder
        self.driver_args = driver_args
        self.adapter_args = adapter_args
        self.mailbox_size = None
        self.static_names = None
        self.charset = sys.getfilesystemencoding()
        # imap class
        self.imap4 = None
        uri = uri.split("://")[1]

        """ MESSAGE is an identifier for sequence number"""

        self.flags = {'deleted': '\\Deleted', 'draft': '\\Draft',
                      'flagged': '\\Flagged', 'recent': '\\Recent',
                      'seen': '\\Seen', 'answered': '\\Answered'}
        self.search_fields = {'id': 'MESSAGE', 'created': 'DATE',
                              'uid': 'UID', 'sender': 'FROM',
                              'to': 'TO', 'cc': 'CC',
                              'bcc': 'BCC', 'content': 'TEXT',
                              'size': 'SIZE', 'deleted': '\\Deleted',
                              'draft': '\\Draft', 'flagged': '\\Flagged',
                              'recent': '\\Recent', 'seen': '\\Seen',
                              'subject': 'SUBJECT', 'answered': '\\Answered',
                              'mime': None, 'email': None,
                              'attachments': None
                              }

        db['_lastsql'] = ''

        m = self.REGEX_URI.match(uri)
        user = m.group('user')
        password = m.group('password')
        host = m.group('host')
        port = int(m.group('port'))
        over_ssl = False
        if port == 993:
            over_ssl = True

        driver_args.update(host=host, port=port, password=password, user=user)

        def connector(driver_args=driver_args):
            # it is assumed sucessful authentication alLways
            # TODO: support direct connection and login tests
            if over_ssl:
                self.imap4 = self.driver.IMAP4_SSL
            else:
                self.imap4 = self.driver.IMAP4
            connection = self.imap4(driver_args["host"], driver_args["port"])
            data = connection.login(driver_args["user"], driver_args["password"])

            # static mailbox list
            connection.mailbox_names = None

            # dummy cursor function
            connection.cursor = lambda: True

            return connection

        self.db.define_tables = self.define_tables
        self.connector = connector
        if do_connect: self.reconnect()

    def reconnect(self, f=None, cursor=True):
        """
        IMAP4 Pool connection method

        imap connection lacks of self cursor command.
        A custom command should be provided as a replacement
        for connection pooling to prevent uncaught remote session
        closing

        """
        if getattr(self, 'connection', None) is not None:
            return
        if f is None:
            f = self.connector

        if not self.pool_size:
            self.connection = f()
            self.cursor = cursor and self.connection.cursor()
        else:
            POOLS = ConnectionPool.POOLS
            uri = self.uri
            while True:
                GLOBAL_LOCKER.acquire()
                if not uri in POOLS:
                    POOLS[uri] = []
                if POOLS[uri]:
                    self.connection = POOLS[uri].pop()
                    GLOBAL_LOCKER.release()
                    self.cursor = cursor and self.connection.cursor()
                    if self.cursor and self.check_active_connection:
                        try:
                            # check if connection is alive or close it
                            result, data = self.connection.list()
                        except:
                            # Possible connection reset error
                            # TODO: read exception class
                            self.connection = f()
                    break
                else:
                    GLOBAL_LOCKER.release()
                    self.connection = f()
                    self.cursor = cursor and self.connection.cursor()
                    break
        self.after_connection_hook()

    def get_last_message(self, tablename):
        last_message = None
        # request mailbox list to the server if needed.
        if not isinstance(self.connection.mailbox_names, dict):
            self.get_mailboxes()
        try:
            result = self.connection.select(
                self.connection.mailbox_names[tablename])
            last_message = int(result[1][0])
            # Last message must be a positive integer
            if last_message == 0:
                last_message = 1
        except (IndexError, ValueError, TypeError, KeyError):
            e = sys.exc_info()[1]
            LOGGER.debug("Error retrieving the last mailbox" +
                         " sequence number. %s" % str(e))
        return last_message

    def get_uid_bounds(self, tablename):
        if not isinstance(self.connection.mailbox_names, dict):
            self.get_mailboxes()
        # fetch first and last messages
        # return (first, last) messages uid's
        last_message = self.get_last_message(tablename)
        result, data = self.connection.uid("search", None, "(ALL)")
        uid_list = data[0].strip().split()
        if len(uid_list) <= 0:
            return None
        else:
            return (uid_list[0], uid_list[-1])

    def convert_date(self, date, add=None, imf=False):
        if add is None:
            add = datetime.timedelta()
        """ Convert a date object to a string
        with d-Mon-Y style for IMAP or the inverse
        case

        add <timedelta> adds to the date object
        """
        months = [None, "JAN", "FEB", "MAR", "APR", "MAY", "JUN",
                  "JUL", "AUG", "SEP", "OCT", "NOV", "DEC"]
        if isinstance(date, basestring):
            # Prevent unexpected date response format
            try:
                if "," in date:
                    dayname, datestring = date.split(",")
                else:
                    dayname, datestring = None, date
                date_list = datestring.strip().split()
                year = int(date_list[2])
                month = months.index(date_list[1].upper())
                day = int(date_list[0])
                hms = map(int, date_list[3].split(":"))
                return datetime.datetime(year, month, day,
                    hms[0], hms[1], hms[2]) + add
            except (ValueError, AttributeError, IndexError), e:
                LOGGER.error("Could not parse date text: %s. %s" %
                             (date, e))
                return None
        elif isinstance(date, (datetime.date, datetime.datetime)):
            if imf: date_format = "%a, %d %b %Y %H:%M:%S %z"
            else: date_format = "%d-%b-%Y"
            return (date + add).strftime(date_format)
        else:
            return None

    @staticmethod
    def header_represent(f, r):
        from email.header import decode_header
        text, encoding = decode_header(f)[0]
        if encoding:
            text = text.decode(encoding).encode('utf-8')
        return text

    def encode_text(self, text, charset, errors="replace"):
        """ convert text for mail to unicode"""
        if text is None:
            text = ""
        else:
            if isinstance(text, str):
                if charset is None:
                    text = unicode(text, "utf-8", errors)
                else:
                    text = unicode(text, charset, errors)
            else:
                raise Exception("Unsupported mail text type %s" % type(text))
        return text.encode("utf-8")

    def get_charset(self, message):
        charset = message.get_content_charset()
        return charset

    def get_mailboxes(self):
        """ Query the mail database for mailbox names """
        if self.static_names:
            # statically defined mailbox names
            self.connection.mailbox_names = self.static_names
            return self.static_names.keys()

        mailboxes_list = self.connection.list()
        self.connection.mailbox_names = dict()
        mailboxes = list()
        x = 0
        for item in mailboxes_list[1]:
            x = x + 1
            item = item.strip()
            if not "NOSELECT" in item.upper():
                sub_items = item.split("\"")
                sub_items = [sub_item for sub_item in sub_items \
                    if len(sub_item.strip()) > 0]
                # mailbox = sub_items[len(sub_items) -1]
                mailbox = sub_items[-1].strip()
                # remove unwanted characters and store original names
                # Don't allow leading non alphabetic characters
                mailbox_name = re.sub('^[_0-9]*', '', re.sub('[^_\w]', '', re.sub('[/ ]', '_', mailbox)))
                mailboxes.append(mailbox_name)
                self.connection.mailbox_names[mailbox_name] = mailbox

        return mailboxes

    def get_query_mailbox(self, query):
        nofield = True
        tablename = None
        attr = query
        while nofield:
            if hasattr(attr, "first"):
                attr = attr.first
                if isinstance(attr, Field):
                    return attr.tablename
                elif isinstance(attr, Query):
                    pass
                else:
                    return None
            else:
                return None
        return tablename

    def is_flag(self, flag):
        if self.search_fields.get(flag, None) in self.flags.values():
            return True
        else:
            return False

    def define_tables(self, mailbox_names=None):
        """
        Auto create common IMAP fileds

        This function creates fields definitions "statically"
        meaning that custom fields as in other adapters should
        not be supported and definitions handled on a service/mode
        basis (local syntax for Gmail(r), Ymail(r)

        Returns a dictionary with tablename, server native mailbox name
        pairs.
        """
        if mailbox_names:
            # optional statically declared mailboxes
            self.static_names = mailbox_names
        else:
            self.static_names = None
        if not isinstance(self.connection.mailbox_names, dict):
            self.get_mailboxes()

        names = self.connection.mailbox_names.keys()

        for name in names:
            self.db.define_table("%s" % name,
                                 Field("uid", writable=False),
                                 Field("created", "datetime", writable=False),
                                 Field("content", "text", writable=False),
                                 Field("to", writable=False),
                                 Field("cc", writable=False),
                                 Field("bcc", writable=False),
                                 Field("sender", writable=False),
                                 Field("size", "integer", writable=False),
                                 Field("subject", writable=False),
                                 Field("mime", writable=False),
                                 Field("email", "text", writable=False,
                                       readable=False),
                                 Field("attachments", "text", writable=False,
                                       readable=False),
                                 Field("encoding", writable=False),
                                 Field("answered", "boolean"),
                                 Field("deleted", "boolean"),
                                 Field("draft", "boolean"),
                                 Field("flagged", "boolean"),
                                 Field("recent", "boolean", writable=False),
                                 Field("seen", "boolean")
                                 )

            # Set a special _mailbox attribute for storing
            # native mailbox names
            self.db[name].mailbox = \
                self.connection.mailbox_names[name]

            # decode quoted printable
            self.db[name].to.represent = self.db[name].cc.represent = \
            self.db[name].bcc.represent = self.db[name].sender.represent = \
            self.db[name].subject.represent = self.header_represent

        # Set the db instance mailbox collections
        self.db.mailboxes = self.connection.mailbox_names
        return self.db.mailboxes

    def create_table(self, *args, **kwargs):
        # not implemented
        # but required by DAL
        pass

    def select(self, query, fields, attributes):
        """  Searches and Fetches records and return web2py rows
        """
        # move this statement elsewhere (upper-level)
        if use_common_filters(query):
            query = self.common_filter(query, [self.get_query_mailbox(query),])

        import email
        # get records from imap server with search + fetch
        # convert results to a dictionary
        tablename = None
        fetch_results = list()

        if isinstance(query, Query):
            tablename = self.get_table(query)
            mailbox = self.connection.mailbox_names.get(tablename, None)
            if mailbox is None:
                 raise ValueError("Mailbox name not found: %s" % mailbox)
            else:
                # select with readonly
                result, selected = self.connection.select(mailbox, True)
                if result != "OK":
                    raise Exception("IMAP error: %s" % selected)
                self.mailbox_size = int(selected[0])
                search_query = "(%s)" % str(query).strip()
                search_result = self.connection.uid("search", None, search_query)
                # Normal IMAP response OK is assumed (change this)
                if search_result[0] == "OK":
                    # For "light" remote server responses just get the first
                    # ten records (change for non-experimental implementation)
                    # However, light responses are not guaranteed with this
                    # approach, just fewer messages.
                    limitby = attributes.get('limitby', None)
                    messages_set = search_result[1][0].split()
                    # descending order
                    messages_set.reverse()
                    if limitby is not None:
                        # TODO: orderby, asc/desc, limitby from complete message set
                        messages_set = messages_set[int(limitby[0]):int(limitby[1])]

                    # keep the requests small for header/flags
                    if any([(field.name in ["content", "size",
                                            "attachments", "email"]) for
                           field in fields]):
                        imap_fields = "(RFC822 FLAGS)"
                    else:
                        imap_fields = "(RFC822.HEADER FLAGS)"

                    if len(messages_set) > 0:
                        # create fetch results object list
                        # fetch each remote message and store it in memmory
                        # (change to multi-fetch command syntax for faster
                        # transactions)
                        for uid in messages_set:
                            # fetch the RFC822 message body
                            typ, data = self.connection.uid("fetch", uid, imap_fields)
                            if typ == "OK":
                                fr = {"message": int(data[0][0].split()[0]),
                                      "uid": long(uid),
                                      "email": email.message_from_string(data[0][1]),
                                      "raw_message": data[0][1]}
                                fr["multipart"] = fr["email"].is_multipart()
                                # fetch flags for the message
                                fr["flags"] = self.driver.ParseFlags(data[1])
                                fetch_results.append(fr)
                            else:
                                # error retrieving the message body
                                raise Exception("IMAP error retrieving the body: %s" % data)
                else:
                    raise Exception("IMAP search error: %s" % search_result[1])
        elif isinstance(query, (Expression, basestring)):
            raise NotImplementedError()
        else:
            raise TypeError("Unexpected query type")

        imapqry_dict = {}
        imapfields_dict = {}

        if len(fields) == 1 and isinstance(fields[0], SQLALL):
            allfields = True
        elif len(fields) == 0:
            allfields = True
        else:
            allfields = False
        if allfields:
            colnames = ["%s.%s" % (tablename, field) for field in self.search_fields.keys()]
        else:
            colnames = ["%s.%s" % (tablename, field.name) for field in fields]

        for k in colnames:
            imapfields_dict[k] = k

        imapqry_list = list()
        imapqry_array = list()
        for fr in fetch_results:
            attachments = []
            content = []
            size = 0
            n = int(fr["message"])
            item_dict = dict()
            message = fr["email"]
            uid = fr["uid"]
            charset = self.get_charset(message)
            flags = fr["flags"]
            raw_message = fr["raw_message"]
            # Return messages data mapping static fields
            # and fetched results. Mapping should be made
            # outside the select function (with auxiliary
            # instance methods)

            # pending: search flags states trough the email message
            # instances for correct output

            # preserve subject encoding (ASCII/quoted printable)

            if "%s.id" % tablename in colnames:
                item_dict["%s.id" % tablename] = n
            if "%s.created" % tablename in colnames:
                item_dict["%s.created" % tablename] = self.convert_date(message["Date"])
            if "%s.uid" % tablename in colnames:
                item_dict["%s.uid" % tablename] = uid
            if "%s.sender" % tablename in colnames:
                # If there is no encoding found in the message header
                # force utf-8 replacing characters (change this to
                # module's defaults). Applies to .sender, .to, .cc and .bcc fields
                item_dict["%s.sender" % tablename] = message["From"]
            if "%s.to" % tablename in colnames:
                item_dict["%s.to" % tablename] = message["To"]
            if "%s.cc" % tablename in colnames:
                if "Cc" in message.keys():
                    item_dict["%s.cc" % tablename] = message["Cc"]
                else:
                    item_dict["%s.cc" % tablename] = ""
            if "%s.bcc" % tablename in colnames:
                if "Bcc" in message.keys():
                    item_dict["%s.bcc" % tablename] = message["Bcc"]
                else:
                    item_dict["%s.bcc" % tablename] = ""
            if "%s.deleted" % tablename in colnames:
                item_dict["%s.deleted" % tablename] = "\\Deleted" in flags
            if "%s.draft" % tablename in colnames:
                item_dict["%s.draft" % tablename] = "\\Draft" in flags
            if "%s.flagged" % tablename in colnames:
                item_dict["%s.flagged" % tablename] = "\\Flagged" in flags
            if "%s.recent" % tablename in colnames:
                item_dict["%s.recent" % tablename] = "\\Recent" in flags
            if "%s.seen" % tablename in colnames:
                item_dict["%s.seen" % tablename] = "\\Seen" in flags
            if "%s.subject" % tablename in colnames:
                item_dict["%s.subject" % tablename] = message["Subject"]
            if "%s.answered" % tablename in colnames:
                item_dict["%s.answered" % tablename] = "\\Answered" in flags
            if "%s.mime" % tablename in colnames:
                item_dict["%s.mime" % tablename] = message.get_content_type()
            if "%s.encoding" % tablename in colnames:
                item_dict["%s.encoding" % tablename] = charset

            # Here goes the whole RFC822 body as an email instance
            # for controller side custom processing
            # The message is stored as a raw string
            # >> email.message_from_string(raw string)
            # returns a Message object for enhanced object processing
            if "%s.email" % tablename in colnames:
                # WARNING: no encoding performed (raw message)
                item_dict["%s.email" % tablename] = raw_message

            # Size measure as suggested in a Velocity Reviews post
            # by Tim Williams: "how to get size of email attachment"
            # Note: len() and server RFC822.SIZE reports doesn't match
            # To retrieve the server size for representation would add a new
            # fetch transaction to the process
            for part in message.walk():
                maintype = part.get_content_maintype()
                if ("%s.attachments" % tablename in colnames) or \
                   ("%s.content" % tablename in colnames):
                    payload = part.get_payload(decode=True)
                    if payload:
                        filename = part.get_filename()
                        values = {"mime": part.get_content_type()}
                        if ((filename or not "text" in maintype) and
                            ("%s.attachments" % tablename in colnames)):
                            values.update({"payload": payload,
                                "filename": filename,
                                "encoding": part.get_content_charset(),
                                "disposition": part["Content-Disposition"]})
                            attachments.append(values)
                        elif (("text" in maintype) and
                              ("%s.content" % tablename in colnames)):
                            values.update({"text": self.encode_text(payload,
                                          self.get_charset(part))})
                            content.append(values)

                if "%s.size" % tablename in colnames:
                    if part is not None:
                        size += len(str(part))
            item_dict["%s.content" % tablename] = content
            item_dict["%s.attachments" % tablename] = attachments
            item_dict["%s.size" % tablename] = size
            imapqry_list.append(item_dict)

        # extra object mapping for the sake of rows object
        # creation (sends an array or lists)
        for item_dict in imapqry_list:
            imapqry_array_item = list()
            for fieldname in colnames:
                imapqry_array_item.append(item_dict[fieldname])
            imapqry_array.append(imapqry_array_item)

        # parse result and return a rows object
        colnames = colnames
        processor = attributes.get('processor', self.parse)
        return processor(imapqry_array, fields, colnames)

    def insert(self, table, fields):
        def add_payload(message, obj):
            payload = Message()
            encoding = obj.get("encoding", "utf-8")
            if encoding and (encoding.upper() in
                             ("BASE64", "7BIT", "8BIT", "BINARY")):
                payload.add_header("Content-Transfer-Encoding", encoding)
            else:
                payload.set_charset(encoding)
            mime = obj.get("mime", None)
            if mime:
                payload.set_type(mime)
            if "text" in obj:
                payload.set_payload(obj["text"])
            elif "payload" in obj:
                payload.set_payload(obj["payload"])
            if "filename" in obj and obj["filename"]:
                payload.add_header("Content-Disposition",
                    "attachment", filename=obj["filename"])
            message.attach(payload)

        mailbox = table.mailbox
        d = dict(((k.name, v) for k, v in fields))
        date_time = d.get("created") or datetime.datetime.now()
        struct_time = date_time.timetuple()
        if len(d) > 0:
            message = d.get("email", None)
            attachments = d.get("attachments", [])
            content = d.get("content", [])
            flags = " ".join(["\\%s" % flag.capitalize() for flag in
                              ("answered", "deleted", "draft", "flagged",
                               "recent", "seen") if d.get(flag, False)])
            if not message:
                from email.message import Message
                mime = d.get("mime", None)
                charset = d.get("encoding", None)
                message = Message()
                message["from"] = d.get("sender", "")
                message["subject"] = d.get("subject", "")
                message["date"] = self.convert_date(date_time, imf=True)

                if mime:
                    message.set_type(mime)
                if charset:
                    message.set_charset(charset)
                for item in ("to", "cc", "bcc"):
                    value = d.get(item, "")
                    if isinstance(value, basestring):
                        message[item] = value
                    else:
                        message[item] = ";".join([i for i in value])
                if (not message.is_multipart() and
                   (not message.get_content_type().startswith("multipart"))):
                    if isinstance(content, basestring):
                        message.set_payload(content)
                    elif len(content) > 0:
                        message.set_payload(content[0]["text"])
                else:
                    [add_payload(message, c) for c in content]
                    [add_payload(message, a) for a in attachments]
                message = message.as_string()

            result, data = self.connection.append(mailbox, flags, struct_time, message)
            if result == "OK":
                uid = int(re.findall("\d+", str(data))[-1])
                return self.db(table.uid == uid).select(table.id).first().id
            else:
                raise Exception("IMAP message append failed: %s" % data)
        else:
            raise NotImplementedError("IMAP empty insert is not implemented")

    def update(self, tablename, query, fields):
        # TODO: the adapter should implement an .expand method
        commands = list()
        rowcount = 0
        if use_common_filters(query):
            query = self.common_filter(query, [tablename,])
        mark = []
        unmark = []
        if query:
            for item in fields:
                field = item[0]
                name = field.name
                value = item[1]
                if self.is_flag(name):
                    flag = self.search_fields[name]
                    if (value is not None) and (flag != "\\Recent"):
                        if value:
                            mark.append(flag)
                        else:
                            unmark.append(flag)
            result, data = self.connection.select(
                self.connection.mailbox_names[tablename])
            string_query = "(%s)" % query
            result, data = self.connection.search(None, string_query)
            store_list = [item.strip() for item in data[0].split()
                          if item.strip().isdigit()]
            # build commands for marked flags
            for number in store_list:
                result = None
                if len(mark) > 0:
                    commands.append((number, "+FLAGS", "(%s)" % " ".join(mark)))
                if len(unmark) > 0:
                    commands.append((number, "-FLAGS", "(%s)" % " ".join(unmark)))

        for command in commands:
            result, data = self.connection.store(*command)
            if result == "OK":
                rowcount += 1
            else:
                raise Exception("IMAP storing error: %s" % data)
        return rowcount

    def count(self, query, distinct=None):
        counter = 0
        tablename = self.get_query_mailbox(query)
        if query and tablename is not None:
            if use_common_filters(query):
                query = self.common_filter(query, [tablename,])
            result, data = self.connection.select(self.connection.mailbox_names[tablename])
            string_query = "(%s)" % query
            result, data = self.connection.search(None, string_query)
            store_list = [item.strip() for item in data[0].split() if item.strip().isdigit()]
            counter = len(store_list)
        return counter

    def delete(self, tablename, query):
        counter = 0
        if query:
            if use_common_filters(query):
                query = self.common_filter(query, [tablename,])
            result, data = self.connection.select(self.connection.mailbox_names[tablename])
            string_query = "(%s)" % query
            result, data = self.connection.search(None, string_query)
            store_list = [item.strip() for item in data[0].split() if item.strip().isdigit()]
            for number in store_list:
                result, data = self.connection.store(number, "+FLAGS", "(\\Deleted)")
                if result == "OK":
                    counter += 1
                else:
                    raise Exception("IMAP store error: %s" % data)
            if counter > 0:
                result, data = self.connection.expunge()
        return counter

    def BELONGS(self, first, second):
        result = None
        name = self.search_fields[first.name]
        if name == "MESSAGE":
            values = [str(val) for val in second if str(val).isdigit()]
            result = "%s" % ",".join(values).strip()

        elif name == "UID":
            values = [str(val) for val in second if str(val).isdigit()]
            result = "UID %s" % ",".join(values).strip()

        else:
            raise Exception("Operation not supported")
        # result = "(%s %s)" % (self.expand(first), self.expand(second))
        return result

    def CONTAINS(self, first, second, case_sensitive=False):
        # silently ignore, only case sensitive
        result = None
        name = self.search_fields[first.name]

        if name in ("FROM", "TO", "SUBJECT", "TEXT"):
            result = "%s \"%s\"" % (name, self.expand(second))
        else:
            if first.name in ("cc", "bcc"):
                result = "%s \"%s\"" % (first.name.upper(), self.expand(second))
            elif first.name == "mime":
                result = "HEADER Content-Type \"%s\"" % self.expand(second)
            else:
                raise Exception("Operation not supported")
        return result

    def GT(self, first, second):
        result = None
        name = self.search_fields[first.name]
        if name == "MESSAGE":
            last_message = self.get_last_message(first.tablename)
            result = "%d:%d" % (int(self.expand(second)) + 1, last_message)
        elif name == "UID":
            # GT and LT may not return
            # expected sets depending on
            # the uid format implemented
            try:
                pedestal, threshold = self.get_uid_bounds(first.tablename)
            except TypeError:
                e = sys.exc_info()[1]
                LOGGER.debug("Error requesting uid bounds: %s", str(e))
                return ""
            try:
                lower_limit = int(self.expand(second)) + 1
            except (ValueError, TypeError):
                e = sys.exc_info()[1]
                raise Exception("Operation not supported (non integer UID)")
            result = "UID %s:%s" % (lower_limit, threshold)
        elif name == "DATE":
            result = "SINCE %s" % self.convert_date(second, add=datetime.timedelta(1))
        elif name == "SIZE":
            result = "LARGER %s" % self.expand(second)
        else:
            raise Exception("Operation not supported")
        return result

    def GE(self, first, second):
        result = None
        name = self.search_fields[first.name]
        if name == "MESSAGE":
            last_message = self.get_last_message(first.tablename)
            result = "%s:%s" % (self.expand(second), last_message)
        elif name == "UID":
            # GT and LT may not return
            # expected sets depending on
            # the uid format implemented
            try:
                pedestal, threshold = self.get_uid_bounds(first.tablename)
            except TypeError:
                e = sys.exc_info()[1]
                LOGGER.debug("Error requesting uid bounds: %s", str(e))
                return ""
            lower_limit = self.expand(second)
            result = "UID %s:%s" % (lower_limit, threshold)
        elif name == "DATE":
            result = "SINCE %s" % self.convert_date(second)
        else:
            raise Exception("Operation not supported")
        return result

    def LT(self, first, second):
        result = None
        name = self.search_fields[first.name]
        if name == "MESSAGE":
            result = "%s:%s" % (1, int(self.expand(second)) - 1)
        elif name == "UID":
            try:
                pedestal, threshold = self.get_uid_bounds(first.tablename)
            except TypeError:
                e = sys.exc_info()[1]
                LOGGER.debug("Error requesting uid bounds: %s", str(e))
                return ""
            try:
                upper_limit = int(self.expand(second)) - 1
            except (ValueError, TypeError):
                e = sys.exc_info()[1]
                raise Exception("Operation not supported (non integer UID)")
            result = "UID %s:%s" % (pedestal, upper_limit)
        elif name == "DATE":
            result = "BEFORE %s" % self.convert_date(second)
        elif name == "SIZE":
            result = "SMALLER %s" % self.expand(second)
        else:
            raise Exception("Operation not supported")
        return result

    def LE(self, first, second):
        result = None
        name = self.search_fields[first.name]
        if name == "MESSAGE":
            result = "%s:%s" % (1, self.expand(second))
        elif name == "UID":
            try:
                pedestal, threshold = self.get_uid_bounds(first.tablename)
            except TypeError:
                e = sys.exc_info()[1]
                LOGGER.debug("Error requesting uid bounds: %s", str(e))
                return ""
            upper_limit = int(self.expand(second))
            result = "UID %s:%s" % (pedestal, upper_limit)
        elif name == "DATE":
            result = "BEFORE %s" % self.convert_date(second, add=datetime.timedelta(1))
        else:
            raise Exception("Operation not supported")
        return result

    def NE(self, first, second=None):
        if (second is None) and isinstance(first, Field):
            # All records special table query
            if first.type == "id":
                return self.GE(first, 1)
        result = self.NOT(self.EQ(first, second))
        result =  result.replace("NOT NOT", "").strip()
        return result

    def EQ(self, first, second):
        name = self.search_fields[first.name]
        result = None
        if name is not None:
            if name == "MESSAGE":
                # query by message sequence number
                result = "%s" % self.expand(second)
            elif name == "UID":
                result = "UID %s" % self.expand(second)
            elif name == "DATE":
                result = "ON %s" % self.convert_date(second)

            elif name in self.flags.values():
                if second:
                    result = "%s" % (name.upper()[1:])
                else:
                    result = "NOT %s" % (name.upper()[1:])
            else:
                raise Exception("Operation not supported")
        else:
            raise Exception("Operation not supported")
        return result

    def AND(self, first, second):
        result = "%s %s" % (self.expand(first), self.expand(second))
        return result

    def OR(self, first, second):
        result = "OR %s %s" % (self.expand(first), self.expand(second))
        return "%s" % result.replace("OR OR", "OR")

    def NOT(self, first):
        result = "NOT %s" % self.expand(first)
        return result

########################################################################
# end of adapters
########################################################################

ADAPTERS = {'sqlite': SQLiteAdapter,
            'spatialite': SpatiaLiteAdapter,
            'sqlite:memory': SQLiteAdapter,
            'spatialite:memory': SpatiaLiteAdapter,
            'mysql': MySQLAdapter,
            'postgres': PostgreSQLAdapter,
            'postgres:psycopg2': PostgreSQLAdapter,
            'postgres:pg8000': PostgreSQLAdapter,
            'postgres2:psycopg2': NewPostgreSQLAdapter,
            'postgres2:pg8000': NewPostgreSQLAdapter,
            'oracle': OracleAdapter,
            'mssql': MSSQLAdapter,
            'mssql2': MSSQL2Adapter,
            'mssql3': MSSQL3Adapter,
            'mssql4' : MSSQL4Adapter,
            'vertica': VerticaAdapter,
            'sybase': SybaseAdapter,
            'db2': DB2Adapter,
            'teradata': TeradataAdapter,
            'informix': InformixAdapter,
            'informix-se': InformixSEAdapter,
            'firebird': FireBirdAdapter,
            'firebird_embedded': FireBirdAdapter,
            'ingres': IngresAdapter,
            'ingresu': IngresUnicodeAdapter,
            'sapdb': SAPDBAdapter,
            'cubrid': CubridAdapter,
            'jdbc:sqlite': JDBCSQLiteAdapter,
            'jdbc:sqlite:memory': JDBCSQLiteAdapter,
            'jdbc:postgres': JDBCPostgreSQLAdapter,
            'gae': GoogleDatastoreAdapter, # discouraged, for backward compatibility
            'google:datastore': GoogleDatastoreAdapter,
            'google:datastore+ndb': GoogleDatastoreAdapter,
            'google:sql': GoogleSQLAdapter,
            'couchdb': CouchDBAdapter,
            'mongodb': MongoDBAdapter,
            'imap': IMAPAdapter
            }


def sqlhtml_validators(field):
    """
    Field type validation, using web2py's validators mechanism.

    makes sure the content of a field is in line with the declared
    fieldtype
    """
    db = field.db
    try:
        from gluon import validators
    except ImportError:
        return []
    field_type, field_length = field.type, field.length
    if isinstance(field_type, SQLCustomType):
        if hasattr(field_type, 'validator'):
            return field_type.validator
        else:
            field_type = field_type.type
    elif not isinstance(field_type, str):
        return []
    requires = []

    def ff(r, id):
        row = r(id)
        if not row:
            return str(id)
        elif hasattr(r, '_format') and isinstance(r._format, str):
            return r._format % row
        elif hasattr(r, '_format') and callable(r._format):
            return r._format(row)
        else:
            return str(id)
    if field_type in (('string', 'text', 'password')):
        requires.append(validators.IS_LENGTH(field_length))
    elif field_type == 'json':
        requires.append(validators.IS_EMPTY_OR(validators.IS_JSON(native_json=field.db._adapter.native_json)))
    elif field_type == 'double' or field_type == 'float':
        requires.append(validators.IS_FLOAT_IN_RANGE(-1e100, 1e100))
    elif field_type == 'integer':
        requires.append(validators.IS_INT_IN_RANGE(-2**31, 2**31))
    elif field_type == 'bigint':
        requires.append(validators.IS_INT_IN_RANGE(-2**63, 2**63))
    elif field_type.startswith('decimal'):
        requires.append(validators.IS_DECIMAL_IN_RANGE(-10**10, 10**10))
    elif field_type == 'date':
        requires.append(validators.IS_DATE())
    elif field_type == 'time':
        requires.append(validators.IS_TIME())
    elif field_type == 'datetime':
        requires.append(validators.IS_DATETIME())
    elif db and field_type.startswith('reference') and \
            field_type.find('.') < 0 and \
            field_type[10:] in db.tables:
        referenced = db[field_type[10:]]

        def repr_ref(id, row=None, r=referenced, f=ff): return f(r, id)

        field.represent = field.represent or repr_ref
        if hasattr(referenced, '_format') and referenced._format:
            requires = validators.IS_IN_DB(db, referenced._id,
                                           referenced._format)
            if field.unique:
                requires._and = validators.IS_NOT_IN_DB(db, field)
            if field.tablename == field_type[10:]:
                return validators.IS_EMPTY_OR(requires)
            return requires
    elif db and field_type.startswith('list:reference') and \
            field_type.find('.') < 0 and \
            field_type[15:] in db.tables:
        referenced = db[field_type[15:]]

        def list_ref_repr(ids, row=None, r=referenced, f=ff):
            if not ids:
                return None
            refs = None
            db, id = r._db, r._id
            if isinstance(db._adapter, GoogleDatastoreAdapter):
                def count(values): return db(id.belongs(values)).select(id)
                rx = range(0, len(ids), 30)
                refs = reduce(lambda a, b:a&b, [count(ids[i:i+30]) for i in rx])
            else:
                refs = db(id.belongs(ids)).select(id)
            return (refs and ', '.join(f(r, x.id) for x in refs) or '')

        field.represent = field.represent or list_ref_repr
        if hasattr(referenced, '_format') and referenced._format:
            requires = validators.IS_IN_DB(db, referenced._id,
                                           referenced._format, multiple=True)
        else:
            requires = validators.IS_IN_DB(db, referenced._id,
                                           multiple=True)
        if field.unique:
            requires._and = validators.IS_NOT_IN_DB(db, field)
        if not field.notnull:
            requires = validators.IS_EMPTY_OR(requires)
        return requires
    elif field_type.startswith('list:'):
        def repr_list(values, row=None): return', '.join(str(v) for v in (values or []))
        field.represent = field.represent or repr_list
    if field.unique:
        requires.append(validators.IS_NOT_IN_DB(db, field))
    sff = ['in', 'do', 'da', 'ti', 'de', 'bo']
    if field.notnull and not field_type[:2] in sff:
        requires.append(validators.IS_NOT_EMPTY())
    elif not field.notnull and field_type[:2] in sff and requires:
        requires[0] = validators.IS_EMPTY_OR(requires[0])
    return requires


def bar_escape(item):
    return str(item).replace('|', '||')


def bar_encode(items):
    return '|%s|' % '|'.join(bar_escape(item) for item in items if str(item).strip())


def bar_decode_integer(value):
    if not hasattr(value, 'split') and hasattr(value, 'read'):
        value = value.read()
    return [long(x) for x in value.split('|') if x.strip()]


def bar_decode_string(value):
    return [x.replace('||', '|') for x in
            REGEX_UNPACK.split(value[1:-1]) if x.strip()]


class Row(object):

    """
    A dictionary that lets you do d['a'] as well as d.a
    this is only used to store a `Row`
    """

    __init__ = lambda self, *args, **kwargs: self.__dict__.update(*args, **kwargs)

    def __getitem__(self, k):
        if isinstance(k, Table):
            try:
                return ogetattr(self, k._tablename)
            except (KeyError, AttributeError, TypeError):
                pass
        elif isinstance(k, Field):
            try:
                return ogetattr(self, k.name)
            except (KeyError, AttributeError, TypeError):
                pass
            try:
                return ogetattr(ogetattr(self, k.tablename), k.name)
            except (KeyError, AttributeError, TypeError):
                pass

        key = str(k)
        _extra = ogetattr(self, '__dict__').get('_extra', None)
        if _extra is not None:
            v = _extra.get(key, DEFAULT)
            if v != DEFAULT:
                return v
        try:
            return ogetattr(self, key)
        except (KeyError, AttributeError, TypeError):
            pass

        m = REGEX_TABLE_DOT_FIELD.match(key)
        if m:
            try:
                return ogetattr(self, m.group(1))[m.group(2)]
            except (KeyError, AttributeError, TypeError):
                key = m.group(2)
        try:
            return ogetattr(self, key)
        except (KeyError, AttributeError, TypeError), ae:
            try:
                self[key] = ogetattr(self, '__get_lazy_reference__')(key)
                return self[key]
            except:
                raise ae

    __setitem__ = lambda self, key, value: setattr(self, str(key), value)

    __delitem__ = object.__delattr__

    __copy__ = lambda self: Row(self)

    __call__ = __getitem__

    def get(self, key, default=None):
        try:
            return self.__getitem__(key)
        except(KeyError, AttributeError, TypeError):
            return self.__dict__.get(key, default)

    has_key = __contains__ = lambda self, key: key in self.__dict__

    __nonzero__ = lambda self: len(self.__dict__)>0

    update = lambda self, *args, **kwargs:  self.__dict__.update(*args, **kwargs)

    keys = lambda self: self.__dict__.keys()

    items = lambda self: self.__dict__.items()

    values = lambda self: self.__dict__.values()

    __iter__ = lambda self: self.__dict__.__iter__()

    iteritems = lambda self: self.__dict__.iteritems()

    __str__ = __repr__ = lambda self: '<Row %s>' % self.as_dict()

    __int__ = lambda self: object.__getattribute__(self, 'id')

    __long__ = lambda self: long(object.__getattribute__(self, 'id'))

    __getattr__ = __getitem__

    # def __getattribute__(self, key):
    #     try:
    #         return object.__getattribute__(self, key)
    #     except AttributeError, ae:
    #         try:
    #             return self.__get_lazy_reference__(key)
    #         except:
    #             raise ae

    def __eq__(self, other):
        try:
            return self.as_dict() == other.as_dict()
        except AttributeError:
            return False

    def __ne__(self, other):
        return not (self == other)

    def __copy__(self):
        return Row(dict(self))

    def as_dict(self, datetime_to_str=False, custom_types=None):
        SERIALIZABLE_TYPES = [str, unicode, int, long, float, bool, list, dict]
<<<<<<< HEAD
        if isinstance(custom_types,(list,tuple,set)):
            SERIALIZABLE_TYPES += list(custom_types)
=======
        if isinstance(custom_types, (list, tuple, set)):
            SERIALIZABLE_TYPES += custom_types
>>>>>>> bd44a42c
        elif custom_types:
            SERIALIZABLE_TYPES.append(custom_types)
        d = dict(self)
        for k in copy.copy(d.keys()):
            v=d[k]
            if d[k] is None:
                continue
            elif isinstance(v, Row):
                d[k]=v.as_dict()
            elif isinstance(v, Reference):
                d[k]=long(v)
            elif isinstance(v, decimal.Decimal):
                d[k]=float(v)
            elif isinstance(v, (datetime.date, datetime.datetime, datetime.time)):
                if datetime_to_str:
                    d[k] = v.isoformat().replace('T', ' ')[:19]
            elif not isinstance(v, tuple(SERIALIZABLE_TYPES)):
                del d[k]
        return d

    def as_xml(self, row_name="row", colnames=None, indent='  '):

        def f(row, field, indent='  '):
            if isinstance(row, Row):
                spc = indent+'  \n'
                items = [f(row[x], x, indent+'  ') for x in row]
                return '%s<%s>\n%s\n%s</%s>' % (
                    indent,
                    field,
                    spc.join(item for item in items if item),
                    indent,
                    field)
            elif not callable(row):
                if REGEX_ALPHANUMERIC.match(field):
                    return '%s<%s>%s</%s>' % (indent, field, row, field)
                else:
                    return '%s<extra name="%s">%s</extra>' % \
                        (indent, field, row)
            else:
                return None
        return f(self, row_name, indent=indent)

    def as_json(self, mode="object", default=None, colnames=None,
                serialize=True, **kwargs):
        """
        serializes the row to a JSON object
        kwargs are passed to .as_dict method
        only "object" mode supported

        `serialize = False` used by Rows.as_json

        TODO: return array mode with query column order

        mode and colnames are not implemented
        """

        item = self.as_dict(**kwargs)
        if serialize:
            if have_serializers:
                return serializers.json(item,
                                        default=default or
                                        serializers.custom_json)
            elif simplejson:
                return simplejson.dumps(item)
            else:
                raise RuntimeError("missing simplejson")
        else:
            return item


################################################################################
# Everything below should be independent of the specifics of the database
# and should work for RDBMs and some NoSQL databases
################################################################################

class SQLCallableList(list):
    def __call__(self):
        return copy.copy(self)


def smart_query(fields, text):
    if not isinstance(fields, (list, tuple)):
        fields = [fields]
    new_fields = []
    for field in fields:
        if isinstance(field, Field):
            new_fields.append(field)
        elif isinstance(field, Table):
            for ofield in field:
                new_fields.append(ofield)
        else:
            raise RuntimeError("fields must be a list of fields")
    fields = new_fields
    field_map = {}
    for field in fields:
        n = field.name.lower()
        if not n in field_map:
            field_map[n] = field
        n = str(field).lower()
        if not n in field_map:
            field_map[n] = field
    constants = {}
    i = 0
    while True:
        m = REGEX_CONST_STRING.search(text)
        if not m: break
        text = text[:m.start()]+('#%i' % i)+text[m.end():]
        constants[str(i)] = m.group()[1:-1]
        i+=1
    text = re.sub('\s+', ' ', text).lower()
    for a, b in [('&', 'and'),
                 ('|', 'or'),
                 ('~', 'not'),
                 ('==', '='),
                 ('<', '<'),
                 ('>', '>'),
                 ('<=', '<='),
                 ('>=', '>='),
                 ('<>', '!='),
                 ('=<', '<='),
                 ('=>', '>='),
                 ('=', '='),
                 (' less or equal than ', '<='),
                 (' greater or equal than ', '>='),
                 (' equal or less than ', '<='),
                 (' equal or greater than ', '>='),
                 (' less or equal ', '<='),
                 (' greater or equal ', '>='),
                 (' equal or less ', '<='),
                 (' equal or greater ', '>='),
                 (' not equal to ', '!='),
                 (' not equal ', '!='),
                 (' equal to ', '='),
                 (' equal ', '='),
                 (' equals ', '='),
                 (' less than ', '<'),
                 (' greater than ', '>'),
                 (' starts with ', 'startswith'),
                 (' ends with ', 'endswith'),
                 (' not in ', 'notbelongs'),
                 (' in ', 'belongs'),
                 (' is ', '=')]:
        if a[0]==' ':
            text = text.replace(' is'+a, ' %s ' % b)
        text = text.replace(a, ' %s ' % b)
    text = re.sub('\s+', ' ', text).lower()
    text = re.sub('(?P<a>[\<\>\!\=])\s+(?P<b>[\<\>\!\=])', '\g<a>\g<b>', text)
    query = field = neg = op = logic = None
    for item in text.split():
        if field is None:
            if item == 'not':
                neg = True
            elif not neg and not logic and item in ('and', 'or'):
                logic = item
            elif item in field_map:
                field = field_map[item]
            else:
                raise RuntimeError("Invalid syntax")
        elif not field is None and op is None:
            op = item
        elif not op is None:
            if item.startswith('#'):
                if not item[1:] in constants:
                    raise RuntimeError("Invalid syntax")
                value = constants[item[1:]]
            else:
                value = item
                if field.type in ('text', 'string', 'json'):
                    if op == '=': op = 'like'
            if op == '=': new_query = field == value
            elif op == '<': new_query = field < value
            elif op == '>': new_query = field > value
            elif op == '<=': new_query = field <= value
            elif op == '>=': new_query = field >= value
            elif op == '!=': new_query = field != value
            elif op == 'belongs': new_query = field.belongs(value.split(','))
            elif op == 'notbelongs': new_query = ~field.belongs(value.split(','))
            elif field.type in ('text', 'string', 'json'):
                if op == 'contains': new_query = field.contains(value)
                elif op == 'like': new_query = field.like(value)
                elif op == 'startswith': new_query = field.startswith(value)
                elif op == 'endswith': new_query = field.endswith(value)
                else: raise RuntimeError("Invalid operation")
            elif field._db._adapter.dbengine == 'google:datastore' and \
                 field.type in ('list:integer', 'list:string', 'list:reference'):
                if op == 'contains': new_query = field.contains(value)
                else: raise RuntimeError("Invalid operation")
            else: raise RuntimeError("Invalid operation")
            if neg: new_query = ~new_query
            if query is None:
                query = new_query
            elif logic == 'and':
                query &= new_query
            elif logic == 'or':
                query |= new_query
            field = op = neg = logic = None
    return query


class DAL(object):

    """
    An instance of this class represents a database connection

    Args:
        uri(str): contains information for connecting to a database.
            Defaults to `'sqlite://dummy.db'`

            Note:
                experimental: you can specify a dictionary as uri
                parameter i.e. with::

                    db = DAL({"uri": "sqlite://storage.sqlite",
                              "tables": {...}, ...})

                for an example of dict input you can check the output
                of the scaffolding db model with

                    db.as_dict()

                Note that for compatibility with Python older than
                version 2.6.5 you should cast your dict input keys
                to str due to a syntax limitation on kwarg names.
                for proper DAL dictionary input you can use one of::

                    obj = serializers.cast_keys(dict, [encoding="utf-8"])
                    #or else (for parsing json input)
                    obj = serializers.loads_json(data, unicode_keys=False)

        pool_size: How many open connections to make to the database object.
        folder: where .table files will be created. Automatically set within
            web2py. Use an explicit path when using DAL outside web2py
        db_codec: string encoding of the database (default: 'UTF-8')
        table_hash: database identifier with .tables. If your connection hash
                    change you can still using old .tables if they have db_hash
                    as prefix
        check_reserved: list of adapters to check tablenames and column names
            against sql/nosql reserved keywords. Defaults to `None`

            - 'common' List of sql keywords that are common to all database
              types such as "SELECT, INSERT". (recommended)
            - 'all' Checks against all known SQL keywords
            - '<adaptername>'' Checks against the specific adapters list of
              keywords
            - '<adaptername>_nonreserved' Checks against the specific adapters
              list of nonreserved keywords. (if available)

        migrate: sets default migrate behavior for all tables
        fake_migrate: sets default fake_migrate behavior for all tables
        migrate_enabled: If set to False disables ALL migrations
        fake_migrate_all: If set to True fake migrates ALL tables
        attempts: Number of times to attempt connecting
        auto_import: If set to True, tries import automatically table
            definitions from the databases folder (works only for simple models)
        bigint_id: If set, turn on bigint instead of int for id and reference
            fields
        lazy_tables: delaya table definition until table access
        after_connection: can a callable that will be executed after the
            connection

    Example:
        Use as::

           db = DAL('sqlite://test.db')

        or::

           db = DAL(**{"uri": ..., "tables": [...]...}) # experimental

           db.define_table('tablename', Field('fieldname1'),
                                        Field('fieldname2'))


    """

    def __new__(cls, uri='sqlite://dummy.db', *args, **kwargs):
        if not hasattr(THREAD_LOCAL, 'db_instances'):
            THREAD_LOCAL.db_instances = {}
        if not hasattr(THREAD_LOCAL, 'db_instances_zombie'):
            THREAD_LOCAL.db_instances_zombie = {}
        if uri == '<zombie>':
            db_uid = kwargs['db_uid']  # a zombie must have a db_uid!
            if db_uid in THREAD_LOCAL.db_instances:
                db_group = THREAD_LOCAL.db_instances[db_uid]
                db = db_group[-1]
            elif db_uid in THREAD_LOCAL.db_instances_zombie:
                db = THREAD_LOCAL.db_instances_zombie[db_uid]
            else:
                db = super(DAL, cls).__new__(cls)
                THREAD_LOCAL.db_instances_zombie[db_uid] = db
        else:
            db_uid = kwargs.get('db_uid', hashlib_md5(repr(uri)).hexdigest())
            if db_uid in THREAD_LOCAL.db_instances_zombie:
                db = THREAD_LOCAL.db_instances_zombie[db_uid]
                del THREAD_LOCAL.db_instances_zombie[db_uid]
            else:
                db = super(DAL, cls).__new__(cls)
            db_group = THREAD_LOCAL.db_instances.get(db_uid, [])
            db_group.append(db)
            THREAD_LOCAL.db_instances[db_uid] = db_group
        db._db_uid = db_uid
        return db

    @staticmethod
    def set_folder(folder):
        # ## this allows gluon to set a folder for this thread
        # ## <<<<<<<<< Should go away as new DAL replaces old sql.py
        BaseAdapter.set_folder(folder)

    @staticmethod
    def get_instances():
        """
        Returns a dictionary with uri as key with timings and defined tables::

            {'sqlite://storage.sqlite': {
                'dbstats': [(select auth_user.email from auth_user, 0.02009)],
                'dbtables': {
                    'defined': ['auth_cas', 'auth_event', 'auth_group',
                        'auth_membership', 'auth_permission', 'auth_user'],
                    'lazy': '[]'
                    }
                }
            }

        """
        dbs = getattr(THREAD_LOCAL, 'db_instances', {}).items()
        infos = {}
        for db_uid, db_group in dbs:
            for db in db_group:
                if not db._uri:
                    continue
                k = hide_password(db._adapter.uri)
                infos[k] = dict(dbstats=[(row[0], row[1]) for row in db._timings],
                                dbtables={'defined': sorted(list(set(db.tables)-set(db._LAZY_TABLES.keys()))),
                                          'lazy': sorted(db._LAZY_TABLES.keys())})
        return infos

    @staticmethod
    def distributed_transaction_begin(*instances):
        if not instances:
            return
        thread_key = '%s.%s' % (socket.gethostname(), threading.currentThread())
        keys = ['%s.%i' % (thread_key, i) for (i, db) in instances]
        instances = enumerate(instances)
        for (i, db) in instances:
            if not db._adapter.support_distributed_transaction():
                raise SyntaxError(
                    'distributed transaction not suported by %s' % db._dbname)
        for (i, db) in instances:
            db._adapter.distributed_transaction_begin(keys[i])

    @staticmethod
    def distributed_transaction_commit(*instances):
        if not instances:
            return
        instances = enumerate(instances)
        thread_key = '%s.%s' % (socket.gethostname(), threading.currentThread())
        keys = ['%s.%i' % (thread_key, i) for (i, db) in instances]
        for (i, db) in instances:
            if not db._adapter.support_distributed_transaction():
                raise SyntaxError(
                    'distributed transaction not suported by %s' % db._dbanme)
        try:
            for (i, db) in instances:
                db._adapter.prepare(keys[i])
        except:
            for (i, db) in instances:
                db._adapter.rollback_prepared(keys[i])
            raise RuntimeError('failure to commit distributed transaction')
        else:
            for (i, db) in instances:
                db._adapter.commit_prepared(keys[i])
        return

    def __init__(self, uri=DEFAULT_URI,
                 pool_size=0, folder=None,
                 db_codec='UTF-8', check_reserved=None,
                 migrate=True, fake_migrate=False,
                 migrate_enabled=True, fake_migrate_all=False,
                 decode_credentials=False, driver_args=None,
                 adapter_args=None, attempts=5, auto_import=False,
                 bigint_id=False, debug=False, lazy_tables=False,
                 db_uid=None, do_connect=True,
                 after_connection=None, tables=None, ignore_field_case=True,
                 entity_quoting=False, table_hash=None):

        if uri == '<zombie>' and db_uid is not None: return
        if not decode_credentials:
            credential_decoder = lambda cred: cred
        else:
            credential_decoder = lambda cred: urllib.unquote(cred)
        self._folder = folder
        if folder:
            self.set_folder(folder)
        self._uri = uri
        self._pool_size = pool_size
        self._db_codec = db_codec
        self._lastsql = ''
        self._timings = []
        self._pending_references = {}
        self._request_tenant = 'request_tenant'
        self._common_fields = []
        self._referee_name = '%(table)s'
        self._bigint_id = bigint_id
        self._debug = debug
        self._migrated = []
        self._LAZY_TABLES = {}
        self._lazy_tables = lazy_tables
        self._tables = SQLCallableList()
        self._driver_args = driver_args
        self._adapter_args = adapter_args
        self._check_reserved = check_reserved
        self._decode_credentials = decode_credentials
        self._attempts = attempts
        self._do_connect = do_connect
        self._ignore_field_case = ignore_field_case

        if not str(attempts).isdigit() or attempts < 0:
            attempts = 5
        if uri:
            uris = isinstance(uri, (list, tuple)) and uri or [uri]
            error = ''
            connected = False
            for k in range(attempts):
                for uri in uris:
                    try:
                        if is_jdbc and not uri.startswith('jdbc:'):
                            uri = 'jdbc:'+uri
                        self._dbname = REGEX_DBNAME.match(uri).group()
                        if not self._dbname in ADAPTERS:
                            raise SyntaxError("Error in URI '%s' or database not supported" % self._dbname)
                        # notice that driver args or {} else driver_args
                        # defaults to {} global, not correct
                        kwargs = dict(db=self,
                                      uri=uri,
                                      pool_size=pool_size,
                                      folder=folder,
                                      db_codec=db_codec,
                                      credential_decoder=credential_decoder,
                                      driver_args=driver_args or {},
                                      adapter_args=adapter_args or {},
                                      do_connect=do_connect,
                                      after_connection=after_connection,
                                      entity_quoting=entity_quoting)
                        self._adapter = ADAPTERS[self._dbname](**kwargs)
                        types = ADAPTERS[self._dbname].types
                        # copy so multiple DAL() possible
                        self._adapter.types = copy.copy(types)
                        self._adapter.build_parsemap()
                        self._adapter.ignore_field_case = ignore_field_case
                        if bigint_id:
                            if 'big-id' in types and 'reference' in types:
                                self._adapter.types['id'] = types['big-id']
                                self._adapter.types['reference'] = types['big-reference']
                        connected = True
                        break
                    except SyntaxError:
                        raise
                    except Exception:
                        tb = traceback.format_exc()
                        LOGGER.debug('DEBUG: connect attempt %i, connection error:\n%s' % (k, tb))
                if connected:
                    break
                else:
                    time.sleep(1)
            if not connected:
                raise RuntimeError("Failure to connect, tried %d times:\n%s" % (attempts, tb))
        else:
            self._adapter = BaseAdapter(db=self, pool_size=0,
                                        uri='None', folder=folder,
                                        db_codec=db_codec, after_connection=after_connection,
                                        entity_quoting=entity_quoting)
            migrate = fake_migrate = False
        adapter = self._adapter
        self._uri_hash = table_hash or hashlib_md5(adapter.uri).hexdigest()
        self.check_reserved = check_reserved
        if self.check_reserved:
            from reserved_sql_keywords import ADAPTERS as RSK
            self.RSK = RSK
        self._migrate = migrate
        self._fake_migrate = fake_migrate
        self._migrate_enabled = migrate_enabled
        self._fake_migrate_all = fake_migrate_all
        if auto_import or tables:
            self.import_table_definitions(adapter.folder,
                                          tables=tables)

    @property
    def tables(self):
        return self._tables

    def import_table_definitions(self, path, migrate=False,
                                 fake_migrate=False, tables=None):
        if tables:
            for table in tables:
                self.define_table(**table)
        else:
            pattern = pjoin(path, self._uri_hash+'_*.table')
            for filename in glob.glob(pattern):
                tfile = self._adapter.file_open(filename, 'r')
                try:
                    sql_fields = pickle.load(tfile)
                    name = filename[len(pattern)-7:-6]
                    mf = [(value['sortable'],
                           Field(key,
                                 type=value['type'],
                                 length=value.get('length', None),
                                 notnull=value.get('notnull', False),
                                 unique=value.get('unique', False))) \
                              for key, value in sql_fields.iteritems()]
                    mf.sort(lambda a, b: cmp(a[0], b[0]))
                    self.define_table(name, *[item[1] for item in mf],
                                      **dict(migrate=migrate,
                                             fake_migrate=fake_migrate))
                finally:
                    self._adapter.file_close(tfile)

    def check_reserved_keyword(self, name):
        """
        Validates `name` against SQL keywords
        Uses self.check_reserve which is a list of operators to use.
        """
        for backend in self.check_reserved:
            if name.upper() in self.RSK[backend]:
                raise SyntaxError(
                    'invalid table/column name "%s" is a "%s" reserved SQL/NOSQL keyword' % (name, backend.upper()))

    def parse_as_rest(self, patterns, args, vars, queries=None, nested_select=True):
        """
        Example:
            Use as::

                db.define_table('person', Field('name'), Field('info'))
                db.define_table('pet',
                    Field('ownedby', db.person),
                    Field('name'), Field('info')
                )

                @request.restful()
                def index():
                    def GET(*args, **vars):
                        patterns = [
                            "/friends[person]",
                            "/{person.name}/:field",
                            "/{person.name}/pets[pet.ownedby]",
                            "/{person.name}/pets[pet.ownedby]/{pet.name}",
                            "/{person.name}/pets[pet.ownedby]/{pet.name}/:field",
                            ("/dogs[pet]", db.pet.info=='dog'),
                            ("/dogs[pet]/{pet.name.startswith}", db.pet.info=='dog'),
                            ]
                        parser = db.parse_as_rest(patterns, args, vars)
                        if parser.status == 200:
                            return dict(content=parser.response)
                        else:
                            raise HTTP(parser.status, parser.error)

                    def POST(table_name, **vars):
                        if table_name == 'person':
                            return db.person.validate_and_insert(**vars)
                        elif table_name == 'pet':
                            return db.pet.validate_and_insert(**vars)
                        else:
                            raise HTTP(400)
                    return locals()
        """

        db = self
        re1 = REGEX_SEARCH_PATTERN
        re2 = REGEX_SQUARE_BRACKETS

        def auto_table(table, base='', depth=0):
            patterns = []
            for field in db[table].fields:
                if base:
                    tag = '%s/%s' % (base, field.replace('_', '-'))
                else:
                    tag = '/%s/%s' % (table.replace('_', '-'), field.replace('_', '-'))
                f = db[table][field]
                if not f.readable: continue
                if f.type == 'id' or 'slug' in field or f.type.startswith('reference'):
                    tag += '/{%s.%s}' % (table, field)
                    patterns.append(tag)
                    patterns.append(tag+'/:field')
                elif f.type.startswith('boolean'):
                    tag += '/{%s.%s}' % (table, field)
                    patterns.append(tag)
                    patterns.append(tag+'/:field')
                elif f.type in ('float', 'double', 'integer', 'bigint'):
                    tag += '/{%s.%s.ge}/{%s.%s.lt}' % (table, field, table, field)
                    patterns.append(tag)
                    patterns.append(tag+'/:field')
                elif f.type.startswith('list:'):
                    tag += '/{%s.%s.contains}' % (table, field)
                    patterns.append(tag)
                    patterns.append(tag+'/:field')
                elif f.type in ('date', 'datetime'):
                    tag += '/{%s.%s.year}' % (table, field)
                    patterns.append(tag)
                    patterns.append(tag+'/:field')
                    tag += '/{%s.%s.month}' % (table, field)
                    patterns.append(tag)
                    patterns.append(tag+'/:field')
                    tag += '/{%s.%s.day}' % (table, field)
                    patterns.append(tag)
                    patterns.append(tag+'/:field')
                if f.type in ('datetime', 'time'):
                    tag += '/{%s.%s.hour}' % (table, field)
                    patterns.append(tag)
                    patterns.append(tag+'/:field')
                    tag += '/{%s.%s.minute}' % (table, field)
                    patterns.append(tag)
                    patterns.append(tag+'/:field')
                    tag += '/{%s.%s.second}' % (table, field)
                    patterns.append(tag)
                    patterns.append(tag+'/:field')
                if depth>0:
                    for f in db[table]._referenced_by:
                        tag+='/%s[%s.%s]' % (table, f.tablename, f.name)
                        patterns.append(tag)
                        patterns += auto_table(table, base=tag, depth=depth-1)
            return patterns

        if patterns == 'auto':
            patterns=[]
            for table in db.tables:
                if not table.startswith('auth_'):
                    patterns.append('/%s[%s]' % (table, table))
                    patterns += auto_table(table, base='', depth=1)
        else:
            i = 0
            while i < len(patterns):
                pattern = patterns[i]
                if not isinstance(pattern, str):
                    pattern = pattern[0]
                tokens = pattern.split('/')
                if tokens[-1].startswith(':auto') and re2.match(tokens[-1]):
                    new_patterns = auto_table(tokens[-1][tokens[-1].find('[')+1:-1],
                                              '/'.join(tokens[:-1]))
                    patterns = patterns[:i]+new_patterns+patterns[i+1:]
                    i += len(new_patterns)
                else:
                    i += 1
        if '/'.join(args) == 'patterns':
            return Row({'status': 200, 'pattern': 'list',
                        'error': None, 'response': patterns})
        for pattern in patterns:
            basequery, exposedfields = None, []
            if isinstance(pattern, tuple):
                if len(pattern) == 2:
                    pattern, basequery = pattern
                elif len(pattern) > 2:
                    pattern, basequery, exposedfields = pattern[0:3]
            otable = table = None
            if not isinstance(queries, dict):
                dbset = db(queries)
                if basequery is not None:
                    dbset = dbset(basequery)
            i = 0
            tags = pattern[1:].split('/')
            if len(tags) != len(args):
                continue
            for tag in tags:
                if re1.match(tag):
                    # print 're1:'+tag
                    tokens = tag[1:-1].split('.')
                    table, field = tokens[0], tokens[1]
                    if not otable or table == otable:
                        if len(tokens) == 2 or tokens[2] == 'eq':
                            query = db[table][field] == args[i]
                        elif tokens[2] == 'ne':
                            query = db[table][field] != args[i]
                        elif tokens[2] == 'lt':
                            query = db[table][field] < args[i]
                        elif tokens[2] == 'gt':
                            query = db[table][field] > args[i]
                        elif tokens[2] == 'ge':
                            query = db[table][field] >= args[i]
                        elif tokens[2] == 'le':
                            query = db[table][field] <= args[i]
                        elif tokens[2] == 'year':
                            query = db[table][field].year() == args[i]
                        elif tokens[2] == 'month':
                            query = db[table][field].month() == args[i]
                        elif tokens[2] == 'day':
                            query = db[table][field].day() == args[i]
                        elif tokens[2] == 'hour':
                            query = db[table][field].hour() == args[i]
                        elif tokens[2] == 'minute':
                            query = db[table][field].minutes() == args[i]
                        elif tokens[2] == 'second':
                            query = db[table][field].seconds() == args[i]
                        elif tokens[2] == 'startswith':
                            query = db[table][field].startswith(args[i])
                        elif tokens[2] == 'contains':
                            query = db[table][field].contains(args[i])
                        else:
                            raise RuntimeError("invalid pattern: %s" % pattern)
                        if len(tokens) == 4 and tokens[3] == 'not':
                            query = ~query
                        elif len(tokens) >= 4:
                            raise RuntimeError("invalid pattern: %s" % pattern)
                        if not otable and isinstance(queries, dict):
                            dbset = db(queries[table])
                            if basequery is not None:
                                dbset = dbset(basequery)
                        dbset = dbset(query)
                    else:
                        raise RuntimeError("missing relation in pattern: %s" % pattern)
                elif re2.match(tag) and args[i]==tag[:tag.find('[')]:
                    ref = tag[tag.find('[')+1:-1]
                    if '.' in ref and otable:
                        table, field = ref.split('.')
                        selfld = '_id'
                        if db[table][field].type.startswith('reference '):
                            refs = [x.name for x in db[otable] if x.type == db[table][field].type]
                        else:
                            refs = [x.name for x in db[table]._referenced_by if x.tablename==otable]
                        if refs:
                            selfld = refs[0]
                        if nested_select:
                            try:
                                dbset=db(db[table][field].belongs(dbset._select(db[otable][selfld])))
                            except ValueError:
                                return Row({'status': 400, 'pattern': pattern,
                                            'error': 'invalid path', 'response': None})
                        else:
                            items = [item.id for item in dbset.select(db[otable][selfld])]
                            dbset = db(db[table][field].belongs(items))
                    else:
                        table = ref
                        if not otable and isinstance(queries, dict):
                            dbset = db(queries[table])
                        dbset = dbset(db[table])
                elif tag == ':field' and table:
                    # print 're3:'+tag
                    field = args[i]
                    if not field in db[table]: break
                    # hand-built patterns should respect .readable=False as well
                    if not db[table][field].readable:
                        return Row({'status': 418, 'pattern': pattern,
                                    'error': 'I\'m a teapot', 'response': None})
                    try:
                        distinct = vars.get('distinct', False) == 'True'
                        offset = long(vars.get('offset', None) or 0)
                        limits = (offset, long(vars.get('limit', None) or 1000)+offset)
                    except ValueError:
                        return Row({'status': 400 ,'error': 'invalid limits', 'response': None})
                    items =  dbset.select(db[table][field], distinct=distinct, limitby=limits)
                    if items:
                        return Row({'status': 200, 'response': items,
                                    'pattern': pattern})
                    else:
                        return Row({'status': 404, 'pattern': pattern,
                                    'error': 'no record found', 'response': None})
                elif tag != args[i]:
                    break
                otable = table
                i += 1
                if i == len(tags) and table:
                    if hasattr(db[table], '_id'):
                        ofields = vars.get('order', db[table]._id.name).split('|')
                    else:
                        ofields = vars.get('order', db[table]._primarykey[0]).split('|')
                    try:
                        orderby = [db[table][f] if not f.startswith('~') else ~db[table][f[1:]] for f in ofields]
                    except (KeyError, AttributeError):
                        return Row({'status': 400, 'error': 'invalid orderby', 'response': None})
                    if exposedfields:
                        fields = [field for field in db[table] if str(field).split('.')[-1] in exposedfields and field.readable]
                    else:
                        fields = [field for field in db[table] if field.readable]
                    count = dbset.count()
                    try:
                        offset = long(vars.get('offset', None) or 0)
                        limits = (offset, long(vars.get('limit', None) or 1000)+offset)
                    except ValueError:
                        return Row({'status': 400, 'error': 'invalid limits', 'response': None})
                    #if count > limits[1]-limits[0]:
                    #    return Row({'status': 400, 'error': 'too many records', 'response': None})
                    try:
                        response = dbset.select(limitby=limits, orderby=orderby, *fields)
                    except ValueError:
                        return Row({'status': 400, 'pattern': pattern,
                                    'error': 'invalid path', 'response': None})
                    return Row({'status': 200, 'response': response,
                                'pattern': pattern, 'count': count})
        return Row({'status': 400, 'error': 'no matching pattern', 'response': None})

    def define_table(self,
                     tablename,
                     *fields,
                     **args
                     ):
        if not fields and 'fields' in args:
            fields = args.get('fields', ())
        if not isinstance(tablename, str):
            if isinstance(tablename, unicode):
                try:
                    tablename = str(tablename)
                except UnicodeEncodeError:
                    raise SyntaxError("invalid unicode table name")
            else:
                raise SyntaxError("missing table name")
        elif hasattr(self, tablename) or tablename in self.tables:
            if not args.get('redefine', False):
                raise SyntaxError('table already defined: %s' % tablename)
        elif tablename.startswith('_') or hasattr(self, tablename) or \
                REGEX_PYTHON_KEYWORDS.match(tablename):
            raise SyntaxError('invalid table name: %s' % tablename)
        elif self.check_reserved:
            self.check_reserved_keyword(tablename)
        else:
            invalid_args = set(args)-TABLE_ARGS
            if invalid_args:
                raise SyntaxError('invalid table "%s" attributes: %s' \
                    % (tablename, invalid_args))
        if self._lazy_tables and not tablename in self._LAZY_TABLES:
            self._LAZY_TABLES[tablename] = (tablename, fields, args)
            table = None
        else:
            table = self.lazy_define_table(tablename, *fields, **args)
        if not tablename in self.tables:
            self.tables.append(tablename)
        return table

    def lazy_define_table(self,
                          tablename,
                          *fields,
                          **args
                          ):
        args_get = args.get
        common_fields = self._common_fields
        if common_fields:
            fields = list(fields) + list(common_fields)

        table_class = args_get('table_class', Table)
        table = table_class(self, tablename, *fields, **args)
        table._actual = True
        self[tablename] = table
        # must follow above line to handle self references
        table._create_references()
        for field in table:
            if field.requires == DEFAULT:
                field.requires = sqlhtml_validators(field)

        migrate = self._migrate_enabled and args_get('migrate', self._migrate)
        if migrate and not self._uri in (None, 'None') \
                or self._adapter.dbengine=='google:datastore':
            fake_migrate = self._fake_migrate_all or \
                args_get('fake_migrate', self._fake_migrate)
            polymodel = args_get('polymodel', None)
            try:
                GLOBAL_LOCKER.acquire()
                self._lastsql = self._adapter.create_table(
                    table, migrate=migrate,
                    fake_migrate=fake_migrate,
                    polymodel=polymodel)
            finally:
                GLOBAL_LOCKER.release()
        else:
            table._dbt = None
        on_define = args_get('on_define', None)
        if on_define: on_define(table)
        return table

    def as_dict(self, flat=False, sanitize=True):
        db_uid = uri = None
        if not sanitize:
            uri, db_uid = (self._uri, self._db_uid)
        db_as_dict = dict(tables=[], uri=uri, db_uid=db_uid,
                          **dict([(k, getattr(self, "_" + k, None))
                          for k in 'pool_size','folder','db_codec',
                          'check_reserved','migrate','fake_migrate',
                          'migrate_enabled','fake_migrate_all',
                          'decode_credentials','driver_args',
                          'adapter_args', 'attempts',
                          'bigint_id','debug','lazy_tables',
                          'do_connect']))
        for table in self:
            db_as_dict["tables"].append(table.as_dict(flat=flat,
                                        sanitize=sanitize))
        return db_as_dict

    def as_xml(self, sanitize=True):
        if not have_serializers:
            raise ImportError("No xml serializers available")
        d = self.as_dict(flat=True, sanitize=sanitize)
        return serializers.xml(d)

    def as_json(self, sanitize=True):
        if not have_serializers:
            raise ImportError("No json serializers available")
        d = self.as_dict(flat=True, sanitize=sanitize)
        return serializers.json(d)

    def as_yaml(self, sanitize=True):
        if not have_serializers:
            raise ImportError("No YAML serializers available")
        d = self.as_dict(flat=True, sanitize=sanitize)
        return serializers.yaml(d)

    def __contains__(self, tablename):
        try:
            return tablename in self.tables
        except AttributeError:
            # The instance has no .tables attribute yet
            return False

    has_key = __contains__

    def get(self, key, default=None):
        return self.__dict__.get(key, default)

    def __iter__(self):
        for tablename in self.tables:
            yield self[tablename]

    def __getitem__(self, key):
        return self.__getattr__(str(key))

    def __getattr__(self, key):
        if ogetattr(self, '_lazy_tables') and \
                key in ogetattr(self, '_LAZY_TABLES'):
            tablename, fields, args = self._LAZY_TABLES.pop(key)
            return self.lazy_define_table(tablename, *fields, **args)
        return ogetattr(self, key)

    def __setitem__(self, key, value):
        osetattr(self, str(key), value)

    def __setattr__(self, key, value):
        if key[:1]!='_' and key in self:
            raise SyntaxError(
                'Object %s exists and cannot be redefined' % key)
        osetattr(self, key, value)

    __delitem__ = object.__delattr__

    def __repr__(self):
        if hasattr(self, '_uri'):
            return '<DAL uri="%s">' % hide_password(self._adapter.uri)
        else:
            return '<DAL db_uid="%s">' % self._db_uid

    def smart_query(self, fields, text):
        return Set(self, smart_query(fields, text))

    def __call__(self, query=None, ignore_common_filters=None):
        if isinstance(query, Table):
            query = self._adapter.id_query(query)
        elif isinstance(query, Field):
            query = query!=None
        elif isinstance(query, dict):
            icf = query.get("ignore_common_filters")
            if icf: ignore_common_filters = icf
        return Set(self, query, ignore_common_filters=ignore_common_filters)

    def commit(self):
        self._adapter.commit()

    def rollback(self):
        self._adapter.rollback()

    def close(self):
        self._adapter.close()
        if self._db_uid in THREAD_LOCAL.db_instances:
            db_group = THREAD_LOCAL.db_instances[self._db_uid]
            db_group.remove(self)
            if not db_group:
                del THREAD_LOCAL.db_instances[self._db_uid]

    def executesql(self, query, placeholders=None, as_dict=False,
                   fields=None, colnames=None, as_ordered_dict=False):
        """
        Executes an arbitrary query

        Args:
            query (str): the query to submit to the backend
            placeholders: is optional and will always be None.
                If using raw SQL with placeholders, placeholders may be
                a sequence of values to be substituted in
                or, (if supported by the DB driver), a dictionary with keys
                matching named placeholders in your SQL.
            as_dict: will always be None when using DAL.
                If using raw SQL can be set to True and the results cursor
                returned by the DB driver will be converted to a sequence of
                dictionaries keyed with the db field names. Results returned
                with as_dict=True are the same as those returned when applying
                .to_list() to a DAL query.  If "as_ordered_dict"=True the
                behaviour is the same as when "as_dict"=True with the keys
                (field names) guaranteed to be in the same order as returned
                by the select name executed on the database.
            fields: list of DAL Fields that match the fields returned from the
                DB. The Field objects should be part of one or more Table
                objects defined on the DAL object. The "fields" list can include
                one or more DAL Table objects in addition to or instead of
                including Field objects, or it can be just a single table
                (not in a list). In that case, the Field objects will be
                extracted from the table(s).

                Note:
                    if either `fields` or `colnames` is provided, the results
                    will be converted to a DAL `Rows` object using the
                    `db._adapter.parse()` method
            colnames: list of field names in tablename.fieldname format

        Note:
            It is also possible to specify both "fields" and the associated
            "colnames". In that case, "fields" can also include DAL Expression
            objects in addition to Field objects. For Field objects in "fields",
            the associated "colnames" must still be in tablename.fieldname
            format. For Expression objects in "fields", the associated
            "colnames" can be any arbitrary labels.

        DAL Table objects referred to by "fields" or "colnames" can be dummy
        tables and do not have to represent any real tables in the database.
        Also, note that the "fields" and "colnames" must be in the
        same order as the fields in the results cursor returned from the DB.

        """
        adapter = self._adapter
        if placeholders:
            adapter.execute(query, placeholders)
        else:
            adapter.execute(query)
        if as_dict or as_ordered_dict:
            if not hasattr(adapter.cursor, 'description'):
                raise RuntimeError("database does not support executesql(...,as_dict=True)")
            # Non-DAL legacy db query, converts cursor results to dict.
            # sequence of 7-item sequences. each sequence tells about a column.
            # first item is always the field name according to Python Database API specs
            columns = adapter.cursor.description
            # reduce the column info down to just the field names
            fields = colnames or [f[0] for f in columns]
            if len(fields) != len(set(fields)):
                raise RuntimeError("Result set includes duplicate column names. Specify unique column names using the 'colnames' argument")

            # will hold our finished resultset in a list
            data = adapter._fetchall()
            # convert the list for each row into a dictionary so it's
            # easier to work with. row['field_name'] rather than row[0]
            if as_ordered_dict:
                _dict = OrderedDict
            else:
                _dict = dict
            return [_dict(zip(fields, row)) for row in data]
        try:
            data = adapter._fetchall()
        except:
            return None
        if fields or colnames:
            fields = [] if fields is None else fields
            if not isinstance(fields, list):
                fields = [fields]
            extracted_fields = []
            for field in fields:
                if isinstance(field, Table):
                    extracted_fields.extend([f for f in field])
                else:
                    extracted_fields.append(field)
            if not colnames:
                colnames = ['%s.%s' % (f.tablename, f.name)
                            for f in extracted_fields]
            data = adapter.parse(
                data, fields=extracted_fields, colnames=colnames)
        return data

    def _remove_references_to(self, thistable):
        for table in self:
            table._referenced_by = [field for field in table._referenced_by
                                    if not field.table==thistable]

    def export_to_csv_file(self, ofile, *args, **kwargs):
        step = long(kwargs.get('max_fetch_rows,', 500))
        write_colnames = kwargs['write_colnames'] = \
            kwargs.get("write_colnames", True)
        for table in self.tables:
            ofile.write('TABLE %s\r\n' % table)
            query = self._adapter.id_query(self[table])
            nrows = self(query).count()
            kwargs['write_colnames'] = write_colnames
            for k in range(0, nrows, step):
                self(query).select(limitby=(k, k+step)).export_to_csv_file(
                    ofile, *args, **kwargs)
                kwargs['write_colnames'] = False
            ofile.write('\r\n\r\n')
        ofile.write('END')

    def import_from_csv_file(self, ifile, id_map=None, null='<NULL>',
                             unique='uuid', map_tablenames=None,
                             ignore_missing_tables=False,
                             *args, **kwargs):
        # if id_map is None: id_map={}
        id_offset = {}  # only used if id_map is None
        map_tablenames = map_tablenames or {}
        for line in ifile:
            line = line.strip()
            if not line:
                continue
            elif line == 'END':
                return
            elif not line.startswith('TABLE ') or \
                    not line[6:] in self.tables:
                raise SyntaxError('invalid file format')
            else:
                tablename = line[6:]
                tablename = map_tablenames.get(tablename, tablename)
                if tablename is not None and tablename in self.tables:
                    self[tablename].import_from_csv_file(
                        ifile, id_map, null, unique, id_offset,
                        *args, **kwargs)
                elif tablename is None or ignore_missing_tables:
                    # skip all non-empty lines
                    for line in ifile:
                        if not line.strip():
                            break
                else:
                    raise RuntimeError("Unable to import table that does not exist.\nTry db.import_from_csv_file(..., map_tablenames={'table':'othertable'},ignore_missing_tables=True)")


def DAL_unpickler(db_uid):
    return DAL('<zombie>', db_uid=db_uid)


def DAL_pickler(db):
    return DAL_unpickler, (db._db_uid,)

copyreg.pickle(DAL, DAL_pickler, DAL_unpickler)


class SQLALL(object):
    """
    Helper class providing a comma-separated string having all the field names
    (prefixed by table name and '.')

    normally only called from within gluon.dal
    """

    def __init__(self, table):
        self._table = table

    def __str__(self):
        return ', '.join([str(field) for field in self._table])


# class Reference(int):
class Reference(long):

    def __allocate(self):
        if not self._record:
            self._record = self._table[long(self)]
        if not self._record:
            raise RuntimeError(
                "Using a recursive select but encountered a broken reference: %s %d"%(self._table, long(self)))

    def __getattr__(self, key):
        if key == 'id':
            return long(self)
        if key in self._table:
            self.__allocate()
        if self._record:
            return self._record.get(key, None)  # to deal with case self.update_record()
        else:
            return None

    def get(self, key, default=None):
        return self.__getattr__(key, default)

    def __setattr__(self, key, value):
        if key.startswith('_'):
            long.__setattr__(self, key, value)
            return
        self.__allocate()
        self._record[key] =  value

    def __getitem__(self, key):
        if key == 'id':
            return long(self)
        self.__allocate()
        return self._record.get(key, None)

    def __setitem__(self, key, value):
        self.__allocate()
        self._record[key] = value


def Reference_unpickler(data):
    return marshal.loads(data)


def Reference_pickler(data):
    try:
        marshal_dump = marshal.dumps(long(data))
    except AttributeError:
        marshal_dump = 'i%s' % struct.pack('<i', long(data))
    return (Reference_unpickler, (marshal_dump,))

copyreg.pickle(Reference, Reference_pickler, Reference_unpickler)


class MethodAdder(object):
    def __init__(self, table):
        self.table = table

    def __call__(self):
        return self.register()

    def __getattr__(self, method_name):
        return self.register(method_name)

    def register(self, method_name=None):
        def _decorated(f):
            instance = self.table
            import types
            method = types.MethodType(f, instance, instance.__class__)
            name = method_name or f.func_name
            setattr(instance, name, method)
            return f
        return _decorated


class Table(object):

    """
    Represents a database table

    Example::
        You can create a table as::
            db = DAL(...)
            db.define_table('users', Field('name'))

        And then::

            db.users.insert(name='me') # print db.users._insert(...) to see SQL
            db.users.drop()

    """

    def __init__(self,
                 db,
                 tablename,
                 *fields,
                 **args):
        """
        Initializes the table and performs checking on the provided fields.

        Each table will have automatically an 'id'.

        If a field is of type Table, the fields (excluding 'id') from that table
        will be used instead.

        Raises:
            SyntaxError: when a supplied field is of incorrect type.
        """
        self._actual = False  # set to True by define_table()
        self._tablename = tablename
        if (not isinstance(tablename, str) or tablename[0] == '_'
            or hasattr(DAL, tablename) or '.' in tablename
            or REGEX_PYTHON_KEYWORDS.match(tablename)
            ):
            raise SyntaxError('Field: invalid table name: %s, '
                              'use rname for "funny" names' % tablename)
        self._ot = None
        self._rname = args.get('rname')
        self._sequence_name = (args.get('sequence_name') or
                               db and db._adapter.sequence_name(self._rname
                                                                or tablename))
        self._trigger_name = (args.get('trigger_name') or
                              db and db._adapter.trigger_name(tablename))
        self._common_filter = args.get('common_filter')
        self._format = args.get('format')
        self._singular = args.get(
            'singular', tablename.replace('_', ' ').capitalize())
        self._plural = args.get(
            'plural', pluralize(self._singular.lower()).capitalize())
        # horrible but for backard compatibility of appamdin:
        if 'primarykey' in args and args['primarykey'] is not None:
            self._primarykey = args.get('primarykey')

        self._before_insert = []
        self._before_update = [Set.delete_uploaded_files]
        self._before_delete = [Set.delete_uploaded_files]
        self._after_insert = []
        self._after_update = []
        self._after_delete = []

        self.add_method = MethodAdder(self)

        fieldnames, newfields=set(), []
        _primarykey = getattr(self, '_primarykey', None)
        if _primarykey is not None:
            if not isinstance(_primarykey, list):
                raise SyntaxError(
                    "primarykey must be a list of fields from table '%s'"
                    % tablename)
            if len(_primarykey) == 1:
                self._id = [f for f in fields if isinstance(f, Field)
                                and f.name ==_primarykey[0]][0]
        elif not [f for f in fields if (isinstance(f, Field) and
                  f.type == 'id') or (isinstance(f, dict) and
                  f.get("type", None) == "id")]:
            field = Field('id', 'id')
            newfields.append(field)
            fieldnames.add('id')
            self._id = field
        virtual_fields = []

        def include_new(field):
            newfields.append(field)
            fieldnames.add(field.name)
            if field.type == 'id':
                self._id = field
        for field in fields:
            if isinstance(field, (FieldMethod, FieldVirtual)):
                virtual_fields.append(field)
            elif isinstance(field, Field) and not field.name in fieldnames:
                if field.db is not None:
                    field = copy.copy(field)
                include_new(field)
            elif isinstance(field, dict) and not field['fieldname'] in fieldnames:
                include_new(Field(**field))
            elif isinstance(field, Table):
                table = field
                for field in table:
                    if not field.name in fieldnames and not field.type == 'id':
                        t2 = not table._actual and self._tablename
                        include_new(field.clone(point_self_references_to=t2))
            elif not isinstance(field, (Field, Table)):
                raise SyntaxError(
                    'define_table argument is not a Field or Table: %s' % field)
        fields = newfields
        self._db = db
        tablename = tablename
        self._fields = SQLCallableList()
        self.virtualfields = []
        fields = list(fields)

        if db and db._adapter.uploads_in_blob is True:
            uploadfields = [f.name for f in fields if f.type == 'blob']
            for field in fields:
                fn = field.uploadfield
                if isinstance(field, Field) and field.type == 'upload'\
                        and fn is True and not field.uploadfs:
                    fn = field.uploadfield = '%s_blob' % field.name
                if isinstance(fn, str) and not fn in uploadfields and not field.uploadfs:
                    fields.append(Field(fn, 'blob', default='',
                                        writable=False, readable=False))

        fieldnames_set = set()
        reserved = dir(Table) + ['fields']
        if (db and db.check_reserved):
            check_reserved = db.check_reserved_keyword
        else:
            def check_reserved(field_name):
                if field_name in reserved:
                    raise SyntaxError("field name %s not allowed" % field_name)
        for field in fields:
            field_name = field.name
            check_reserved(field_name)
            if db and db._ignore_field_case:
                fname_item = field_name.lower()
            else:
                fname_item = field_name
            if fname_item in fieldnames_set:
                raise SyntaxError("duplicate field %s in table %s" %
                                 (field_name, tablename))
            else:
                fieldnames_set.add(fname_item)

            self.fields.append(field_name)
            self[field_name] = field
            if field.type == 'id':
                self['id'] = field
            field.tablename = field._tablename = tablename
            field.table = field._table = self
            field.db = field._db = db
        self.ALL = SQLALL(self)

        if _primarykey is not None:
            for k in _primarykey:
                if k not in self.fields:
                    raise SyntaxError(
                        "primarykey must be a list of fields from table '%s " %
                        tablename)
                else:
                    self[k].notnull = True
        for field in virtual_fields:
            self[field.name] = field

    @property
    def fields(self):
        return self._fields

    def update(self, *args, **kwargs):
        raise RuntimeError("Syntax Not Supported")

    def _enable_record_versioning(self,
                                  archive_db=None,
                                  archive_name='%(tablename)s_archive',
                                  is_active='is_active',
                                  current_record='current_record',
                                  current_record_label=None):
        db = self._db
        archive_db = archive_db or db
        archive_name = archive_name % dict(tablename=self._tablename)
        if archive_name in archive_db.tables():
            return  # do not try define the archive if already exists
        fieldnames = self.fields()
        same_db = archive_db is db
        field_type = self if same_db else 'bigint'
        clones = []
        for field in self:
            nfk = same_db or not field.type.startswith('reference')
            clones.append(
                field.clone(unique=False, type=field.type if nfk else 'bigint')
                )
        archive_db.define_table(
            archive_name,
            Field(current_record, field_type, label=current_record_label),
            *clones, **dict(format=self._format))

        self._before_update.append(
            lambda qset, fs, db=archive_db, an=archive_name, cn=current_record:
                                archive_record(qset, fs, db[an], cn))
        if is_active and is_active in fieldnames:
            self._before_delete.append(
                lambda qset: qset.update(is_active=False))
            newquery = lambda query, t=self, name=self._tablename: \
                reduce(AND, [db[tn].is_active == True
                            for tn in db._adapter.tables(query)
                            if tn == name or getattr(db[tn], '_ot', None)==name])
            query = self._common_filter
            if query:
                newquery = query & newquery
            self._common_filter = newquery

    def _validate(self, **vars):
        errors = Row()
        for key, value in vars.iteritems():
            value, error = self[key].validate(value)
            if error:
                errors[key] = error
        return errors

    def _create_references(self):
        db = self._db
        pr = db._pending_references
        self._referenced_by = []
        self._references = []
        for field in self:
            # fieldname = field.name  ## FIXME not used ?
            field_type = field.type
            if isinstance(field_type, str) and field_type[:10] == 'reference ':
                ref = field_type[10:].strip()
                if not ref:
                    SyntaxError('Table: reference to nothing: %s' % ref)
                if '.' in ref:
                    rtablename, throw_it, rfieldname = ref.partition('.')
                else:
                    rtablename, rfieldname = ref, None
                if not rtablename in db:
                    pr[rtablename] = pr.get(rtablename, []) + [field]
                    continue
                rtable = db[rtablename]
                if rfieldname:
                    if not hasattr(rtable, '_primarykey'):
                        raise SyntaxError(
                            'keyed tables can only reference other keyed tables (for now)')
                    if rfieldname not in rtable.fields:
                        raise SyntaxError(
                            "invalid field '%s' for referenced table '%s'"
                            " in table '%s'" % (rfieldname, rtablename, self._tablename)
                            )
                    rfield = rtable[rfieldname]
                else:
                    rfield = rtable._id
                rtable._referenced_by.append(field)
                field.referent = rfield
                self._references.append(field)
            else:
                field.referent = None
        if self._tablename in pr:
            referees = pr.pop(self._tablename)
            for referee in referees:
                self._referenced_by.append(referee)

    def _filter_fields(self, record, id=False):
        return dict([(k, v) for (k, v) in record.iteritems() if k
                     in self.fields and (self[k].type != 'id' or id)])

    def _build_query(self, key):
        """ for keyed table only """
        query = None
        for k, v in key.iteritems():
            if k in self._primarykey:
                if query:
                    query = query & (self[k] == v)
                else:
                    query = (self[k] == v)
            else:
                raise SyntaxError(
                'Field %s is not part of the primary key of %s'
                % (k, self._tablename)
                )
        return query

    def __getitem__(self, key):
        if not key:
            return None
        elif isinstance(key, dict):
            """ for keyed table """
            query = self._build_query(key)
            return self._db(query).select(limitby=(0, 1), orderby_on_limitby=False).first()
        elif str(key).isdigit() or 'google' in DRIVERS and isinstance(key, Key):
            return self._db(self._id == key).select(limitby=(0, 1), orderby_on_limitby=False).first()
        elif key:
            return ogetattr(self, str(key))

    def __call__(self, key=DEFAULT, **kwargs):
        for_update = kwargs.get('_for_update', False)
        if '_for_update' in kwargs:
            del kwargs['_for_update']

        orderby = kwargs.get('_orderby', None)
        if '_orderby' in kwargs:
            del kwargs['_orderby']

        if not key is DEFAULT:
            if isinstance(key, Query):
                record = self._db(key).select(
                    limitby=(0, 1), for_update=for_update, orderby=orderby, orderby_on_limitby=False).first()
            elif not str(key).isdigit():
                record = None
            else:
                record = self._db(self._id == key).select(
                    limitby=(0, 1), for_update=for_update, orderby=orderby, orderby_on_limitby=False).first()
            if record:
                for k, v in kwargs.iteritems():
                    if record[k]!=v: return None
            return record
        elif kwargs:
            query = reduce(lambda a, b:a&b, [self[k]==v for k, v in kwargs.iteritems()])
            return self._db(query).select(limitby=(0, 1), for_update=for_update, orderby=orderby, orderby_on_limitby=False).first()
        else:
            return None

    def __setitem__(self, key, value):
        if isinstance(key, dict) and isinstance(value, dict):
            """ option for keyed table """
            if set(key.keys()) == set(self._primarykey):
                value = self._filter_fields(value)
                kv = {}
                kv.update(value)
                kv.update(key)
                if not self.insert(**kv):
                    query = self._build_query(key)
                    self._db(query).update(**self._filter_fields(value))
            else:
                raise SyntaxError(
                    'key must have all fields from primary key: %s'
                    % (self._primarykey))
        elif str(key).isdigit():
            if key == 0:
                self.insert(**self._filter_fields(value))
            elif self._db(self._id == key)\
                    .update(**self._filter_fields(value)) is None:
                raise SyntaxError('No such record: %s' % key)
        else:
            if isinstance(key, dict):
                raise SyntaxError(
                    'value must be a dictionary: %s' % value)
            osetattr(self, str(key), value)

    __getattr__ = __getitem__

    def __setattr__(self, key, value):
        if key[:1]!='_' and key in self:
            raise SyntaxError('Object exists and cannot be redefined: %s' % key)
        osetattr(self, key, value)

    def __delitem__(self, key):
        if isinstance(key, dict):
            query = self._build_query(key)
            if not self._db(query).delete():
                raise SyntaxError('No such record: %s' % key)
        elif not str(key).isdigit() or \
                not self._db(self._id == key).delete():
            raise SyntaxError('No such record: %s' % key)

    def __contains__(self, key):
        return hasattr(self, key)

    has_key = __contains__

    def items(self):
        return self.__dict__.items()

    def __iter__(self):
        for fieldname in self.fields:
            yield self[fieldname]

    def iteritems(self):
        return self.__dict__.iteritems()

    def __repr__(self):
        return '<Table %s (%s)>' % (self._tablename, ','.join(self.fields()))

    def __str__(self):
        if self._ot is not None:
            ot = self._ot
            if 'Oracle' in str(type(self._db._adapter)):
                return '%s %s' % (ot, self._tablename)
            return '%s AS %s' % (ot, self._tablename)

        return self._tablename

    @property
    def sqlsafe(self):
        rname = self._rname
        if rname: return rname
        return self._db._adapter.sqlsafe_table(self._tablename)

    @property
    def sqlsafe_alias(self):
        rname = self._rname
        ot = self._ot
        if rname and not ot: return rname
        return self._db._adapter.sqlsafe_table(self._tablename, self._ot)

    def _drop(self, mode=''):
        return self._db._adapter._drop(self, mode)

    def drop(self, mode=''):
        return self._db._adapter.drop(self, mode)

    def _listify(self, fields, update=False):
        new_fields = {}  # format: new_fields[name] = (field, value)

        # store all fields passed as input in new_fields
        for name in fields:
            if not name in self.fields:
                if name != 'id':
                    raise SyntaxError(
                        'Field %s does not belong to the table' % name)
            else:
                field = self[name]
                value = fields[name]
                if field.filter_in:
                    value = field.filter_in(value)
                new_fields[name] = (field, value)

        # check all fields that should be in the table but are not passed
        to_compute = []
        for ofield in self:
            name = ofield.name
            if not name in new_fields:
                # if field is supposed to be computed, compute it!
                if ofield.compute:  # save those to compute for later
                    to_compute.append((name, ofield))
                # if field is required, check its default value
                elif not update and not ofield.default is None:
                    value = ofield.default
                    fields[name] = value
                    new_fields[name] = (ofield, value)
                # if this is an update, user the update field instead
                elif update and not ofield.update is None:
                    value = ofield.update
                    fields[name] = value
                    new_fields[name] = (ofield, value)
                # if the field is still not there but it should, error
                elif not update and ofield.required:
                    raise RuntimeError(
                        'Table: missing required field: %s' % name)
        # now deal with fields that are supposed to be computed
        if to_compute:
            row = Row(fields)
            for name, ofield in to_compute:
                # try compute it
                try:
                    row[name] = new_value = ofield.compute(row)
                    new_fields[name] = (ofield, new_value)
                except (KeyError, AttributeError):
                    # error silently unless field is required!
                    if ofield.required:
                        raise SyntaxError('unable to compute field: %s' % name)
        return new_fields.values()

    def _attempt_upload(self, fields):
        for field in self:
            if field.type == 'upload' and field.name in fields:
                value = fields[field.name]
                if not (value is None or isinstance(value, str)):
                    if hasattr(value, 'file') and hasattr(value, 'filename'):
                        new_name = field.store(value.file, filename=value.filename)
                    elif isinstance(value,dict): 
                        if 'data' in value and 'filename' in value:
                            stream = StringIO.StringIO(value['data'])
                            new_name = field.store(stream, filename=value['filename'])
                        else:
                            new_name = None
                    elif hasattr(value, 'read') and hasattr(value, 'name'):
                        new_name = field.store(value, filename=value.name)
                    else:
                        raise RuntimeError("Unable to handle upload")
                    fields[field.name] = new_name

    def _defaults(self, fields):
        """If there are no fields/values specified, return table defaults"""
        if not fields:
            fields = {}
            for field in self:
                if field.type != "id":
                    fields[field.name] = field.default
        return fields

    def _insert(self, **fields):
        fields = self._defaults(fields)
        return self._db._adapter._insert(self, self._listify(fields))

    def insert(self, **fields):
        fields = self._defaults(fields)
        self._attempt_upload(fields)
        if any(f(fields) for f in self._before_insert): return 0
        ret =  self._db._adapter.insert(self, self._listify(fields))
        if ret and self._after_insert:
            fields = Row(fields)
            [f(fields, ret) for f in self._after_insert]
        return ret

    def validate_and_insert(self, **fields):
        response = Row()
        response.errors = Row()
        new_fields = copy.copy(fields)
        for key, value in fields.iteritems():
            value, error = self[key].validate(value)
            if error:
                response.errors[key] = "%s" % error
            else:
                new_fields[key] = value
        if not response.errors:
            response.id = self.insert(**new_fields)
        else:
            response.id = None
        return response

    def validate_and_update(self, _key=DEFAULT, **fields):
        response = Row()
        response.errors = Row()
        new_fields = copy.copy(fields)

        for key, value in fields.iteritems():
            value, error = self[key].validate(value)
            if error:
                response.errors[key] = "%s" % error
            else:
                new_fields[key] = value

        if _key is DEFAULT:
            record = self(**fields)
        elif isinstance(_key, dict):
            record = self(**_key)
        else:
            record = self(_key)

        if not response.errors and record:
            if '_id' in self:
                myset = self._db(self._id == record[self._id.name])
            else:
                query = None
                for key, value in _key.iteritems():
                    if query is None:
                        query = getattr(self, key) == value
                    else:
                        query = query & (getattr(self, key) == value)
                myset = self._db(query)
            response.id = myset.update(**fields)
        else:
            response.id = None
        return response

    def update_or_insert(self, _key=DEFAULT, **values):
        if _key is DEFAULT:
            record = self(**values)
        elif isinstance(_key, dict):
            record = self(**_key)
        else:
            record = self(_key)
        if record:
            record.update_record(**values)
            newid = None
        else:
            newid = self.insert(**values)
        return newid

    def validate_and_update_or_insert(self, _key=DEFAULT, **fields):
        if _key is DEFAULT or _key == '':
            primary_keys = {}
            for key, value in fields.iteritems():
                if key in self._primarykey:
                    primary_keys[key] = value
            if primary_keys != {}:
                record = self(**primary_keys)
                _key = primary_keys
            else:
                required_keys = {}
                for key, value in fields.iteritems():
                    if getattr(self, key).required:
                        required_keys[key] = value
                record = self(**required_keys)
                _key = required_keys
        elif isinstance(_key, dict):
            record = self(**_key)
        else:
            record = self(_key)

        if record:
            response = self.validate_and_update(_key, **fields)
            primary_keys = {}
            for key in self._primarykey:
                primary_keys[key] = getattr(record, key)
            response.id = primary_keys
        else:
            response = self.validate_and_insert(**fields)
        return response

    def bulk_insert(self, items):
        """
        here items is a list of dictionaries
        """
        items = [self._listify(item) for item in items]
        if any(f(item) for item in items for f in self._before_insert):return 0
        ret = self._db._adapter.bulk_insert(self, items)
        ret and [[f(item, ret[k]) for k, item in enumerate(items)] for f in self._after_insert]
        return ret

    def _truncate(self, mode=None):
        return self._db._adapter._truncate(self, mode)

    def truncate(self, mode=None):
        return self._db._adapter.truncate(self, mode)

    def import_from_csv_file(self,
                             csvfile,
                             id_map=None,
                             null='<NULL>',
                             unique='uuid',
                             id_offset=None,  # id_offset used only when id_map is None
                             *args, **kwargs
                             ):
        """
        Import records from csv file.
        Column headers must have same names as table fields.
        Field 'id' is ignored.
        If column names read 'table.file' the 'table.' prefix is ignored.

        - 'unique' argument is a field which must be unique (typically a
          uuid field)
        - 'restore' argument is default False; if set True will remove old values
          in table first.
        - 'id_map' if set to None will not map ids

        The import will keep the id numbers in the restored table.
        This assumes that there is an field of type id that is integer and in
        incrementing order.
        Will keep the id numbers in restored table.
        """

        delimiter = kwargs.get('delimiter', ',')
        quotechar = kwargs.get('quotechar', '"')
        quoting = kwargs.get('quoting', csv.QUOTE_MINIMAL)
        restore = kwargs.get('restore', False)
        if restore:
            self._db[self].truncate()

        reader = csv.reader(csvfile, delimiter=delimiter,
                            quotechar=quotechar, quoting=quoting)
        colnames = None
        if isinstance(id_map, dict):
            if not self._tablename in id_map:
                id_map[self._tablename] = {}
            id_map_self = id_map[self._tablename]

        def fix(field, value, id_map, id_offset):
            list_reference_s='list:reference'
            if value == null:
                value = None
            elif field.type == 'blob':
                value = base64.b64decode(value)
            elif field.type == 'double' or field.type == 'float':
                if not value.strip():
                    value = None
                else:
                    value = float(value)
            elif field.type in ('integer', 'bigint'):
                if not value.strip():
                    value = None
                else:
                    value = long(value)
            elif field.type.startswith('list:string'):
                value = bar_decode_string(value)
            elif field.type.startswith(list_reference_s):
                ref_table = field.type[len(list_reference_s):].strip()
                if id_map is not None:
                    value = [id_map[ref_table][long(v)]
                             for v in bar_decode_string(value)]
                else:
                    value = [v for v in bar_decode_string(value)]
            elif field.type.startswith('list:'):
                value = bar_decode_integer(value)
            elif id_map and field.type.startswith('reference'):
                try:
                    value = id_map[field.type[9:].strip()][long(value)]
                except KeyError:
                    pass
            elif id_offset and field.type.startswith('reference'):
                try:
                    value = id_offset[field.type[9:].strip()]+long(value)
                except KeyError:
                    pass
            return (field.name, value)

        def is_id(colname):
            if colname in self:
                return self[colname].type == 'id'
            else:
                return False

        first = True
        unique_idx = None
        for lineno, line in enumerate(reader):
            if not line:
                break
            if not colnames:
                # assume this is the first line of the input, contains colnames
                colnames = [x.split('.', 1)[-1] for x in line][:len(line)]
                cols, cid = [], None
                for i, colname in enumerate(colnames):
                    if is_id(colname):
                        cid = i
                    elif colname in self.fields:
                        cols.append((i, self[colname]))
                    if colname == unique:
                        unique_idx = i
            else:
                # every other line contains instead data
                items = []
                for i, field in cols:
                    try:
                        items.append(fix(field, line[i], id_map, id_offset))
                    except ValueError:
                        raise RuntimeError("Unable to parse line:%s field:%s value:'%s'"
                                           % (lineno+1, field, line[i]))

                if not (id_map or cid is None or id_offset is None or unique_idx):
                    csv_id = long(line[cid])
                    curr_id = self.insert(**dict(items))
                    if first:
                        first = False
                        # First curr_id is bigger than csv_id,
                        # then we are not restoring but
                        # extending db table with csv db table
                        id_offset[self._tablename] = (curr_id-csv_id) \
                            if curr_id > csv_id else 0
                    # create new id until we get the same as old_id+offset
                    while curr_id < csv_id+id_offset[self._tablename]:
                        self._db(self._db[self][colnames[cid]] == curr_id).delete()
                        curr_id = self.insert(**dict(items))
                # Validation. Check for duplicate of 'unique' &,
                # if present, update instead of insert.
                elif not unique_idx:
                    new_id = self.insert(**dict(items))
                else:
                    unique_value = line[unique_idx]
                    query = self._db[self][unique] == unique_value
                    record = self._db(query).select().first()
                    if record:
                        record.update_record(**dict(items))
                        new_id = record[self._id.name]
                    else:
                        new_id = self.insert(**dict(items))
                if id_map and cid is not None:
                    id_map_self[long(line[cid])] = new_id

    def as_dict(self, flat=False, sanitize=True):
        table_as_dict = dict(tablename=str(self),
                             fields=[],
                             sequence_name=self._sequence_name,
                             trigger_name=self._trigger_name,
                             common_filter=self._common_filter,
                             format=self._format,
                             singular=self._singular,
                             plural=self._plural)

        for field in self:
            if (field.readable or field.writable) or (not sanitize):
                table_as_dict["fields"].append(field.as_dict(
                    flat=flat, sanitize=sanitize))
        return table_as_dict

    def as_xml(self, sanitize=True):
        if not have_serializers:
            raise ImportError("No xml serializers available")
        d = self.as_dict(flat=True, sanitize=sanitize)
        return serializers.xml(d)

    def as_json(self, sanitize=True):
        if not have_serializers:
            raise ImportError("No json serializers available")
        d = self.as_dict(flat=True, sanitize=sanitize)
        return serializers.json(d)

    def as_yaml(self, sanitize=True):
        if not have_serializers:
            raise ImportError("No YAML serializers available")
        d = self.as_dict(flat=True, sanitize=sanitize)
        return serializers.yaml(d)

    def with_alias(self, alias):
        return self._db._adapter.alias(self, alias)

    def on(self, query):
        return Expression(self._db, self._db._adapter.ON, self, query)


def archive_record(qset, fs, archive_table, current_record):
    tablenames = qset.db._adapter.tables(qset.query)
    if len(tablenames) != 1:
        raise RuntimeError("cannot update join")
    for row in qset.select():
        fields = archive_table._filter_fields(row)
        fields[current_record] = row.id
        archive_table.insert(**fields)
    return False


class Expression(object):

    def __init__(self,
                 db,
                 op,
                 first=None,
                 second=None,
                 type=None,
                 **optional_args
                 ):

        self.db = db
        self.op = op
        self.first = first
        self.second = second
        self._table = getattr(first, '_table', None)
        ### self._tablename =  first._tablename ## CHECK
        if not type and first and hasattr(first, 'type'):
            self.type = first.type
        else:
            self.type = type
        self.optional_args = optional_args

    def sum(self):
        db = self.db
        return Expression(db, db._adapter.AGGREGATE, self, 'SUM', self.type)

    def max(self):
        db = self.db
        return Expression(db, db._adapter.AGGREGATE, self, 'MAX', self.type)

    def min(self):
        db = self.db
        return Expression(db, db._adapter.AGGREGATE, self, 'MIN', self.type)

    def len(self):
        db = self.db
        return Expression(db, db._adapter.LENGTH, self, None, 'integer')

    def avg(self):
        db = self.db
        return Expression(db, db._adapter.AGGREGATE, self, 'AVG', self.type)

    def abs(self):
        db = self.db
        return Expression(db, db._adapter.AGGREGATE, self, 'ABS', self.type)

    def lower(self):
        db = self.db
        return Expression(db, db._adapter.LOWER, self, None, self.type)

    def upper(self):
        db = self.db
        return Expression(db, db._adapter.UPPER, self, None, self.type)

    def replace(self, a, b):
        db = self.db
        return Expression(db, db._adapter.REPLACE, self, (a, b), self.type)

    def year(self):
        db = self.db
        return Expression(db, db._adapter.EXTRACT, self, 'year', 'integer')

    def month(self):
        db = self.db
        return Expression(db, db._adapter.EXTRACT, self, 'month', 'integer')

    def day(self):
        db = self.db
        return Expression(db, db._adapter.EXTRACT, self, 'day', 'integer')

    def hour(self):
        db = self.db
        return Expression(db, db._adapter.EXTRACT, self, 'hour', 'integer')

    def minutes(self):
        db = self.db
        return Expression(db, db._adapter.EXTRACT, self, 'minute', 'integer')

    def coalesce(self, *others):
        db = self.db
        return Expression(db, db._adapter.COALESCE, self, others, self.type)

    def coalesce_zero(self):
        db = self.db
        return Expression(db, db._adapter.COALESCE_ZERO, self, None, self.type)

    def seconds(self):
        db = self.db
        return Expression(db, db._adapter.EXTRACT, self, 'second', 'integer')

    def epoch(self):
        db = self.db
        return Expression(db, db._adapter.EPOCH, self, None, 'integer')

    def __getslice__(self, start, stop):
        db = self.db
        if start < 0:
            pos0 = '(%s - %d)' % (self.len(), abs(start) - 1)
        else:
            pos0 = start + 1

        if stop < 0:
            length = '(%s - %d - %s)' % (self.len(), abs(stop) - 1, pos0)
        elif stop == sys.maxint:
            length = self.len()
        else:
            length = '(%s - %s)' % (stop + 1, pos0)
        return Expression(db, db._adapter.SUBSTRING,
                          self, (pos0, length), self.type)

    def __getitem__(self, i):
        return self[i:i + 1]

    def __str__(self):
        return self.db._adapter.expand(self, self.type)

    def __or__(self, other):  # for use in sortby
        db = self.db
        return Expression(db, db._adapter.COMMA, self, other, self.type)

    def __invert__(self):
        db = self.db
        if hasattr(self, '_op') and self.op == db._adapter.INVERT:
            return self.first
        return Expression(db, db._adapter.INVERT, self, type=self.type)

    def __add__(self, other):
        db = self.db
        return Expression(db, db._adapter.ADD, self, other, self.type)

    def __sub__(self, other):
        db = self.db
        if self.type in ('integer', 'bigint'):
            result_type = 'integer'
        elif self.type in ['date', 'time', 'datetime', 'double', 'float']:
            result_type = 'double'
        elif self.type.startswith('decimal('):
            result_type = self.type
        else:
            raise SyntaxError("subtraction operation not supported for type")
        return Expression(db, db._adapter.SUB, self, other, result_type)

    def __mul__(self, other):
        db = self.db
        return Expression(db, db._adapter.MUL, self, other, self.type)

    def __div__(self, other):
        db = self.db
        return Expression(db, db._adapter.DIV, self, other, self.type)

    def __mod__(self, other):
        db = self.db
        return Expression(db, db._adapter.MOD, self, other, self.type)

    def __eq__(self, value):
        db = self.db
        return Query(db, db._adapter.EQ, self, value)

    def __ne__(self, value):
        db = self.db
        return Query(db, db._adapter.NE, self, value)

    def __lt__(self, value):
        db = self.db
        return Query(db, db._adapter.LT, self, value)

    def __le__(self, value):
        db = self.db
        return Query(db, db._adapter.LE, self, value)

    def __gt__(self, value):
        db = self.db
        return Query(db, db._adapter.GT, self, value)

    def __ge__(self, value):
        db = self.db
        return Query(db, db._adapter.GE, self, value)

    def like(self, value, case_sensitive=True):
        db = self.db
        op = case_sensitive and db._adapter.LIKE or db._adapter.ILIKE
        return Query(db, op, self, value)

    def regexp(self, value):
        db = self.db
        return Query(db, db._adapter.REGEXP, self, value)

    def belongs(self, *value, **kwattr):
        """
        Accepts the following inputs::

           field.belongs(1, 2)
           field.belongs((1, 2))
           field.belongs(query)

        Does NOT accept:

               field.belongs(1)

        If the set you want back includes `None` values, you can do::

            field.belongs((1, None), null=True)

        """
        db = self.db
        if len(value) == 1:
            value = value[0]
        if isinstance(value, Query):
            value = db(value)._select(value.first._table._id)
        elif not isinstance(value, basestring):
            value = set(value)
            if kwattr.get('null') and None in value:
                value.remove(None)
                return (self == None) | Query(db, db._adapter.BELONGS, self, value)
        return Query(db, db._adapter.BELONGS, self, value)

    def startswith(self, value):
        db = self.db
        if not self.type in ('string', 'text', 'json', 'upload'):
            raise SyntaxError("startswith used with incompatible field type")
        return Query(db, db._adapter.STARTSWITH, self, value)

    def endswith(self, value):
        db = self.db
        if not self.type in ('string', 'text', 'json', 'upload'):
            raise SyntaxError("endswith used with incompatible field type")
        return Query(db, db._adapter.ENDSWITH, self, value)

    def contains(self, value, all=False, case_sensitive=False):
        """
        The case_sensitive parameters is only useful for PostgreSQL
        For other RDMBs it is ignored and contains is always case insensitive
        For MongoDB and GAE contains is always case sensitive
        """
        db = self.db
        if isinstance(value, (list, tuple)):
            subqueries = [self.contains(str(v).strip(), case_sensitive=case_sensitive)
                          for v in value if str(v).strip()]
            if not subqueries:
                return self.contains('')
            else:
                return reduce(all and AND or OR, subqueries)
        if not self.type in ('string', 'text', 'json', 'upload') and not self.type.startswith('list:'):
            raise SyntaxError("contains used with incompatible field type")
        return Query(db, db._adapter.CONTAINS, self, value, case_sensitive=case_sensitive)

    def with_alias(self, alias):
        db = self.db
        return Expression(db, db._adapter.AS, self, alias, self.type)

    # GIS expressions

    def st_asgeojson(self, precision=15, options=0, version=1):
        return Expression(self.db, self.db._adapter.ST_ASGEOJSON, self,
                          dict(precision=precision, options=options,
                               version=version), 'string')

    def st_astext(self):
        db = self.db
        return Expression(db, db._adapter.ST_ASTEXT, self, type='string')

    def st_x(self):
        db = self.db
        return Expression(db, db._adapter.ST_X, self, type='string')

    def st_y(self):
        db = self.db
        return Expression(db, db._adapter.ST_Y, self, type='string')

    def st_distance(self, other):
        db = self.db
        return Expression(db, db._adapter.ST_DISTANCE, self, other, 'double')

    def st_simplify(self, value):
        db = self.db
        return Expression(db, db._adapter.ST_SIMPLIFY, self, value, self.type)

    # GIS queries

    def st_contains(self, value):
        db = self.db
        return Query(db, db._adapter.ST_CONTAINS, self, value)

    def st_equals(self, value):
        db = self.db
        return Query(db, db._adapter.ST_EQUALS, self, value)

    def st_intersects(self, value):
        db = self.db
        return Query(db, db._adapter.ST_INTERSECTS, self, value)

    def st_overlaps(self, value):
        db = self.db
        return Query(db, db._adapter.ST_OVERLAPS, self, value)

    def st_touches(self, value):
        db = self.db
        return Query(db, db._adapter.ST_TOUCHES, self, value)

    def st_within(self, value):
        db = self.db
        return Query(db, db._adapter.ST_WITHIN, self, value)

    def st_dwithin(self, value, distance):
        db = self.db
        return Query(db, db._adapter.ST_DWITHIN, self, (value, distance))

    # for use in both Query and sortby


class SQLCustomType(object):
    """
    Allows defining of custom SQL types

    Args:
        type: the web2py type (default = 'string')
        native: the backend type
        encoder: how to encode the value to store it in the backend
        decoder: how to decode the value retrieved from the backend
        validator: what validators to use ( default = None, will use the
            default validator for type)

    Example::
        Define as:

            decimal = SQLCustomType(
                type ='double',
                native ='integer',
                encoder =(lambda x: int(float(x) * 100)),
                decoder = (lambda x: Decimal("0.00") + Decimal(str(float(x)/100)) )
                )

            db.define_table(
                'example',
                Field('value', type=decimal)
                )

    """

    def __init__(self,
                 type='string',
                 native=None,
                 encoder=None,
                 decoder=None,
                 validator=None,
                 _class=None,
                 ):

        self.type = type
        self.native = native
        self.encoder = encoder or (lambda x: x)
        self.decoder = decoder or (lambda x: x)
        self.validator = validator
        self._class = _class or type

    def startswith(self, text=None):
        try:
            return self.type.startswith(self, text)
        except TypeError:
            return False

    def endswith(self, text=None):
        try:
            return self.type.endswith(self, text)
        except TypeError:
            return False

    def __getslice__(self, a=0, b=100):
        return None

    def __getitem__(self, i):
        return None

    def __str__(self):
        return self._class


class FieldVirtual(object):
    def __init__(self, name, f=None, ftype='string', label=None, table_name=None):
        # for backward compatibility
        (self.name, self.f) = (name, f) if f else ('unknown', name)
        self.type = ftype
        self.label = label or self.name.capitalize().replace('_', ' ')
        self.represent = lambda v, r=None:v
        self.formatter = IDENTITY
        self.comment = None
        self.readable = True
        self.writable = False
        self.requires = None
        self.widget = None
        self.tablename = table_name
        self.filter_out = None
    def __str__(self):
        return '%s.%s' % (self.tablename, self.name)


class FieldMethod(object):
    def __init__(self, name, f=None, handler=None):
        # for backward compatibility
        (self.name, self.f) = (name, f) if f else ('unknown', name)
        self.handler = handler


def list_represent(x, r=None):
    return ', '.join(str(y) for y in x or [])


class Field(Expression):

    Virtual = FieldVirtual
    Method = FieldMethod
    Lazy = FieldMethod  # for backward compatibility

    """
    Represents a database field

    Example:
        Usage::

            a = Field(name, 'string', length=32, default=None, required=False,
                requires=IS_NOT_EMPTY(), ondelete='CASCADE',
                notnull=False, unique=False,
                uploadfield=True, widget=None, label=None, comment=None,
                uploadfield=True, # True means store on disk,
                                  # 'a_field_name' means store in this field in db
                                  # False means file content will be discarded.
                writable=True, readable=True, update=None, authorize=None,
                autodelete=False, represent=None, uploadfolder=None,
                uploadseparate=False # upload to separate directories by uuid_keys
                                     # first 2 character and tablename.fieldname
                                     # False - old behavior
                                     # True - put uploaded file in
                                     #   <uploaddir>/<tablename>.<fieldname>/uuid_key[:2]
                                     #        directory)
                uploadfs=None        # a pyfilesystem where to store upload
                )

    to be used as argument of `DAL.define_table`

    """

    def __init__(self,
                 fieldname,
                 type='string',
                 length=None,
                 default=DEFAULT,
                 required=False,
                 requires=DEFAULT,
                 ondelete='CASCADE',
                 notnull=False,
                 unique=False,
                 uploadfield=True,
                 widget=None,
                 label=None,
                 comment=None,
                 writable=True,
                 readable=True,
                 update=None,
                 authorize=None,
                 autodelete=False,
                 represent=None,
                 uploadfolder=None,
                 uploadseparate=False,
                 uploadfs=None,
                 compute=None,
                 custom_store=None,
                 custom_retrieve=None,
                 custom_retrieve_file_properties=None,
                 custom_delete=None,
                 filter_in=None,
                 filter_out=None,
                 custom_qualifier=None,
                 map_none=None,
                 rname=None
                 ):
        self._db = self.db = None  # both for backward compatibility
        self.op = None
        self.first = None
        self.second = None
        if isinstance(fieldname, unicode):
            try:
                fieldname = str(fieldname)
            except UnicodeEncodeError:
                raise SyntaxError('Field: invalid unicode field name')
        self.name = fieldname = cleanup(fieldname)
        if not isinstance(fieldname, str) or hasattr(Table, fieldname) or \
                fieldname[0] == '_' or '.' in fieldname or \
                REGEX_PYTHON_KEYWORDS.match(fieldname):
            raise SyntaxError('Field: invalid field name: %s, '
                              'use rname for "funny" names' % fieldname)

        if not isinstance(type, (Table, Field)):
            self.type = type
        else:
            self.type = 'reference %s' % type

        self.length = length if not length is None else DEFAULTLENGTH.get(self.type, 512)
        self.default = default if default != DEFAULT else (update or None)
        self.required = required  # is this field required
        self.ondelete = ondelete.upper()  # this is for reference fields only
        self.notnull = notnull
        self.unique = unique
        self.uploadfield = uploadfield
        self.uploadfolder = uploadfolder
        self.uploadseparate = uploadseparate
        self.uploadfs = uploadfs
        self.widget = widget
        self.comment = comment
        self.writable = writable
        self.readable = readable
        self.update = update
        self.authorize = authorize
        self.autodelete = autodelete
        self.represent = (list_represent if represent is None and
                          type in ('list:integer', 'list:string') else represent)
        self.compute = compute
        self.isattachment = True
        self.custom_store = custom_store
        self.custom_retrieve = custom_retrieve
        self.custom_retrieve_file_properties = custom_retrieve_file_properties
        self.custom_delete = custom_delete
        self.filter_in = filter_in
        self.filter_out = filter_out
        self.custom_qualifier = custom_qualifier
        self.label = (label if label is not None else
                      fieldname.replace('_', ' ').title())
        self.requires = requires if requires is not None else []
        self.map_none = map_none
        self._rname = rname

    def set_attributes(self, *args, **attributes):
        self.__dict__.update(*args, **attributes)

    def clone(self, point_self_references_to=False, **args):
        field = copy.copy(self)
        if point_self_references_to and \
                field.type == 'reference %s'+field._tablename:
            field.type = 'reference %s' % point_self_references_to
        field.__dict__.update(args)
        return field

    def store(self, file, filename=None, path=None):
        if self.custom_store:
            return self.custom_store(file, filename, path)
        if isinstance(file, cgi.FieldStorage):
            filename = filename or file.filename
            file = file.file
        elif not filename:
            filename = file.name
        filename = os.path.basename(filename.replace('/', os.sep).replace('\\', os.sep))
        m = REGEX_STORE_PATTERN.search(filename)
        extension = m and m.group('e') or 'txt'
        uuid_key = web2py_uuid().replace('-', '')[-16:]
        encoded_filename = base64.b16encode(filename).lower()
        newfilename = '%s.%s.%s.%s' % \
            (self._tablename, self.name, uuid_key, encoded_filename)
        newfilename = newfilename[:(self.length - 1 - len(extension))] + '.' + extension
        self_uploadfield = self.uploadfield
        if isinstance(self_uploadfield, Field):
            blob_uploadfield_name = self_uploadfield.uploadfield
            keys = {self_uploadfield.name: newfilename,
                    blob_uploadfield_name: file.read()}
            self_uploadfield.table.insert(**keys)
        elif self_uploadfield is True:
            if path:
                pass
            elif self.uploadfolder:
                path = self.uploadfolder
            elif self.db._adapter.folder:
                path = pjoin(self.db._adapter.folder, '..', 'uploads')
            else:
                raise RuntimeError(
                    "you must specify a Field(..., uploadfolder=...)")
            if self.uploadseparate:
                if self.uploadfs:
                    raise RuntimeError("not supported")
                path = pjoin(path, "%s.%s" % (
                    self._tablename, self.name), uuid_key[:2]
                )
            if not exists(path):
                os.makedirs(path)
            pathfilename = pjoin(path, newfilename)
            if self.uploadfs:
                dest_file = self.uploadfs.open(newfilename, 'wb')
            else:
                dest_file = open(pathfilename, 'wb')
            try:
                shutil.copyfileobj(file, dest_file)
            except IOError:
                raise IOError(
                    'Unable to store file "%s" because invalid permissions, '
                    'readonly file system, or filename too long' % pathfilename)
            dest_file.close()
        return newfilename

    def retrieve(self, name, path=None, nameonly=False):
        """
        If `nameonly==True` return (filename, fullfilename) instead of
        (filename, stream)
        """
        self_uploadfield = self.uploadfield
        if self.custom_retrieve:
            return self.custom_retrieve(name, path)
        import http
        if self.authorize or isinstance(self_uploadfield, str):
            row = self.db(self == name).select().first()
            if not row:
                raise http.HTTP(404)
        if self.authorize and not self.authorize(row):
            raise http.HTTP(403)
        file_properties = self.retrieve_file_properties(name, path)
        filename = file_properties['filename']
        if isinstance(self_uploadfield, str):  # ## if file is in DB
            stream = StringIO.StringIO(row[self_uploadfield] or '')
        elif isinstance(self_uploadfield, Field):
            blob_uploadfield_name = self_uploadfield.uploadfield
            query = self_uploadfield == name
            data = self_uploadfield.table(query)[blob_uploadfield_name]
            stream = StringIO.StringIO(data)
        elif self.uploadfs:
            # ## if file is on pyfilesystem
            stream = self.uploadfs.open(name, 'rb')
        else:
            # ## if file is on regular filesystem
            # this is intentially a sting with filename and not a stream
            # this propagates and allows stream_file_or_304_or_206 to be called
            fullname = pjoin(file_properties['path'], name)
            if nameonly:
                return (filename, fullname)
            stream = open(fullname, 'rb')
        return (filename, stream)

    def retrieve_file_properties(self, name, path=None):
        m = REGEX_UPLOAD_PATTERN.match(name)
        if not m or not self.isattachment:
            raise TypeError('Can\'t retrieve %s file properties' % name)
        self_uploadfield = self.uploadfield
        if self.custom_retrieve_file_properties:
            return self.custom_retrieve_file_properties(name, path)
        if m.group('name'):
            try:
                filename = base64.b16decode(m.group('name'), True)
                filename = REGEX_CLEANUP_FN.sub('_', filename)
            except (TypeError, AttributeError):
                filename = name
        else:
            filename = name
        # ## if file is in DB
        if isinstance(self_uploadfield, (str, Field)):
            return dict(path=None, filename=filename)
        # ## if file is on filesystem
        if not path:
            if self.uploadfolder:
                path = self.uploadfolder
            else:
                path = pjoin(self.db._adapter.folder, '..', 'uploads')
        if self.uploadseparate:
            t = m.group('table')
            f = m.group('field')
            u = m.group('uuidkey')
            path = pjoin(path, "%s.%s" % (t, f), u[:2])
        return dict(path=path, filename=filename)

    def formatter(self, value):
        requires = self.requires
        if value is None or not requires:
            return value or self.map_none
        if not isinstance(requires, (list, tuple)):
            requires = [requires]
        elif isinstance(requires, tuple):
            requires = list(requires)
        else:
            requires = copy.copy(requires)
        requires.reverse()
        for item in requires:
            if hasattr(item, 'formatter'):
                value = item.formatter(value)
        return value

    def validate(self, value):
        if not self.requires or self.requires == DEFAULT:
            return ((value if value != self.map_none else None), None)
        requires = self.requires
        if not isinstance(requires, (list, tuple)):
            requires = [requires]
        for validator in requires:
            (value, error) = validator(value)
            if error:
                return (value, error)
        return ((value if value != self.map_none else None), None)

    def count(self, distinct=None):
        return Expression(self.db, self.db._adapter.COUNT, self, distinct, 'integer')

    def as_dict(self, flat=False, sanitize=True):
        attrs = ('name', 'authorize', 'represent', 'ondelete',
                 'custom_store', 'autodelete', 'custom_retrieve',
                 'filter_out', 'uploadseparate', 'widget', 'uploadfs',
                 'update', 'custom_delete', 'uploadfield', 'uploadfolder',
                 'custom_qualifier', 'unique', 'writable', 'compute',
                 'map_none', 'default', 'type', 'required', 'readable',
                 'requires', 'comment', 'label', 'length', 'notnull',
                 'custom_retrieve_file_properties', 'filter_in')
        serializable = (int, long, basestring, float, tuple,
                        bool, type(None))

        def flatten(obj):
            if isinstance(obj, dict):
                return dict((flatten(k), flatten(v)) for k, v in obj.items())
            elif isinstance(obj, (tuple, list, set)):
                return [flatten(v) for v in obj]
            elif isinstance(obj, serializable):
                return obj
            elif isinstance(obj, (datetime.datetime,
                                  datetime.date, datetime.time)):
                return str(obj)
            else:
                return None

        d = dict()
        if not (sanitize and not (self.readable or self.writable)):
            for attr in attrs:
                if flat:
                    d.update({attr: flatten(getattr(self, attr))})
                else:
                    d.update({attr: getattr(self, attr)})
            d["fieldname"] = d.pop("name")
        return d

    def as_xml(self, sanitize=True):
        if have_serializers:
            xml = serializers.xml
        else:
            raise ImportError("No xml serializers available")
        d = self.as_dict(flat=True, sanitize=sanitize)
        return xml(d)

    def as_json(self, sanitize=True):
        if have_serializers:
            json = serializers.json
        else:
            raise ImportError("No json serializers available")
        d = self.as_dict(flat=True, sanitize=sanitize)
        return json(d)

    def as_yaml(self, sanitize=True):
        if have_serializers:
            d = self.as_dict(flat=True, sanitize=sanitize)
            return serializers.yaml(d)
        else:
            raise ImportError("No YAML serializers available")

    def __nonzero__(self):
        return True

    def __str__(self):
        try:
            return '%s.%s' % (self.tablename, self.name)
        except:
            return '<no table>.%s' % self.name

    @property
    def sqlsafe(self):
        if self._table:
            return self._table.sqlsafe + '.' + \
                (self._rname or self._db._adapter.sqlsafe_field(self.name))
        return '<no table>.%s' % self.name

    @property
    def sqlsafe_name(self):
        return self._rname or self._db._adapter.sqlsafe_field(self.name)


class Query(object):

    """
    Necessary to define a set.
    It can be stored or can be passed to `DAL.__call__()` to obtain a `Set`

    Example:
        Use as::

            query = db.users.name=='Max'
            set = db(query)
            records = set.select()

    """

    def __init__(self,
                 db,
                 op,
                 first=None,
                 second=None,
                 ignore_common_filters=False,
                 **optional_args
                 ):
        self.db = self._db = db
        self.op = op
        self.first = first
        self.second = second
        self.ignore_common_filters = ignore_common_filters
        self.optional_args = optional_args

    def __repr__(self):
        return '<Query %s>' % BaseAdapter.expand(self.db._adapter, self)

    def __str__(self):
        return str(self.db._adapter.expand(self))

    def __and__(self, other):
        return Query(self.db, self.db._adapter.AND, self, other)

    __rand__ = __and__

    def __or__(self, other):
        return Query(self.db, self.db._adapter.OR, self, other)

    __ror__ = __or__

    def __invert__(self):
        if self.op==self.db._adapter.NOT:
            return self.first
        return Query(self.db, self.db._adapter.NOT, self)

    def __eq__(self, other):
        return repr(self) == repr(other)

    def __ne__(self, other):
        return not (self == other)

    def case(self, t=1, f=0):
        return self.db._adapter.CASE(self, t, f)

    def as_dict(self, flat=False, sanitize=True):
        """Experimental stuff

        This allows to return a plain dictionary with the basic
        query representation. Can be used with json/xml services
        for client-side db I/O

        Example:
            Usage::

                q = db.auth_user.id != 0
                q.as_dict(flat=True)
                {
                "op": "NE",
                "first":{
                    "tablename": "auth_user",
                    "fieldname": "id"
                    },
                "second":0
                }
        """

        SERIALIZABLE_TYPES = (tuple, dict, set, list, int, long, float,
                              basestring, type(None), bool)

        def loop(d):
            newd = dict()
            for k, v in d.items():
                if k in ("first", "second"):
                    if isinstance(v, self.__class__):
                        newd[k] = loop(v.__dict__)
                    elif isinstance(v, Field):
                        newd[k] = {"tablename": v._tablename,
                                   "fieldname": v.name}
                    elif isinstance(v, Expression):
                        newd[k] = loop(v.__dict__)
                    elif isinstance(v, SERIALIZABLE_TYPES):
                        newd[k] = v
                    elif isinstance(v, (datetime.date,
                                        datetime.time,
                                        datetime.datetime)):
                        newd[k] = unicode(v)
                elif k == "op":
                    if callable(v):
                        newd[k] = v.__name__
                    elif isinstance(v, basestring):
                        newd[k] = v
                    else: pass  # not callable or string
                elif isinstance(v, SERIALIZABLE_TYPES):
                    if isinstance(v, dict):
                        newd[k] = loop(v)
                    else: newd[k] = v
            return newd

        if flat:
            return loop(self.__dict__)
        else: return self.__dict__

    def as_xml(self, sanitize=True):
        if have_serializers:
            xml = serializers.xml
        else:
            raise ImportError("No xml serializers available")
        d = self.as_dict(flat=True, sanitize=sanitize)
        return xml(d)

    def as_json(self, sanitize=True):
        if have_serializers:
            json = serializers.json
        else:
            raise ImportError("No json serializers available")
        d = self.as_dict(flat=True, sanitize=sanitize)
        return json(d)


def xorify(orderby):
    if not orderby:
        return None
    orderby2 = orderby[0]
    for item in orderby[1:]:
        orderby2 = orderby2 | item
    return orderby2


def use_common_filters(query):
    return (query and hasattr(query, 'ignore_common_filters') and \
                not query.ignore_common_filters)


class Set(object):

    """
    Represents a set of records in the database.
    Records are identified by the `query=Query(...)` object.
    Normally the Set is generated by `DAL.__call__(Query(...))`

    Given a set, for example::

        myset = db(db.users.name=='Max')

    you can::

        myset.update(db.users.name='Massimo')
        myset.delete() # all elements in the set
        myset.select(orderby=db.users.id, groupby=db.users.name, limitby=(0, 10))

    and take subsets:

       subset = myset(db.users.id<5)

    """

    def __init__(self, db, query, ignore_common_filters = None):
        self.db = db
        self._db = db  # for backward compatibility
        self.dquery = None

        # if query is a dict, parse it
        if isinstance(query, dict):
            query = self.parse(query)

        if not ignore_common_filters is None and \
                use_common_filters(query) == ignore_common_filters:
            query = copy.copy(query)
            query.ignore_common_filters = ignore_common_filters
        self.query = query

    def __repr__(self):
        return '<Set %s>' % BaseAdapter.expand(self.db._adapter, self.query)

    def __call__(self, query, ignore_common_filters=False):
        if query is None:
            return self
        elif isinstance(query, Table):
            query = self.db._adapter.id_query(query)
        elif isinstance(query, str):
            query = Expression(self.db, query)
        elif isinstance(query, Field):
            query = query!=None
        if self.query:
            return Set(self.db, self.query & query,
                       ignore_common_filters=ignore_common_filters)
        else:
            return Set(self.db, query,
                       ignore_common_filters=ignore_common_filters)

    def _count(self, distinct=None):
        return self.db._adapter._count(self.query, distinct)

    def _select(self, *fields, **attributes):
        adapter = self.db._adapter
        tablenames = adapter.tables(self.query,
                                    attributes.get('join', None),
                                    attributes.get('left', None),
                                    attributes.get('orderby', None),
                                    attributes.get('groupby', None))
        fields = adapter.expand_all(fields, tablenames)
        return adapter._select(self.query, fields, attributes)

    def _delete(self):
        db = self.db
        tablename = db._adapter.get_table(self.query)
        return db._adapter._delete(tablename, self.query)

    def _update(self, **update_fields):
        db = self.db
        tablename = db._adapter.get_table(self.query)
        fields = db[tablename]._listify(update_fields, update=True)
        return db._adapter._update(tablename, self.query, fields)

    def as_dict(self, flat=False, sanitize=True):
        if flat:
            uid = dbname = uri = None
            codec = self.db._db_codec
            if not sanitize:
                uri, dbname, uid = (self.db._dbname, str(self.db),
                                    self.db._db_uid)
            d = {"query": self.query.as_dict(flat=flat)}
            d["db"] = {"uid": uid, "codec": codec,
                       "name": dbname, "uri": uri}
            return d
        else: return self.__dict__

    def as_xml(self, sanitize=True):
        if have_serializers:
            xml = serializers.xml
        else:
            raise ImportError("No xml serializers available")
        d = self.as_dict(flat=True, sanitize=sanitize)
        return xml(d)

    def as_json(self, sanitize=True):
        if have_serializers:
            json = serializers.json
        else:
            raise ImportError("No json serializers available")
        d = self.as_dict(flat=True, sanitize=sanitize)
        return json(d)

    def parse(self, dquery):
        """Experimental: Turn a dictionary into a Query object"""
        self.dquery = dquery
        return self.build(self.dquery)

    def build(self, d):
        """Experimental: see .parse()"""
        op, first, second = (d["op"], d["first"],
                             d.get("second", None))
        left = right = built = None

        if op in ("AND", "OR"):
            if not (type(first), type(second)) == (dict, dict):
                raise SyntaxError("Invalid AND/OR query")
            if op == "AND":
                built = self.build(first) & self.build(second)
            else: built = self.build(first) | self.build(second)

        elif op == "NOT":
            if first is None:
                raise SyntaxError("Invalid NOT query")
            built = ~self.build(first)
        else:
            # normal operation (GT, EQ, LT, ...)
            for k, v in {"left": first, "right": second}.items():
                if isinstance(v, dict) and v.get("op"):
                    v = self.build(v)
                if isinstance(v, dict) and ("tablename" in v):
                    v = self.db[v["tablename"]][v["fieldname"]]
                if k == "left": left = v
                else: right = v

            if hasattr(self.db._adapter, op):
                opm = getattr(self.db._adapter, op)

            if op == "EQ": built = left == right
            elif op == "NE": built = left != right
            elif op == "GT": built = left > right
            elif op == "GE": built = left >= right
            elif op == "LT": built = left < right
            elif op == "LE": built = left <= right
            elif op in ("JOIN", "LEFT_JOIN", "RANDOM", "ALLOW_NULL"):
                built = Expression(self.db, opm)
            elif op in ("LOWER", "UPPER", "EPOCH", "PRIMARY_KEY",
                        "COALESCE_ZERO", "RAW", "INVERT"):
                built = Expression(self.db, opm, left)
            elif op in ("COUNT", "EXTRACT", "AGGREGATE", "SUBSTRING",
                        "REGEXP", "LIKE", "ILIKE", "STARTSWITH",
                        "ENDSWITH", "ADD", "SUB", "MUL", "DIV",
                        "MOD", "AS", "ON", "COMMA", "NOT_NULL",
                        "COALESCE", "CONTAINS", "BELONGS"):
                built = Expression(self.db, opm, left, right)
            # expression as string
            elif not (left or right): built = Expression(self.db, op)
            else:
                raise SyntaxError("Operator not supported: %s" % op)

        return built

    def isempty(self):
        return not self.select(limitby=(0, 1), orderby_on_limitby=False)

    def count(self, distinct=None, cache=None):
        db = self.db
        if cache:
            cache_model, time_expire = cache
            sql = self._count(distinct=distinct)
            key = db._uri + '/' + sql
            if len(key) > 200: key = hashlib_md5(key).hexdigest()
            return cache_model(
                key,
                (lambda self=self, distinct=distinct:
                 db._adapter.count(self.query, distinct)),
                time_expire)
        return db._adapter.count(self.query, distinct)

    def select(self, *fields, **attributes):
        adapter = self.db._adapter
        tablenames = adapter.tables(self.query,
                                    attributes.get('join', None),
                                    attributes.get('left', None),
                                    attributes.get('orderby', None),
                                    attributes.get('groupby', None))
        fields = adapter.expand_all(fields, tablenames)
        return adapter.select(self.query, fields, attributes)

    def nested_select(self, *fields, **attributes):
        return Expression(self.db, self._select(*fields, **attributes))

    def delete(self):
        db = self.db
        tablename = db._adapter.get_table(self.query)
        table = db[tablename]
        if any(f(self) for f in table._before_delete): return 0
        ret = db._adapter.delete(tablename, self.query)
        ret and [f(self) for f in table._after_delete]
        return ret

    def update(self, **update_fields):
        db = self.db
        tablename = db._adapter.get_table(self.query)
        table = db[tablename]
        table._attempt_upload(update_fields)
        if any(f(self, update_fields) for f in table._before_update):
            return 0
        fields = table._listify(update_fields, update=True)
        if not fields:
            raise SyntaxError("No fields to update")
        ret = db._adapter.update("%s" % table._tablename, self.query, fields)
        ret and [f(self, update_fields) for f in table._after_update]
        return ret

    def update_naive(self, **update_fields):
        """
        Same as update but does not call table._before_update and _after_update
        """
        tablename = self.db._adapter.get_table(self.query)
        table = self.db[tablename]
        fields = table._listify(update_fields, update=True)
        if not fields: raise SyntaxError("No fields to update")

        ret = self.db._adapter.update("%s" % table, self.query, fields)
        return ret

    def validate_and_update(self, **update_fields):
        tablename = self.db._adapter.get_table(self.query)
        response = Row()
        response.errors = Row()
        new_fields = copy.copy(update_fields)
        for key, value in update_fields.iteritems():
            value, error = self.db[tablename][key].validate(value)
            if error:
                response.errors[key] = '%s' % error
            else:
                new_fields[key] = value
        table = self.db[tablename]
        if response.errors:
            response.updated = None
        else:
            if not any(f(self, new_fields) for f in table._before_update):
                table._attempt_upload(new_fields)
                fields = table._listify(new_fields, update=True)
                if not fields: raise SyntaxError("No fields to update")
                ret = self.db._adapter.update(tablename, self.query, fields)
                ret and [f(self, new_fields) for f in table._after_update]
            else:
                ret = 0
            response.updated = ret
        return response

    def delete_uploaded_files(self, upload_fields=None):
        table = self.db[self.db._adapter.tables(self.query)[0]]
        # ## mind uploadfield==True means file is not in DB
        if upload_fields:
            fields = upload_fields.keys()
        else:
            fields = table.fields
        fields = [f for f in fields if table[f].type == 'upload'
                   and table[f].uploadfield == True
                   and table[f].autodelete]
        if not fields:
            return False
        for record in self.select(*[table[f] for f in fields]):
            for fieldname in fields:
                field = table[fieldname]
                oldname = record.get(fieldname, None)
                if not oldname:
                    continue
                if upload_fields and oldname == upload_fields[fieldname]:
                    continue
                if field.custom_delete:
                    field.custom_delete(oldname)
                else:
                    uploadfolder = field.uploadfolder
                    if not uploadfolder:
                        uploadfolder = pjoin(
                            self.db._adapter.folder, '..', 'uploads')
                    if field.uploadseparate:
                        items = oldname.split('.')
                        uploadfolder = pjoin(
                            uploadfolder,
                            "%s.%s" % (items[0], items[1]),
                            items[2][:2])
                    oldpath = pjoin(uploadfolder, oldname)
                    if exists(oldpath):
                        os.unlink(oldpath)
        return False


class RecordUpdater(object):
    def __init__(self, colset, table, id):
        self.colset, self.db, self.tablename, self.id = \
            colset, table._db, table._tablename, id

    def __call__(self, **fields):
        colset, db, tablename, id = self.colset, self.db, self.tablename, self.id
        table = db[tablename]
        newfields = fields or dict(colset)
        for fieldname in newfields.keys():
            if not fieldname in table.fields or table[fieldname].type=='id':
                del newfields[fieldname]
        table._db(table._id==id, ignore_common_filters=True).update(**newfields)
        colset.update(newfields)
        return colset


class RecordDeleter(object):

    def __init__(self, table, id):
        self.db, self.tablename, self.id = table._db, table._tablename, id

    def __call__(self):
        return self.db(self.db[self.tablename]._id==self.id).delete()


class LazyReferenceGetter(object):

    def __init__(self, table, id):
        self.db, self.tablename, self.id = table._db, table._tablename, id

    def __call__(self, other_tablename):
        if self.db._lazy_tables is False:
            raise AttributeError()
        table = self.db[self.tablename]
        other_table = self.db[other_tablename]
        for rfield in table._referenced_by:
            if rfield.table == other_table:
                return LazySet(rfield, self.id)

        raise AttributeError()


class LazySet(object):

    def __init__(self, field, id):
        self.db, self.tablename, self.fieldname, self.id = \
            field.db, field._tablename, field.name, id

    def _getset(self):
        query = self.db[self.tablename][self.fieldname]==self.id
        return Set(self.db, query)

    def __repr__(self):
        return repr(self._getset())

    def __call__(self, query, ignore_common_filters=False):
        return self._getset()(query, ignore_common_filters)

    def _count(self, distinct=None):
        return self._getset()._count(distinct)

    def _select(self, *fields, **attributes):
        return self._getset()._select(*fields, **attributes)

    def _delete(self):
        return self._getset()._delete()

    def _update(self, **update_fields):
        return self._getset()._update(**update_fields)

    def isempty(self):
        return self._getset().isempty()

    def count(self, distinct=None, cache=None):
        return self._getset().count(distinct, cache)

    def select(self, *fields, **attributes):
        return self._getset().select(*fields, **attributes)

    def nested_select(self, *fields, **attributes):
        return self._getset().nested_select(*fields, **attributes)

    def delete(self):
        return self._getset().delete()

    def update(self, **update_fields):
        return self._getset().update(**update_fields)

    def update_naive(self, **update_fields):
        return self._getset().update_naive(**update_fields)

    def validate_and_update(self, **update_fields):
        return self._getset().validate_and_update(**update_fields)

    def delete_uploaded_files(self, upload_fields=None):
        return self._getset().delete_uploaded_files(upload_fields)


class VirtualCommand(object):
    def __init__(self, method, row):
        self.method=method
        self.row=row
    def __call__(self, *args, **kwargs):
        return self.method(self.row, *args, **kwargs)


def lazy_virtualfield(f):
    f.__lazy__ = True
    return f


class Rows(object):

    """
    A wrapper for the return value of a select. It basically represents a table.
    It has an iterator and each row is represented as a `Row` dictionary.
    """

    # ## TODO: this class still needs some work to care for ID/OID

    def __init__(self,
                 db=None,
                 records=[],
                 colnames=[],
                 compact=True,
                 rawrows=None
                 ):
        self.db = db
        self.records = records
        self.colnames = colnames
        self.compact = compact
        self.response = rawrows

    def __repr__(self):
        return '<Rows (%s)>' % len(self.records)

    def setvirtualfields(self, **keyed_virtualfields):
        """
        For reference::

            db.define_table('x', Field('number', 'integer'))
            if db(db.x).isempty(): [db.x.insert(number=i) for i in range(10)]

            from gluon.dal import lazy_virtualfield

            class MyVirtualFields(object):
                # normal virtual field (backward compatible, discouraged)
                def normal_shift(self): return self.x.number+1
                # lazy virtual field (because of @staticmethod)
                @lazy_virtualfield
                def lazy_shift(instance, row, delta=4): return row.x.number+delta
            db.x.virtualfields.append(MyVirtualFields())

            for row in db(db.x).select():
                print row.number, row.normal_shift, row.lazy_shift(delta=7)

        """
        if not keyed_virtualfields:
            return self
        for row in self.records:
            for (tablename, virtualfields) in keyed_virtualfields.iteritems():
                attributes = dir(virtualfields)
                if not tablename in row:
                    box = row[tablename] = Row()
                else:
                    box = row[tablename]
                updated = False
                for attribute in attributes:
                    if attribute[0] != '_':
                        method = getattr(virtualfields, attribute)
                        if hasattr(method, '__lazy__'):
                            box[attribute]=VirtualCommand(method, row)
                        elif type(method)==types.MethodType:
                            if not updated:
                                virtualfields.__dict__.update(row)
                                updated = True
                            box[attribute]=method()
        return self

    def __and__(self, other):
        if self.colnames!=other.colnames:
            raise Exception('Cannot & incompatible Rows objects')
        records = self.records+other.records
        return Rows(self.db, records, self.colnames,
                    compact=self.compact or other.compact)

    def __or__(self, other):
        if self.colnames!=other.colnames:
            raise Exception('Cannot | incompatible Rows objects')
        records = [record for record in other.records
                   if not record in self.records]
        records = self.records + records
        return Rows(self.db, records, self.colnames,
                    compact=self.compact or other.compact)

    def __nonzero__(self):
        if len(self.records):
            return 1
        return 0

    def __len__(self):
        return len(self.records)

    def __getslice__(self, a, b):
        return Rows(self.db, self.records[a:b], self.colnames, compact=self.compact)

    def __getitem__(self, i):
        row = self.records[i]
        keys = row.keys()
        if self.compact and len(keys) == 1 and keys[0] != '_extra':
            return row[row.keys()[0]]
        return row

    def __iter__(self):
        """
        Iterator over records
        """

        for i in xrange(len(self)):
            yield self[i]

    def __str__(self):
        """
        Serializes the table into a csv file
        """

        s = StringIO.StringIO()
        self.export_to_csv_file(s)
        return s.getvalue()

    def column(self, column=None):
        return [r[str(column) if column else self.colnames[0]] for r in self]

    def first(self):
        if not self.records:
            return None
        return self[0]

    def last(self):
        if not self.records:
            return None
        return self[-1]

    def find(self, f, limitby=None):
        """
        Returns a new Rows object, a subset of the original object,
        filtered by the function `f`
        """
        if not self:
            return Rows(self.db, [], self.colnames, compact=self.compact)
        records = []
        if limitby:
            a, b = limitby
        else:
            a, b = 0, len(self)
        k = 0
        for i, row in enumerate(self):
            if f(row):
                if a<=k: records.append(self.records[i])
                k += 1
                if k==b: break
        return Rows(self.db, records, self.colnames, compact=self.compact)

    def exclude(self, f):
        """
        Removes elements from the calling Rows object, filtered by the function
        `f`, and returns a new Rows object containing the removed elements
        """
        if not self.records:
            return Rows(self.db, [], self.colnames, compact=self.compact)
        removed = []
        i = 0
        while i < len(self):
            row = self[i]
            if f(row):
                removed.append(self.records[i])
                del self.records[i]
            else:
                i += 1
        return Rows(self.db, removed, self.colnames, compact=self.compact)

    def sort(self, f, reverse=False):
        """
        Returns a list of sorted elements (not sorted in place)
        """
        rows = Rows(self.db, [], self.colnames, compact=self.compact)
        # When compact=True, iterating over self modifies each record,
        # so when sorting self, it is necessary to return a sorted
        # version of self.records rather than the sorted self directly.
        rows.records = [r for (r, s) in sorted(zip(self.records, self),
                                               key=lambda r: f(r[1]),
                                               reverse=reverse)]
        return rows

    def group_by_value(self, *fields, **args):
        """
        Regroups the rows, by one of the fields
        """
        one_result = False
        if 'one_result' in args:
            one_result = args['one_result']

        def build_fields_struct(row, fields, num, groups):
            """ helper function:
            """
            if num > len(fields)-1:
                if one_result:
                    return row
                else:
                    return [row]

            key = fields[num]
            value = row[key]

            if value not in groups:
                groups[value] = build_fields_struct(row, fields, num+1, {})
            else:
                struct = build_fields_struct(row, fields, num+1, groups[ value ])

                # still have more grouping to do
                if type(struct) == type(dict()):
                    groups[value].update()
                # no more grouping, first only is off
                elif type(struct) == type(list()):
                    groups[value] += struct
                # no more grouping, first only on
                else:
                    groups[value] = struct

            return groups

        if len(fields) == 0:
            return self

        # if select returned no results
        if not self.records:
            return {}

        grouped_row_group = dict()

        # build the struct
        for row in self:
            build_fields_struct(row, fields, 0, grouped_row_group)

        return grouped_row_group

    def render(self, i=None, fields=None):
        """
        Takes an index and returns a copy of the indexed row with values
        transformed via the "represent" attributes of the associated fields.

        Args:
            i: index. If not specified, a generator is returned for iteration
                over all the rows.
            fields: a list of fields to transform (if None, all fields with
                "represent" attributes will be transformed)
        """

        if i is None:
            return (self.render(i, fields=fields) for i in range(len(self)))
        import sqlhtml
        row = copy.deepcopy(self.records[i])
        keys = row.keys()
        tables = [f.tablename for f in fields] if fields \
            else [k for k in keys if k != '_extra']
        for table in tables:
            repr_fields = [f.name for f in fields if f.tablename == table] \
                if fields else [k for k in row[table].keys()
                                if (hasattr(self.db[table], k) and
                                    isinstance(self.db[table][k], Field)
                                    and self.db[table][k].represent)]
            for field in repr_fields:
                row[table][field] = sqlhtml.represent(
                    self.db[table][field], row[table][field], row[table])
        if self.compact and len(keys) == 1 and keys[0] != '_extra':
            return row[keys[0]]
        return row

    def as_list(self,
                compact=True,
                storage_to_dict=True,
                datetime_to_str=False,
                custom_types=None):
        """
        Returns the data as a list or dictionary.

        Args:
            storage_to_dict: when True returns a dict, otherwise a list
            datetime_to_str: convert datetime fields as strings
        """
        (oc, self.compact) = (self.compact, compact)
        if storage_to_dict:
            items = [item.as_dict(datetime_to_str, custom_types) for item in self]
        else:
            items = [item for item in self]
        self.compact = oc
        return items

    def as_dict(self,
                key='id',
                compact=True,
                storage_to_dict=True,
                datetime_to_str=False,
                custom_types=None):
        """
        Returns the data as a dictionary of dictionaries (storage_to_dict=True)
        or records (False)

        Args:
            key: the name of the field to be used as dict key, normally the id
            compact: ? (default True)
            storage_to_dict: when True returns a dict, otherwise a list(default True)
            datetime_to_str: convert datetime fields as strings (default False)
        """

        # test for multiple rows
        multi = False
        f = self.first()
        if f and isinstance(key, basestring):
            multi = any([isinstance(v, f.__class__) for v in f.values()])
            if (not "." in key) and multi:
                # No key provided, default to int indices
                def new_key():
                    i = 0
                    while True:
                        yield i
                        i += 1
                key_generator = new_key()
                key = lambda r: key_generator.next()

        rows = self.as_list(compact, storage_to_dict, datetime_to_str, custom_types)
        if isinstance(key, str) and key.count('.')==1:
            (table, field) = key.split('.')
            return dict([(r[table][field], r) for r in rows])
        elif isinstance(key, str):
            return dict([(r[key], r) for r in rows])
        else:
            return dict([(key(r), r) for r in rows])

    def as_trees(self, parent_name='parent_id', children_name='children', render=False):
        """
        returns the data as list of trees.

        :param parent_name: the name of the field to holding the reference to
                            the parent (default parent_id).
        :param children_name: the name where the children of each row will be
                              stored as a list (default children).
        :param render: whether we will render the fields using their represent
                       (default False) can be a list of fields to render or
                       True to render all.
        """        
        roots = []
        drows = {}
        rows = list(self.render(fields=None if render is True else render)) if render else self
        for row in rows:
            drows[row.id] = row
            row[children_name] = []
        for row in rows:
            parent = row[parent_name]
            if parent is None:
                roots.append(row)
            else:
                drows[parent][children_name].append(row)
        return roots

    def export_to_csv_file(self, ofile, null='<NULL>', *args, **kwargs):
        """
        Exports data to csv, the first line contains the column names

        Args:
            ofile: where the csv must be exported to
            null: how null values must be represented (default '<NULL>')
            delimiter: delimiter to separate values (default ',')
            quotechar: character to use to quote string values (default '"')
            quoting: quote system, use csv.QUOTE_*** (default csv.QUOTE_MINIMAL)
            represent: use the fields .represent value (default False)
            colnames: list of column names to use (default self.colnames)

        This will only work when exporting rows objects!!!!
        DO NOT use this with db.export_to_csv()
        """
        delimiter = kwargs.get('delimiter', ',')
        quotechar = kwargs.get('quotechar', '"')
        quoting = kwargs.get('quoting', csv.QUOTE_MINIMAL)
        represent = kwargs.get('represent', False)
        writer = csv.writer(ofile, delimiter=delimiter,
                            quotechar=quotechar, quoting=quoting)

        def unquote_colnames(colnames):
            unq_colnames = []
            for col in colnames:
                m = self.db._adapter.REGEX_TABLE_DOT_FIELD.match(col)
                if not m:
                    unq_colnames.append(col)
                else:
                    unq_colnames.append('.'.join(m.groups()))
            return unq_colnames

        colnames = kwargs.get('colnames', self.colnames)
        write_colnames = kwargs.get('write_colnames', True)
        # a proper csv starting with the column names
        if write_colnames:
            writer.writerow(unquote_colnames(colnames))

        def none_exception(value):
            """
            Returns a cleaned up value that can be used for csv export:

            - unicode text is encoded as such
            - None values are replaced with the given representation (default <NULL>)
            """
            if value is None:
                return null
            elif isinstance(value, unicode):
                return value.encode('utf8')
            elif isinstance(value, Reference):
                return long(value)
            elif hasattr(value, 'isoformat'):
                return value.isoformat()[:19].replace('T', ' ')
            elif isinstance(value, (list, tuple)):  # for type='list:..'
                return bar_encode(value)
            return value

        for record in self:
            row = []
            for col in colnames:
                m = self.db._adapter.REGEX_TABLE_DOT_FIELD.match(col)
                if not m:
                    row.append(record._extra[col])
                else:
                    (t, f) = m.groups()
                    field = self.db[t][f]
                    if isinstance(record.get(t, None), (Row, dict)):
                        value = record[t][f]
                    else:
                        value = record[f]
                    if field.type=='blob' and not value is None:
                        value = base64.b64encode(value)
                    elif represent and field.represent:
                        value = field.represent(value, record)
                    row.append(none_exception(value))
            writer.writerow(row)

    def xml(self, strict=False, row_name='row', rows_name='rows'):
        """
        Serializes the table using sqlhtml.SQLTABLE (if present)
        """

        if strict:
            return '<%s>\n%s\n</%s>' % (rows_name,
                '\n'.join(row.as_xml(row_name=row_name,
                                     colnames=self.colnames) for
                          row in self), rows_name)

        import sqlhtml
        return sqlhtml.SQLTABLE(self).xml()

    def as_xml(self, row_name='row', rows_name='rows'):
        return self.xml(strict=True, row_name=row_name, rows_name=rows_name)

    def as_json(self, mode='object', default=None):
        """
        Serializes the rows to a JSON list or object with objects
        mode='object' is not implemented (should return a nested
        object structure)
        """

        items = [record.as_json(mode=mode, default=default,
                                serialize=False,
                                colnames=self.colnames) for
                 record in self]

        if have_serializers:
            return serializers.json(items,
                                    default=default or
                                    serializers.custom_json)
        elif simplejson:
            return simplejson.dumps(items)
        else:
            raise RuntimeError("missing simplejson")

    # for consistent naming yet backwards compatible
    as_csv = __str__
    json = as_json


################################################################################
# dummy function used to define some doctests
################################################################################

def test_all():
    """

    >>> if len(sys.argv)<2: db = DAL("sqlite://test.db")
    >>> if len(sys.argv)>1: db = DAL(sys.argv[1])
    >>> tmp = db.define_table('users',\
              Field('stringf', 'string', length=32, required=True),\
              Field('booleanf', 'boolean', default=False),\
              Field('passwordf', 'password', notnull=True),\
              Field('uploadf', 'upload'),\
              Field('blobf', 'blob'),\
              Field('integerf', 'integer', unique=True),\
              Field('doublef', 'double', unique=True,notnull=True),\
              Field('jsonf', 'json'),\
              Field('datef', 'date', default=datetime.date.today()),\
              Field('timef', 'time'),\
              Field('datetimef', 'datetime'),\
              migrate='test_user.table')

   Insert a field

    >>> db.users.insert(stringf='a', booleanf=True, passwordf='p', blobf='0A',\
                       uploadf=None, integerf=5, doublef=3.14,\
                       jsonf={"j": True},\
                       datef=datetime.date(2001, 1, 1),\
                       timef=datetime.time(12, 30, 15),\
                       datetimef=datetime.datetime(2002, 2, 2, 12, 30, 15))
    1

    Drop the table

    >>> db.users.drop()

    Examples of insert, select, update, delete

    >>> tmp = db.define_table('person',\
              Field('name'),\
              Field('birth','date'),\
              migrate='test_person.table')
    >>> person_id = db.person.insert(name='Marco', birth='2005-06-22')
    >>> person_id = db.person.insert(name='Massimo', birth='1971-12-21')

    commented len(db().select(db.person.ALL))
    commented 2

    >>> me = db(db.person.id==person_id).select()[0] # test select
    >>> me.name
    'Massimo'
    >>> db.person[2].name
    'Massimo'
    >>> db.person(2).name
    'Massimo'
    >>> db.person(name='Massimo').name
    'Massimo'
    >>> db.person(db.person.name == 'Massimo').name
    'Massimo'
    >>> row = db.person[2]
    >>> row.name == row['name'] == row['person.name'] == row('person.name')
    True
    >>> db(db.person.name == 'Massimo').update(name='massimo')  # test update
    1
    >>> db(db.person.name == 'Marco').select().first().delete_record()  # test delete
    1

    Update a single record

    >>> me.update_record(name="Max")
    <Row {'name': 'Max', 'birth': datetime.date(1971, 12, 21), 'id': 2}>
    >>> me.name
    'Max'

    Examples of complex search conditions

    >>> len(db((db.person.name == 'Max') & (db.person.birth < '2003-01-01')).select())
    1
    >>> len(db((db.person.name == 'Max') & (db.person.birth<datetime.date( 2003, 01, 01))).select())
    1
    >>> len(db((db.person.name == 'Max') | (db.person.birth < '2003-01-01')).select())
    1
    >>> me = db(db.person.id == person_id).select(db.person.name)[0]
    >>> me.name
    'Max'

    Examples of search conditions using extract from date/datetime/time

    >>> len(db(db.person.birth.month() == 12).select())
    1
    >>> len(db(db.person.birth.year() > 1900).select())
    1

    Example of usage of NULL

    >>> len(db(db.person.birth == None).select()) ### test NULL
    0
    >>> len(db(db.person.birth != None).select()) ### test NULL
    1

    Examples of search conditions using lower, upper, and like

    >>> len(db(db.person.name.upper() == 'MAX').select())
    1
    >>> len(db(db.person.name.like('%ax')).select())
    1
    >>> len(db(db.person.name.upper().like('%AX')).select())
    1
    >>> len(db(~db.person.name.upper().like('%AX')).select())
    0

    orderby, groupby and limitby

    >>> people = db().select(db.person.name, orderby=db.person.name)
    >>> order = db.person.name|~db.person.birth
    >>> people = db().select(db.person.name, orderby=order)

    >>> people = db().select(db.person.name, orderby=db.person.name, groupby=db.person.name)

    >>> people = db().select(db.person.name, orderby=order, limitby=(0, 100))

    Example of one 2 many relation

    >>> tmp = db.define_table('dog',\
               Field('name'),\
               Field('birth','date'),\
               Field('owner',db.person),\
               migrate='test_dog.table')
    >>> db.dog.insert(name='Snoopy', birth=None, owner=person_id)
    1

    A simple JOIN

    >>> len(db(db.dog.owner == db.person.id).select())
    1

    >>> len(db().select(db.person.ALL, db.dog.name,left=db.dog.on(db.dog.owner == db.person.id)))
    1

    Drop tables

    >>> db.dog.drop()
    >>> db.person.drop()

    Example of many 2 many relation and Set

    >>> tmp = db.define_table('author', Field('name'),\
                            migrate='test_author.table')
    >>> tmp = db.define_table('paper', Field('title'),\
                            migrate='test_paper.table')
    >>> tmp = db.define_table('authorship',\
            Field('author_id', db.author),\
            Field('paper_id', db.paper),\
            migrate='test_authorship.table')
    >>> aid = db.author.insert(name='Massimo')
    >>> pid = db.paper.insert(title='QCD')
    >>> tmp = db.authorship.insert(author_id=aid, paper_id=pid)

    Define a Set

    >>> authored_papers = db((db.author.id == db.authorship.author_id) & (db.paper.id == db.authorship.paper_id))
    >>> rows = authored_papers.select(db.author.name, db.paper.title)
    >>> for row in rows: print row.author.name, row.paper.title
    Massimo QCD

    Example of search condition using  belongs

    >>> set = (1, 2, 3)
    >>> rows = db(db.paper.id.belongs(set)).select(db.paper.ALL)
    >>> print rows[0].title
    QCD

    Example of search condition using nested select

    >>> nested_select = db()._select(db.authorship.paper_id)
    >>> rows = db(db.paper.id.belongs(nested_select)).select(db.paper.ALL)
    >>> print rows[0].title
    QCD

    Example of expressions

    >>> mynumber = db.define_table('mynumber', Field('x', 'integer'))
    >>> db(mynumber).delete()
    0
    >>> for i in range(10): tmp = mynumber.insert(x=i)
    >>> db(mynumber).select(mynumber.x.sum())[0](mynumber.x.sum())
    45

    >>> db(mynumber.x+2 == 5).select(mynumber.x + 2)[0](mynumber.x + 2)
    5

    Output in csv

    >>> print str(authored_papers.select(db.author.name, db.paper.title)).strip()
    author.name,paper.title\r
    Massimo,QCD

    Delete all leftover tables

    >>> DAL.distributed_transaction_commit(db)

    >>> db.mynumber.drop()
    >>> db.authorship.drop()
    >>> db.author.drop()
    >>> db.paper.drop()
    """
################################################################################
# deprecated since the new DAL; here only for backward compatibility
################################################################################

SQLField = Field
SQLTable = Table
SQLXorable = Expression
SQLQuery = Query
SQLSet = Set
SQLRows = Rows
SQLStorage = Row
SQLDB = DAL
GQLDB = DAL
DAL.Field = Field  # was necessary in gluon/globals.py session.connect
DAL.Table = Table  # was necessary in gluon/globals.py session.connect


################################################################################
# Geodal utils
################################################################################

def geoPoint(x, y):
    return "POINT (%f %f)" % (x, y)


def geoLine(*line):
    return "LINESTRING (%s)" % ','.join("%f %f" % item for item in line)


def geoPolygon(*line):
    return "POLYGON ((%s))" % ','.join("%f %f" % item for item in line)

################################################################################
# run tests
################################################################################

if __name__ == '__main__':
    import doctest
    doctest.testmod()<|MERGE_RESOLUTION|>--- conflicted
+++ resolved
@@ -7534,13 +7534,8 @@
 
     def as_dict(self, datetime_to_str=False, custom_types=None):
         SERIALIZABLE_TYPES = [str, unicode, int, long, float, bool, list, dict]
-<<<<<<< HEAD
-        if isinstance(custom_types,(list,tuple,set)):
+        if isinstance(custom_types, (list, tuple, set)):
             SERIALIZABLE_TYPES += list(custom_types)
-=======
-        if isinstance(custom_types, (list, tuple, set)):
-            SERIALIZABLE_TYPES += custom_types
->>>>>>> bd44a42c
         elif custom_types:
             SERIALIZABLE_TYPES.append(custom_types)
         d = dict(self)
