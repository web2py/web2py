--- conflicted
+++ resolved
@@ -5194,7 +5194,6 @@
         self.uri = uri
         if do_connect: self.find_driver(adapter_args)
         import random
-        from collections import Iterable
         from bson.objectid import ObjectId
         from bson.son import SON
         import pymongo.uri_parser
@@ -5327,31 +5326,6 @@
             value = self.object_id(value)
         return value
 
-<<<<<<< HEAD
-    # Safe determines whether a asynchronious request is done or a
-    # synchronious action is done
-    # For safety, we use by default synchronous requests
-    def insert(self, table, fields, safe=None):
-        if safe==None:
-            safe = self.safe
-        ctable = self.connection[table._tablename]
-        values = dict()
-        for k, v in fields:
-            if not k.name in ["id", "safe"]:
-                fieldname = k.name
-                fieldtype = table[k.name].type
-                if ("reference" in fieldtype) or (fieldtype=="id"):
-                    if isinstance(v,Iterable):
-                        values[fieldname] = map(self.object_id,v)
-                    else:
-                        values[fieldname] = self.object_id(v)
-                else:
-                    values[fieldname] = self.represent(v, fieldtype)
-        ctable.insert(values, safe=safe)
-        return long(str(values['_id']), 16)
-
-=======
->>>>>>> 6af173c8
     def create_table(self, table, migrate=True, fake_migrate=False,
                      polymodel=None, isCapped=False):
         if isCapped:
@@ -5413,16 +5387,6 @@
             result = expression
         return result
 
-    def drop(self, table, mode=''):
-        ctable = self.connection[table._tablename]
-        ctable.drop()
-
-    def truncate(self, table, mode, safe=None):
-        if safe == None:
-            safe=self.safe
-        ctable = self.connection[table._tablename]
-        ctable.remove(None, safe=True)
-
     def _select(self, query, fields, attributes):
         if 'for_update' in attributes:
             logging.warn('mongodb does not support for_update')
@@ -5448,6 +5412,7 @@
                     mongosort_list.append((f[1:], -1))
                 else:
                     mongosort_list.append((f, 1))
+
         if limitby:
             limitby_skip, limitby_limit = limitby
         else:
@@ -5475,6 +5440,7 @@
 
         return tablename, mongoqry_dict, mongofields_dict, mongosort_list, \
             limitby_limit, limitby_skip
+
 
     def select(self, query, fields, attributes, count=False,
                snapshot=False):
@@ -5526,28 +5492,23 @@
         result = processor(rows, fields, newnames, False)
         return result
 
-    def _insert(self, table, fields):
-        values = dict()
-        for k, v in fields:
-            if not k.name in ["id", "safe"]:
-                fieldname = k.name
-                fieldtype = table[k.name].type
-                values[fieldname] = self.represent(v, fieldtype)
-        return values
-
-    # Safe determines whether a asynchronious request is done or a
-    # synchronious action is done
-    # For safety, we use by default synchronous requests
-    def insert(self, table, fields, safe=None):
-        if safe==None:
-            safe = self.safe
+
+    def INVERT(self, first):
+        #print "in invert first=%s" % first
+        return '-%s' % self.expand(first)
+
+    def drop(self, table, mode=''):
         ctable = self.connection[table._tablename]
-        values = self._insert(table, fields)
-        ctable.insert(values, safe=safe)
-        return long(str(values['_id']), 16)
-
-    #this function returns a dict with the where clause and update fields
-    def _update(self, tablename, query, fields):
+        ctable.drop()
+
+
+    def truncate(self, table, mode, safe=None):
+        if safe == None:
+            safe=self.safe
+        ctable = self.connection[table._tablename]
+        ctable.remove(None, safe=True)
+
+    def oupdate(self, tablename, query, fields):
         if not isinstance(query, Query):
             raise SyntaxError("Not Supported")
         filter = None
@@ -5565,7 +5526,7 @@
         if not isinstance(query, Query):
             raise RuntimeError("Not implemented")
         amount = self.count(query, False)
-        modify, filter = self._update(tablename, query, fields)
+        modify, filter = self.oupdate(tablename, query, fields)
         try:
             result = self.connection[tablename].update(filter,
                        modify, multi=True, safe=safe)
@@ -5581,28 +5542,27 @@
             # TODO Reverse update query to verifiy that the query succeded
             raise RuntimeError("uncaught exception when updating rows: %s" % e)
 
-    def _delete(self, tablename, query):
-        if not isinstance(query, Query):
-            raise RuntimeError("query type %s is not supported" % \
-                               type(query))
-        return self.expand(query)
+    #this function returns a dict with the where clause and update fields
+    def _update(self,tablename,query,fields):
+        return str(self.oupdate(tablename, query, fields))
 
     def delete(self, tablename, query, safe=None):
         if safe is None:
             safe = self.safe
         amount = 0
         amount = self.count(query, False)
-        filter = self._delete(tablename, query)
-        self.connection[tablename].remove(filter, safe=safe)
+        if not isinstance(query, Query):
+            raise RuntimeError("query type %s is not supported" % \
+                               type(query))
+        filter = self.expand(query)
+        self._delete(tablename, filter, safe=safe)
         return amount
+
+    def _delete(self, tablename, filter, safe=None):
+        return self.connection[tablename].remove(filter, safe=safe)
 
     def bulk_insert(self, table, items):
         return [self.insert(table,item) for item in items]
-
-    ## OPERATORS
-    def INVERT(self, first):
-        #print "in invert first=%s" % first
-        return '-%s' % self.expand(first)
 
     # TODO This will probably not work:(
     def NOT(self, first):
@@ -7001,17 +6961,50 @@
     def as_json(self, mode="object", default=None, colnames=None,
                 serialize=True, **kwargs):
         """
-        serializes the row to a JSON object
+        serializes the table to a JSON list of objects
         kwargs are passed to .as_dict method
-        only "object" mode supported
+        only "object" mode supported for single row
 
         serialize = False used by Rows.as_json
         TODO: return array mode with query column order
-
-        mode and colnames are not implemented
-        """
-
-        item = self.as_dict(**kwargs)
+        """
+
+        def inner_loop(record, col):
+            (t, f) = col.split('.')
+            res = None
+            if not REGEX_TABLE_DOT_FIELD.match(col):
+                key = col
+                res = record._extra[col]
+            else:
+                key = f
+                if isinstance(record.get(t, None), Row):
+                    res = record[t][f]
+                else:
+                    res = record[f]
+            if mode == 'object':
+                return (key, res)
+            else:
+                return res
+
+        multi = any([isinstance(v, self.__class__) for v in self.values()])
+        mode = mode.lower()
+        if not mode in ['object', 'array']:
+            raise SyntaxError('Invalid JSON serialization mode: %s' % mode)
+
+        if mode=='object' and colnames:
+            item = dict([inner_loop(self, col) for col in colnames])
+        elif colnames:
+            item = [inner_loop(self, col) for col in colnames]
+        else:
+            if not mode == 'object':
+                raise SyntaxError('Invalid JSON serialization mode: %s' % mode)
+
+            if multi:
+                item = dict()
+                [item.update(**v.as_dict(**kwargs)) for v in self.values()]
+            else:
+                item = self.as_dict(**kwargs)
+
         if serialize:
             if have_serializers:
                 return serializers.json(item,
@@ -8048,36 +8041,21 @@
         ofile.write('END')
 
     def import_from_csv_file(self, ifile, id_map=None, null='<NULL>',
-                             unique='uuid', map_tablenames=None, 
-                             ignore_missing_tables=False,
-                             *args, **kwargs):
+                             unique='uuid', *args, **kwargs):
         #if id_map is None: id_map={}
         id_offset = {} # only used if id_map is None
-        map_tablenames = map_tablenames or {}
         for line in ifile:
             line = line.strip()
             if not line:
                 continue
             elif line == 'END':
                 return
-            elif not line.startswith('TABLE ') or \
-                    not line[6:] in self.tables:
+            elif not line.startswith('TABLE ') or not line[6:] in self.tables:
                 raise SyntaxError('invalid file format')
             else:
                 tablename = line[6:]
-                tablename = map_tablenames.get(tablename,tablename)
-                if tablename is not None and tablename in self.tables:
-                    self[tablename].import_from_csv_file(
-                        ifile, id_map, null, unique, id_offset, 
-                        *args, **kwargs)
-                elif tablename is None or ignore_missing_tables:
-                    # skip all non-empty lines
-                    for line in ifile:
-                        if not line.strip():
-                            breal
-                else:
-                    raise RuntimeError("Unable to import table that does not exist.\nTry db.import_from_csv_file(..., map_tablenames={'table':'othertable'},ignore_missing_tables=True)")
-
+                self[tablename].import_from_csv_file(
+                    ifile, id_map, null, unique, id_offset, *args, **kwargs)
 
 def DAL_unpickler(db_uid):
     return DAL('<zombie>',db_uid=db_uid)
@@ -8700,6 +8678,12 @@
                 value = None
             elif field.type=='blob':
                 value = base64.b64decode(value)
+            elif field.type=='json':
+                try:
+                    json = serializers.json
+                    value = json(value)
+                except TypeError:
+                    pass
             elif field.type=='double' or field.type=='float':
                 if not value.strip():
                     value = None
@@ -10459,9 +10443,7 @@
 
     def as_json(self, mode='object', default=None):
         """
-        serializes the rows to a JSON list or object with objects
-        mode='object' is not implemented (should return a nested
-        object structure)
+        serializes the table to a JSON list of objects
         """
 
         items = [record.as_json(mode=mode, default=default,
