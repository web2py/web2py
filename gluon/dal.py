# -*- coding: utf-8 -*-
from pydal import DAL as pyDAL
from pydal import Field, SQLCustomType, geoPoint, geoLine, geoPolygon


def _default_validators(db, field):
    """
    Field type validation, using web2py's validators mechanism.

    makes sure the content of a field is in line with the declared
    fieldtype
    """
    from gluon import validators
    field_type, field_length = field.type, field.length
    requires = []

    def ff(r, id):
        row = r(id)
        if not row:
            return str(id)
        elif hasattr(r, '_format') and isinstance(r._format, str):
            return r._format % row
        elif hasattr(r, '_format') and callable(r._format):
            return r._format(row)
        else:
            return str(id)

    if field_type in (('string', 'text', 'password')):
        requires.append(validators.IS_LENGTH(field_length))
    elif field_type == 'json':
        requires.append(validators.IS_EMPTY_OR(validators.IS_JSON()))
    elif field_type == 'double' or field_type == 'float':
        requires.append(validators.IS_FLOAT_IN_RANGE(-1e100, 1e100))
    elif field_type == 'integer':
        requires.append(validators.IS_INT_IN_RANGE(-2**31, 2**31))
    elif field_type == 'bigint':
        requires.append(validators.IS_INT_IN_RANGE(-2**63, 2**63))
    elif field_type.startswith('decimal'):
        requires.append(validators.IS_DECIMAL_IN_RANGE(-10**10, 10**10))
    elif field_type == 'date':
        requires.append(validators.IS_DATE())
    elif field_type == 'time':
        requires.append(validators.IS_TIME())
    elif field_type == 'datetime':
        requires.append(validators.IS_DATETIME())
    elif db and field_type.startswith('reference') and \
            field_type.find('.') < 0 and \
            field_type[10:] in db.tables:
        referenced = db[field_type[10:]]

        def repr_ref(id, row=None, r=referenced, f=ff):
            return f(r, id)

        field.represent = field.represent or repr_ref
        if hasattr(referenced, '_format') and referenced._format:
            requires = validators.IS_IN_DB(db, referenced._id,
                                           referenced._format)
            if field.unique:
                requires._and = validators.IS_NOT_IN_DB(db, field)
            if field.tablename == field_type[10:]:
                return validators.IS_EMPTY_OR(requires)
            return requires
    elif db and field_type.startswith('list:reference') and \
            field_type.find('.') < 0 and \
            field_type[15:] in db.tables:
        referenced = db[field_type[15:]]

        def list_ref_repr(ids, row=None, r=referenced, f=ff):
            if not ids:
                return None
            from pydal.adapters import GoogleDatastoreAdapter
            refs = None
            db, id = r._db, r._id
            if isinstance(db._adapter, GoogleDatastoreAdapter):
                def count(values):
                    return db(id.belongs(values)).select(id)
                rx = range(0, len(ids), 30)
                refs = reduce(lambda a, b: a & b, [count(ids[i:i+30])
                              for i in rx])
            else:
                refs = db(id.belongs(ids)).select(id)
            return (refs and ', '.join(f(r, x.id) for x in refs) or '')

        field.represent = field.represent or list_ref_repr
        if hasattr(referenced, '_format') and referenced._format:
            requires = validators.IS_IN_DB(db, referenced._id,
                                           referenced._format, multiple=True)
        else:
            requires = validators.IS_IN_DB(db, referenced._id,
                                           multiple=True)
        if field.unique:
            requires._and = validators.IS_NOT_IN_DB(db, field)
        if not field.notnull:
            requires = validators.IS_EMPTY_OR(requires)
        return requires
    elif field_type.startswith('list:'):
        def repr_list(values, row=None):
            return', '.join(str(v) for v in (values or []))

        field.represent = field.represent or repr_list

    if field.unique:
        requires.append(validators.IS_NOT_IN_DB(db, field))
    sff = ['in', 'do', 'da', 'ti', 'de', 'bo']
    if field.notnull and not field_type[:2] in sff:
        requires.append(validators.IS_NOT_EMPTY())
    elif not field.notnull and field_type[:2] in sff and requires:
        requires[0] = validators.IS_EMPTY_OR(requires[0])
    return requires

from gluon import serializers as w2p_serializers
from gluon.utils import web2py_uuid
from gluon import sqlhtml


class DAL(pyDAL):
    serializers = w2p_serializers
    validators_method = _default_validators
    uuid = lambda x: web2py_uuid()
    representers = {
        'rows_render': sqlhtml.represent,
        'rows_xml': sqlhtml.SQLTABLE
    }

#: add web2py contrib drivers to pyDAL
from pydal.drivers import DRIVERS
if not DRIVERS.get('pymysql'):
<<<<<<< HEAD
    try:
        from .contrib import pymysql
        DRIVERS['pymysql'] = pymysql
    except:
        pass
#if not DRIVERS.get('pg8000'):
#    from .contrib import pg8000
#    DRIVERS['pg8000'] = pg8000
=======
    from .contrib import pymysql
    DRIVERS['pymysql'] = pymysql
if not DRIVERS.get('pg8000'):
    from .contrib import pg8000
    DRIVERS['pg8000'] = pg8000
>>>>>>> 7bbeb669
if not DRIVERS.get('pyodbc'):
    try:
        from .contrib import pypyodbc as pyodbc
        DRIVERS['pyodbc'] = pyodbc
    except:
        pass<|MERGE_RESOLUTION|>--- conflicted
+++ resolved
@@ -125,22 +125,11 @@
 #: add web2py contrib drivers to pyDAL
 from pydal.drivers import DRIVERS
 if not DRIVERS.get('pymysql'):
-<<<<<<< HEAD
     try:
         from .contrib import pymysql
         DRIVERS['pymysql'] = pymysql
     except:
         pass
-#if not DRIVERS.get('pg8000'):
-#    from .contrib import pg8000
-#    DRIVERS['pg8000'] = pg8000
-=======
-    from .contrib import pymysql
-    DRIVERS['pymysql'] = pymysql
-if not DRIVERS.get('pg8000'):
-    from .contrib import pg8000
-    DRIVERS['pg8000'] = pg8000
->>>>>>> 7bbeb669
 if not DRIVERS.get('pyodbc'):
     try:
         from .contrib import pypyodbc as pyodbc
