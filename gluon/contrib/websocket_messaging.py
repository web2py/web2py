--- conflicted
+++ resolved
@@ -70,13 +70,8 @@
                 'http://127.0.0.1:8888', form.vars.message, 'mykey', 'mygroup')
         return form
 
-<<<<<<< HEAD
-https is possible too using 'https://127.0.0.1:8888' instead of 'http://127.0.0.1:8888',
-but needs to be started with
-=======
 https is possible too using 'https://127.0.0.1:8888' instead of 'http://127.0.0.1:8888', but need to
 be started with
->>>>>>> 16da2edc
 
    python gluon/contrib/websocket_messaging.py -k mykey -p 8888 -s keyfile.pem -c certfile.pem
     
@@ -118,11 +113,7 @@
     """
     def post(self):
         if hmac_key and not 'signature' in self.request.arguments:
-<<<<<<< HEAD
-            return None
-=======
             self.send_error(401)
->>>>>>> 16da2edc
         if 'message' in self.request.arguments:
             message = self.request.arguments['message'][0]
             group = self.request.arguments.get('group', ['default'])[0]
@@ -130,17 +121,9 @@
             if hmac_key:
                 signature = self.request.arguments['signature'][0]
                 if not hmac.new(hmac_key, message).hexdigest() == signature:
-<<<<<<< HEAD
-                    return None
-            for client in listeners.get(group, []):
-                client.write_message(message)
-        return None
-    return 'false'
-=======
                     self.send_error(401)
             for client in listeners.get(group, []):
                 client.write_message(message)
->>>>>>> 16da2edc
 
 
 class TokenHandler(tornado.web.RequestHandler):
@@ -151,25 +134,14 @@
     """
     def post(self):
         if hmac_key and not 'message' in self.request.arguments:
-<<<<<<< HEAD
-            return None
-=======
             self.send_error(401)
->>>>>>> 16da2edc
         if 'message' in self.request.arguments:
             message = self.request.arguments['message'][0]
             if hmac_key:
                 signature = self.request.arguments['signature'][0]
                 if not hmac.new(hmac_key, message).hexdigest() == signature:
-<<<<<<< HEAD
-                    return None
-            tokens[message] = None
-        return None
-=======
                     self.send_error(401)
             tokens[message] = None
->>>>>>> 16da2edc
-
 
 class DistributeHandler(tornado.websocket.WebSocketHandler):
     def open(self, params):
