#!/bin/bash
echo 'setup-web2py-nginx-uwsgi-ubuntu-precise.sh'
echo 'Requires Ubuntu > 12.04 or Debian >= 8 and installs Nginx + uWSGI + Web2py'
# Check if user has root privileges
if [[ $EUID -ne 0 ]]; then
   echo "You must run the script as root or using sudo"
   exit 1
fi
# parse command line arguments
nopassword=0
nocertificate=0
while [ "$#" -gt 0 ]; do
  case "$1" in
    --no-password) nopassword=1; shift 1;;
    --no-certificate) nocertificate=1; shift 1;;
  esac
done
# Get Web2py Admin Password
if [ "$nopassword" -eq 0 ]
then
  echo -e "Web2py Admin Password: \c "
  read  PW
fi
# Upgrade and install needed software
apt-get update
apt-get -y upgrade
apt-get autoremove
apt-get autoclean
apt-get -y install nginx-full
apt-get -y install build-essential python-dev libxml2-dev python-pip unzip
pip install setuptools --no-use-wheel --upgrade
PIPPATH=`which pip`
$PIPPATH install --upgrade uwsgi
# Create common nginx sections
mkdir /etc/nginx/conf.d/web2py
echo '
gzip_static on;
gzip_http_version   1.1;
gzip_proxied        expired no-cache no-store private auth;
gzip_disable        "MSIE [1-6]\.";
gzip_vary           on;
' > /etc/nginx/conf.d/web2py/gzip_static.conf
echo '
gzip on;
gzip_disable "msie6";
gzip_vary on;
gzip_proxied any;
gzip_comp_level 6;
gzip_buffers 16 8k;
gzip_http_version 1.1;
gzip_types text/plain text/css application/json application/x-javascript text/xml application/xml application/xml+rss text/javascript;
' > /etc/nginx/conf.d/web2py/gzip.conf
# Create configuration file /etc/nginx/sites-available/web2py
echo 'server {
        listen          80;
        server_name     $hostname;
        ###to enable correct use of response.static_version
        location ~* ^/(\w+)/static(?:/_[\d]+\.[\d]+\.[\d]+)?/(.*)$ {
            alias /home/www-data/web2py/applications/$1/static/$2;
            expires max;
            ### if you want to use pre-gzipped static files (recommended)
            ### check scripts/zip_static_files.py and remove the comments
            # include /etc/nginx/conf.d/web2py/gzip_static.conf;
        }
        ###

        ###if you use something like myapp = dict(languages=['en', 'it', 'jp'], default_language='en') in your routes.py
        #location ~* ^/(\w+)/(en|it|jp)/static/(.*)$ {
        #    alias /home/www-data/web2py/applications/$1/;
        #    try_files static/$2/$3 static/$3 =404;
        #}
        ###
        
        location / {
            #uwsgi_pass      127.0.0.1:9001;
            uwsgi_pass      unix:///tmp/web2py.socket;
            include         uwsgi_params;
            uwsgi_param     UWSGI_SCHEME $scheme;
            uwsgi_param     SERVER_SOFTWARE    nginx/$nginx_version;

            ###remove the comments to turn on if you want gzip compression of your pages
            # include /etc/nginx/conf.d/web2py/gzip.conf;
            ### end gzip section

            ### remove the comments if you use uploads (max 10 MB)
            #client_max_body_size 10m;
            ###
        }
}
server {
        listen 443 default_server ssl;
        server_name     $hostname;
        ssl_certificate         /etc/nginx/ssl/web2py.crt;
        ssl_certificate_key     /etc/nginx/ssl/web2py.key;
        ssl_prefer_server_ciphers on;
        ssl_session_cache shared:SSL:10m;
        ssl_session_timeout 10m;
        ssl_ciphers ECDHE-RSA-AES256-SHA:DHE-RSA-AES256-SHA:DHE-DSS-AES256-SHA:DHE-RSA-AES128-SHA:DHE-DSS-AES128-SHA;
        ssl_protocols TLSv1 TLSv1.1 TLSv1.2;
        keepalive_timeout    70;
        location / {
            #uwsgi_pass      127.0.0.1:9001;
            uwsgi_pass      unix:///tmp/web2py.socket;
            include         uwsgi_params;
            uwsgi_param     UWSGI_SCHEME $scheme;
            uwsgi_param     SERVER_SOFTWARE    nginx/$nginx_version;
            ###remove the comments to turn on if you want gzip compression of your pages
            # include /etc/nginx/conf.d/web2py/gzip.conf;
            ### end gzip section
            ### remove the comments if you want to enable uploads (max 10 MB)
            #client_max_body_size 10m;
            ###
        }
        ###to enable correct use of response.static_version
        location ~* ^/(\w+)/static(?:/_[\d]+\.[\d]+\.[\d]+)?/(.*)$ {
            alias /home/www-data/web2py/applications/$1/static/$2;
            expires max;
            ### if you want to use pre-gzipped static files (recommended)
            ### check scripts/zip_static_files.py and remove the comments
            # include /etc/nginx/conf.d/web2py/gzip_static.conf;
        }
        ###

}' >/etc/nginx/sites-available/web2py

ln -s /etc/nginx/sites-available/web2py /etc/nginx/sites-enabled/web2py
rm /etc/nginx/sites-enabled/default
mkdir /etc/nginx/ssl
cd /etc/nginx/ssl
<<<<<<< HEAD

openssl genrsa 1024 > web2py.key
chmod 400 web2py.key
openssl req -new -x509 -nodes -sha1 -days 1780 -key web2py.key > web2py.crt
openssl x509 -noout -fingerprint -text < web2py.crt > web2py.info

=======
if [ "$nocertificate" -eq 0 ]
then
  openssl genrsa 1024 > web2py.key
  chmod 400 web2py.key
  openssl req -new -x509 -nodes -sha1 -days 1780 -key web2py.key > web2py.crt
  openssl x509 -noout -fingerprint -text < web2py.crt > web2py.info
fi
>>>>>>> 3808b1f6
# Prepare folders for uwsgi
sudo mkdir /etc/uwsgi
sudo mkdir /var/log/uwsgi
sudo mkdir /etc/systemd
sudo mkdir /etc/systemd/system

#systemd
echo '[Unit]
Description = uWSGI Emperor
After = syslog.target

[Service]
ExecStart = /usr/local/bin/uwsgi --ini /etc/uwsgi/web2py.ini
RuntimeDirectory = uwsgi
Restart = always
KillSignal = SIGQUIT
Type = notify
StandardError = syslog
NotifyAccess = all

[Install]
WantedBy = multi-user.target
' > /etc/systemd/system/emperor.uwsgi.service

# Create configuration file /etc/uwsgi/web2py.ini
echo '[uwsgi]

socket = /tmp/web2py.socket
pythonpath = /home/www-data/web2py/
mount = /=wsgihandler:application
processes = 4
master = true
harakiri = 60
reload-mercy = 8
cpu-affinity = 1
stats = /tmp/stats.socket
max-requests = 2000
limit-as = 512
reload-on-as = 256
reload-on-rss = 192
uid = www-data
gid = www-data
touch-reload = /home/www-data/web2py/routes.py
cron = 0 0 -1 -1 -1 python /home/www-data/web2py/web2py.py -Q -S welcome -M -R scripts/sessions2trash.py -A -o
no-orphans = true
' > /etc/uwsgi/web2py.ini

#Create a configuration file for uwsgi in emperor-mode
#for Upstart in /etc/init/uwsgi-emperor.conf
echo '# Emperor uWSGI script

description "uWSGI Emperor"
start on runlevel [2345]
stop on runlevel [06]
##
#remove the comments in the next section to enable static file compression for the welcome app
#in that case, turn on gzip_static on; on /etc/nginx/nginx.conf
##
#pre-start script
#    python /home/www-data/web2py/web2py.py -S welcome -R scripts/zip_static_files.py
#    chown -R www-data:www-data /home/www-data/web2py/*
#end script
respawn
exec uwsgi --master --die-on-term --emperor /etc/uwsgi --logto /var/log/uwsgi/uwsgi.log
' > /etc/init/uwsgi-emperor.conf

# Install Web2py
mkdir /home/www-data
cd /home/www-data
wget http://web2py.com/examples/static/web2py_src.zip
unzip web2py_src.zip
mv web2py/handlers/wsgihandler.py web2py/wsgihandler.py
rm web2py_src.zip
chown -R www-data:www-data web2py
cd /home/www-data/web2py
<<<<<<< HEAD
sudo -u www-data python -c "from gluon.main import save_password; save_password('$PW',443)"
systemctl enable emperor.uwsgi.service
systemctl start emperor.uwsgi.service
/etc/init.d/nginx restart

## you can reload uwsgi with
# service emperor.uwsgi restart
## and stop it with
# service emperor.uwsgi stop
## to reload web2py only (without restarting uwsgi)
# touch /etc/uwsgi/web2py.ini
=======
if [ "$nopassword" -eq 0 ]
then
   sudo -u www-data python -c "from gluon.main import save_password; save_password('$PW',443)"
fi
start uwsgi-emperor
/etc/init.d/nginx restart

echo <<EOF
you can reload uwsgi with

  restart uwsgi-emperor

and stop it with

  stop uwsgi-emperor

to reload web2py only (without restarting uwsgi)

  touch /etc/uwsgi/web2py.ini
EOF
>>>>>>> 3808b1f6
<|MERGE_RESOLUTION|>--- conflicted
+++ resolved
@@ -127,14 +127,6 @@
 rm /etc/nginx/sites-enabled/default
 mkdir /etc/nginx/ssl
 cd /etc/nginx/ssl
-<<<<<<< HEAD
-
-openssl genrsa 1024 > web2py.key
-chmod 400 web2py.key
-openssl req -new -x509 -nodes -sha1 -days 1780 -key web2py.key > web2py.crt
-openssl x509 -noout -fingerprint -text < web2py.crt > web2py.info
-
-=======
 if [ "$nocertificate" -eq 0 ]
 then
   openssl genrsa 1024 > web2py.key
@@ -142,7 +134,6 @@
   openssl req -new -x509 -nodes -sha1 -days 1780 -key web2py.key > web2py.crt
   openssl x509 -noout -fingerprint -text < web2py.crt > web2py.info
 fi
->>>>>>> 3808b1f6
 # Prepare folders for uwsgi
 sudo mkdir /etc/uwsgi
 sudo mkdir /var/log/uwsgi
@@ -218,37 +209,24 @@
 rm web2py_src.zip
 chown -R www-data:www-data web2py
 cd /home/www-data/web2py
-<<<<<<< HEAD
-sudo -u www-data python -c "from gluon.main import save_password; save_password('$PW',443)"
+if [ "$nopassword" -eq 0 ]
+then
+   sudo -u www-data python -c "from gluon.main import save_password; save_password('$PW',443)"
+fi
 systemctl enable emperor.uwsgi.service
 systemctl start emperor.uwsgi.service
 /etc/init.d/nginx restart
 
-## you can reload uwsgi with
-# service emperor.uwsgi restart
-## and stop it with
-# service emperor.uwsgi stop
-## to reload web2py only (without restarting uwsgi)
-# touch /etc/uwsgi/web2py.ini
-=======
-if [ "$nopassword" -eq 0 ]
-then
-   sudo -u www-data python -c "from gluon.main import save_password; save_password('$PW',443)"
-fi
-start uwsgi-emperor
-/etc/init.d/nginx restart
-
 echo <<EOF
 you can reload uwsgi with
 
-  restart uwsgi-emperor
+  service emperor.uwsgi restart
 
 and stop it with
 
-  stop uwsgi-emperor
+  service emperor.uwsgi stop
 
 to reload web2py only (without restarting uwsgi)
 
   touch /etc/uwsgi/web2py.ini
-EOF
->>>>>>> 3808b1f6
+EOF