--- conflicted
+++ resolved
@@ -44,14 +44,6 @@
   doc.on('keyup', 'input.double, input.decimal', function(){this.value=this.value.reverse().replace(/[^0-9\-\.,]|[\-](?=.)|[\.,](?=[0-9]*[\.,])/g,'').reverse();});
   var confirm_message = (typeof w2p_ajax_confirm_message != 'undefined') ? w2p_ajax_confirm_message : "Are you sure you want to delete this object?";
   doc.on('click', "input[type='checkbox'].delete", function(){if(this.checked) if(!confirm(confirm_message)) this.checked=false;});
-<<<<<<< HEAD
-  doc.ajaxSuccess(function(e, xhr) {
-    var redirect=xhr.getResponseHeader('web2py-redirect-location');
-    if (redirect != null) {
-      window.location = redirect;
-    };
-  });
-=======
 
   doc.ajaxSuccess(function(e, xhr) {
     var redirect=xhr.getResponseHeader('web2py-redirect-location');
@@ -71,7 +63,6 @@
     }
   });
 
->>>>>>> e46f9209
   doc.ajaxError(function(e, xhr, settings, exception) {
     doc.off('click', '.flash')
       switch(xhr.status){
@@ -127,17 +118,6 @@
       web2py_trap_form(action,target);
       web2py_trap_link(target);
       web2py_ajax_init('#'+target);
-<<<<<<< HEAD
-      if(command)
-          eval(decodeURIComponent(command));
-      if(flash) {
-          jQuery('.flash')
-                .html(decodeURIComponent(flash))
-                .append('<span id="closeflash">&times;</span>')
-                .slideDown();
-        }
-=======
->>>>>>> e46f9209
     }
   });
 }
