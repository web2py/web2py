function prepareDataForSave(name,data) {
    var obj = new Object();
    obj.Name = name;
    obj.Data = data;
    return obj;
}

function prepareMultiPartPOST(data) {
    // var boundary = 'sPlItME' + Math.floor(Math.random()*10000);
    var boundary = '' + Math.floor(Math.random()*10000);
    var reqdata = '--' + boundary + '\r\n';
    //console.log(data.length);
    for (var i=0;i < data.length;i++) {
	reqdata += 'content-disposition: form-data; name="'; 
	reqdata += data[i].Name + '"';
	reqdata += "\r\n\r\n" ;
	reqdata +=  data[i].Data;
	reqdata += "\r\n" ;
	reqdata += '--' + boundary + '\r\n';
    }
    return new Array(reqdata,boundary);
}

function on_error() {
    jQuery("input[name='saved_on']").attr('style','background-color:red');
    jQuery("input[name='saved_on']").val('communication error');
}

function getData() {
    if (window.ace_editor) {
        var data = window.ace_editor.getSession().getValue();
    } else if (window.mirror) {
	var data = window.mirror.getValue();
    } else if (window.eamy) {
	var data = window.eamy.instances[0].getText();
    } else if (window.textarea) {
	var data = textarea.value;
    }
    return data;
}

function doHighlight(highlight) {
    if (window.ace_editor) {
	window.ace_editor.gotoLine(highlight.lineno);
    } else if (window.mirror) {
	window.mirror.setSelection({line:highlight.lineno,ch:0},
				   {line:highlight.end,ch:0});
    } else if (window.eamy) {
	// not implemented
    } else if (window.textarea) {
	editAreaLoader.setSelectionRange('body', highlight.start, highlight.end);
    }
}

function doClickSave() {
    var data = getData();
    var dataForPost = prepareMultiPartPOST(new Array(
	prepareDataForSave('data', data),
	prepareDataForSave('file_hash', 
			   jQuery("input[name='file_hash']").val()),
	prepareDataForSave('saved_on', 
			   jQuery("input[name='saved_on']").val()),
	prepareDataForSave('saved_on', 
			   jQuery("input[name='saved_on']").val()),
	prepareDataForSave('from_ajax','true')));
        // console.info(area.textarea.value);
        jQuery("input[name='saved_on']").attr('style',
					      'background-color:yellow');
	jQuery("input[name='saved_on']").val('saving now...')
	jQuery.ajax({
	  type: "POST",
	  contentType: 'multipart/form-data;boundary="' 
		    + dataForPost[1] + '"',
	  url: self.location.href,
	  dataType: "json",
	  data: dataForPost[0],
	  timeout: 5000,
          beforeSend: function(xhr) {
		    xhr.setRequestHeader('web2py-component-location',
					 document.location);
		    xhr.setRequestHeader('web2py-component-element',
					 'doClickSave');
		},
          success: function(json,text,xhr){

	    // show flash message (if any)
	    var flash=xhr.getResponseHeader('web2py-component-flash');
            if (flash) {
		var flashhtml = decodeURIComponent(flash);
		jQuery('.flash').html(flashhtml).slideDown();
	    } else jQuery('.flash').hide();

            // reenable disabled submit button
		    var t=jQuery("input[name='save']");
		    t.attr('class','');
            t.attr('disabled','');
	    try {
		if (json.error) {
		    window.location.href=json.redirect;
		} else {
		    // console.info( json.file_hash );
		    jQuery("input[name='file_hash']").val(json.file_hash);
		    jQuery("input[name='saved_on']").val(json.saved_on);
		    if (json.highlight) {
			doHighlight(json.highlight);
		    } else {
			jQuery("input[name='saved_on']").attr('style','background-color:#99FF99');
			jQuery(".flash").delay(1000).fadeOut('slow');
<<<<<<< HEAD
		    }
		    // console.info(jQuery("input[name='file_hash']").val());
		    var output = '<b>exposes:</b> ';
		    for ( var i in json.functions) {
			output += ' <a href="/' + json.application + '/' + json.controller + '/' + json.functions[i] + '">' + json.functions[i] + '</a>,';
		    }
		    if(output!='<b>exposes:</b> ') {
			jQuery("#exposed").html( output.substring(0, output.length-1));
		    }
=======
		    }
		    // console.info(jQuery("input[name='file_hash']").val());
		    var output = '<b>exposes:</b> ';
		    for ( var i in json.functions) {
			output += ' <a href="/' + json.application + '/' + json.controller + '/' + json.functions[i] + '">' + json.functions[i] + '</a>,';
		    }
		    if(output!='<b>exposes:</b> ') {
			jQuery("#exposed").html( output.substring(0, output.length-1));
		    }
>>>>>>> e46f9209
		}
	    } catch(e) { on_error();}
		},
		    error: function(json) { on_error(); }
	    });
	return false;
}

function getSelectionRange() {
    var sel;
    if (window.ace_editor) {
	sel = {};
        range = window.ace_editor.getSelectionRange();
        // passing the line number directly, no need to read the text
        sel['start'] = range.start.row;
        sel['end'] = range.end.row;
        sel['data'] = '';
    } else if (window.mirror) {
	sel = {};
	sel['start'] = window.mirror.getCursor(true).line;
	sel['end'] = window.mirror.getCursor(false).line;
	sel['data'] = '';
    } else if (window.eamy) {
	sel = {};
	// not implemented
    } else if (window.textarea) {
        // passing offset, needs the text to calculate the line:
        sel = editAreaLoader.getSelectionRange('body');
        sel['data'] = getData();
    }
    return sel;
}

<<<<<<< HEAD
function doToggleBreakpoint(filename, url) {
    var sel = getSelectionRange();
=======
function doToggleBreakpoint(filename, url, sel) {
    if (sel==null) {
        // use cursor position to determine the breakpoint line
        // (gutter already tell us the selected line)
        sel = getSelectionRange();
    }
>>>>>>> e46f9209
    var dataForPost = prepareMultiPartPOST(new Array(
	prepareDataForSave('filename', filename),
	prepareDataForSave('sel_start', sel["start"]),
	prepareDataForSave('sel_end', sel["end"]),
	prepareDataForSave('data', sel['data'])));
	jQuery.ajax({
	  type: "POST",
	  contentType: 'multipart/form-data;boundary="'+dataForPost[1]+'"',
	  url: url,
	  dataType: "json",
	  data: dataForPost[0],
	  timeout: 5000,
      beforeSend: function(xhr) {
	  xhr.setRequestHeader('web2py-component-location',
			       document.location);
	  xhr.setRequestHeader('web2py-component-element',
			       'doSetBreakpoint');},
	  success: function(json,text,xhr){
	     // show flash message (if any)
	     var flash=xhr.getResponseHeader('web2py-component-flash');
	     if (flash) {
				jQuery('.flash').html(decodeURIComponent(flash))
				.append('<a href="#" class="close">&times;</a>')
				.slideDown();
		}
	     else jQuery('.flash').hide();
	     try {
		 if (json.error) {
		     window.location.href=json.redirect;
		 } else {
             if (json.ok==true && window.mirror) {
    		     // mark the breakpoint if ok=True
 		         editor.setMarker(json.lineno-1, 
 		                         "<span style='color: red'>●</span> %N%")
 		     } else if (json.ok==false && window.mirror) {
    		     // remove mark if ok=False
 		         editor.setMarker(json.lineno-1, "%N%")
 		     } else {
    		     // do nothing if ok = null  
    		 }
		     // alert(json.ok + json.lineno);
		 }
	     } catch(e) { on_error(); }
		},
		    error: function(json) { on_error(); }
	    });
	return false;
}

// on load, update all breakpoints markers:
function doListBreakpoints(filename, url) {
    var dataForPost = prepareMultiPartPOST(new Array(
	    prepareDataForSave('filename', filename)
        ));
     jQuery.ajax({
	  type: "POST",
	  contentType: 'multipart/form-data;boundary="'+dataForPost[1]+'"',
	  url: url,
	  dataType: "json",
	  data: dataForPost[0],
	  timeout: 5000,
      beforeSend: function(xhr) {
	  xhr.setRequestHeader('web2py-component-location',
			       document.location);
	  xhr.setRequestHeader('web2py-component-element',
			       'doListBreakpoints');},
	  success: function(json,text,xhr){
	     try {
		     if (json.error) {
		         window.location.href=json.redirect;
		     } else {
                 if (window.mirror) {
                     for (i in json.breakpoints) {
                         lineno = json.breakpoints[i];
            		     // mark the breakpoint if ok=True
         		         editor.setMarker(lineno-1, 
         		                         "<span style='color: red'>●</span> %N%");
         		     }
        		 }
		     }
	     } catch(e) { on_error(); }
      },
      error: function(json) { on_error(); }
	});
	return false;
}

function keepalive(url) {
	jQuery.ajax({
	  type: "GET",
	  url: url,
	  timeout: 1000,
	  success: function(){},
	  error: function(x) { on_error(); } });
}
<|MERGE_RESOLUTION|>--- conflicted
+++ resolved
@@ -106,7 +106,6 @@
 		    } else {
 			jQuery("input[name='saved_on']").attr('style','background-color:#99FF99');
 			jQuery(".flash").delay(1000).fadeOut('slow');
-<<<<<<< HEAD
 		    }
 		    // console.info(jQuery("input[name='file_hash']").val());
 		    var output = '<b>exposes:</b> ';
@@ -116,17 +115,6 @@
 		    if(output!='<b>exposes:</b> ') {
 			jQuery("#exposed").html( output.substring(0, output.length-1));
 		    }
-=======
-		    }
-		    // console.info(jQuery("input[name='file_hash']").val());
-		    var output = '<b>exposes:</b> ';
-		    for ( var i in json.functions) {
-			output += ' <a href="/' + json.application + '/' + json.controller + '/' + json.functions[i] + '">' + json.functions[i] + '</a>,';
-		    }
-		    if(output!='<b>exposes:</b> ') {
-			jQuery("#exposed").html( output.substring(0, output.length-1));
-		    }
->>>>>>> e46f9209
 		}
 	    } catch(e) { on_error();}
 		},
@@ -160,17 +148,12 @@
     return sel;
 }
 
-<<<<<<< HEAD
-function doToggleBreakpoint(filename, url) {
-    var sel = getSelectionRange();
-=======
 function doToggleBreakpoint(filename, url, sel) {
     if (sel==null) {
         // use cursor position to determine the breakpoint line
         // (gutter already tell us the selected line)
         sel = getSelectionRange();
     }
->>>>>>> e46f9209
     var dataForPost = prepareMultiPartPOST(new Array(
 	prepareDataForSave('filename', filename),
 	prepareDataForSave('sel_start', sel["start"]),
