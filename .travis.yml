--- conflicted
+++ resolved
@@ -10,12 +10,7 @@
   - '3.5'
 
 install:
-<<<<<<< HEAD
-  - if [[ $TRAVIS_PYTHON_VERSION == '3.5' ]]; then pip install pycrypto; fi;
-  - if [[ $TRAVIS_PYTHON_VERSION != '3.5' ]]; then pip install -e .; fi;
-=======
   - pip install -e .
->>>>>>> bcc237ea
 
 before_script:
   - pip install coverage
